// !$*UTF8*$!
{
	archiveVersion = 1;
	classes = {
	};
	objectVersion = 46;
	objects = {

/* Begin PBXBuildFile section */
		F70A630B1D5B3467004E2AA5 /* libcrypto.a in Frameworks */ = {isa = PBXBuildFile; fileRef = F70A63061D5B3467004E2AA5 /* libcrypto.a */; };
		F70A630F1D5B3467004E2AA5 /* libssl.a in Frameworks */ = {isa = PBXBuildFile; fileRef = F70A63071D5B3467004E2AA5 /* libssl.a */; };
		F714526D1DC1523B0006A5D4 /* libMagicalRecord.a in Frameworks */ = {isa = PBXBuildFile; fileRef = F7B61E9B1DC13C20009E938F /* libMagicalRecord.a */; };
		F71459B81D12E3B700CAFEEC /* CCError.m in Sources */ = {isa = PBXBuildFile; fileRef = F76C3B881C638A4C00DC4301 /* CCError.m */; };
		F71459BA1D12E3B700CAFEEC /* NSString+TruncateToWidth.m in Sources */ = {isa = PBXBuildFile; fileRef = F73049B91CB567F000C7C320 /* NSString+TruncateToWidth.m */; };
		F71459BB1D12E3B700CAFEEC /* NYXProgressiveImageView.m in Sources */ = {isa = PBXBuildFile; fileRef = F70F04D11C889184008DAB36 /* NYXProgressiveImageView.m */; };
		F71459BC1D12E3B700CAFEEC /* Reachability.m in Sources */ = {isa = PBXBuildFile; fileRef = F70F05261C889184008DAB36 /* Reachability.m */; };
		F71459BD1D12E3B700CAFEEC /* UIImage+animatedGIF.m in Sources */ = {isa = PBXBuildFile; fileRef = F70F05581C889184008DAB36 /* UIImage+animatedGIF.m */; };
		F71459BE1D12E3B700CAFEEC /* UIImage+Reflection.m in Sources */ = {isa = PBXBuildFile; fileRef = F70F04C81C889184008DAB36 /* UIImage+Reflection.m */; };
		F71459BF1D12E3B700CAFEEC /* RNEncryptor.m in Sources */ = {isa = PBXBuildFile; fileRef = F70F053B1C889184008DAB36 /* RNEncryptor.m */; };
		F71459C21D12E3B700CAFEEC /* ShareViewController.m in Sources */ = {isa = PBXBuildFile; fileRef = F7C0F46F1C8880540059EC54 /* ShareViewController.m */; };
		F71459C31D12E3B700CAFEEC /* UIImage+Filtering.m in Sources */ = {isa = PBXBuildFile; fileRef = F70F04C41C889184008DAB36 /* UIImage+Filtering.m */; };
		F71459C41D12E3B700CAFEEC /* UIImage+Saving.m in Sources */ = {isa = PBXBuildFile; fileRef = F70F04CE1C889184008DAB36 /* UIImage+Saving.m */; };
		F71459C51D12E3B700CAFEEC /* UIImage+Rotating.m in Sources */ = {isa = PBXBuildFile; fileRef = F70F04CC1C889184008DAB36 /* UIImage+Rotating.m */; };
		F71459C61D12E3B700CAFEEC /* CCMetadata.m in Sources */ = {isa = PBXBuildFile; fileRef = F7C8C1731B482A920048180E /* CCMetadata.m */; };
		F71459C81D12E3B700CAFEEC /* TableLocalFile.m in Sources */ = {isa = PBXBuildFile; fileRef = F7B446471C4D29E300DBCC11 /* TableLocalFile.m */; };
		F71459C91D12E3B700CAFEEC /* OCNetworking.m in Sources */ = {isa = PBXBuildFile; fileRef = F74D3DBE1BAC1941000BAE4B /* OCNetworking.m */; };
		F71459CC1D12E3B700CAFEEC /* RNCryptorEngine.m in Sources */ = {isa = PBXBuildFile; fileRef = F70F05371C889184008DAB36 /* RNCryptorEngine.m */; };
		F71459CD1D12E3B700CAFEEC /* AFViewShaker.m in Sources */ = {isa = PBXBuildFile; fileRef = F70F02B41C889183008DAB36 /* AFViewShaker.m */; };
		F71459CE1D12E3B700CAFEEC /* NSData+CommonCrypto.m in Sources */ = {isa = PBXBuildFile; fileRef = F70F02AF1C889183008DAB36 /* NSData+CommonCrypto.m */; };
		F71459CF1D12E3B700CAFEEC /* BKPasscodeLockScreenManager.m in Sources */ = {isa = PBXBuildFile; fileRef = F70F02C61C889183008DAB36 /* BKPasscodeLockScreenManager.m */; };
		F71459D11D12E3B700CAFEEC /* BKPasscodeInputView.m in Sources */ = {isa = PBXBuildFile; fileRef = F70F02C41C889183008DAB36 /* BKPasscodeInputView.m */; };
		F71459D21D12E3B700CAFEEC /* CCUtility.m in Sources */ = {isa = PBXBuildFile; fileRef = F7053E3D1C639DF500741EA5 /* CCUtility.m */; };
		F71459D31D12E3B700CAFEEC /* CCBKPasscode.m in Sources */ = {isa = PBXBuildFile; fileRef = F7FE125D1BAC03FB0041924B /* CCBKPasscode.m */; };
		F71459D51D12E3B700CAFEEC /* MBProgressHUD.m in Sources */ = {isa = PBXBuildFile; fileRef = F70F04841C889183008DAB36 /* MBProgressHUD.m */; };
		F71459D61D12E3B700CAFEEC /* TableShare+CoreDataProperties.m in Sources */ = {isa = PBXBuildFile; fileRef = F7EC9CCC1C4FA803008122B5 /* TableShare+CoreDataProperties.m */; };
		F71459D71D12E3B700CAFEEC /* BKPasscodeDummyViewController.m in Sources */ = {isa = PBXBuildFile; fileRef = F70F02C01C889183008DAB36 /* BKPasscodeDummyViewController.m */; };
		F71459D81D12E3B700CAFEEC /* TableMetadata.m in Sources */ = {isa = PBXBuildFile; fileRef = F7B446531C4D29E300DBCC11 /* TableMetadata.m */; };
		F71459D91D12E3B700CAFEEC /* CCCrypto.m in Sources */ = {isa = PBXBuildFile; fileRef = F7FE125F1BAC03FB0041924B /* CCCrypto.m */; };
		F71459DA1D12E3B700CAFEEC /* TableShare.m in Sources */ = {isa = PBXBuildFile; fileRef = F7EC9CCE1C4FA803008122B5 /* TableShare.m */; };
		F71459DC1D12E3B700CAFEEC /* TableDirectory+CoreDataProperties.m in Sources */ = {isa = PBXBuildFile; fileRef = F7B4464D1C4D29E300DBCC11 /* TableDirectory+CoreDataProperties.m */; };
		F71459DD1D12E3B700CAFEEC /* CCCoreData.m in Sources */ = {isa = PBXBuildFile; fileRef = F7B81D801C64E77F006D02DF /* CCCoreData.m */; };
		F71459DE1D12E3B700CAFEEC /* BKPasscodeField.m in Sources */ = {isa = PBXBuildFile; fileRef = F70F02C21C889183008DAB36 /* BKPasscodeField.m */; };
		F71459E01D12E3B700CAFEEC /* TableAccount.m in Sources */ = {isa = PBXBuildFile; fileRef = F7B446571C4D29E300DBCC11 /* TableAccount.m */; };
		F71459E11D12E3B700CAFEEC /* CCHud.m in Sources */ = {isa = PBXBuildFile; fileRef = F7514EDB1C7B1336008F3338 /* CCHud.m */; };
		F71459E21D12E3B700CAFEEC /* TableAccount+CoreDataProperties.m in Sources */ = {isa = PBXBuildFile; fileRef = F7B446551C4D29E300DBCC11 /* TableAccount+CoreDataProperties.m */; };
		F71459E41D12E3B700CAFEEC /* RNDecryptor.m in Sources */ = {isa = PBXBuildFile; fileRef = F70F05391C889184008DAB36 /* RNDecryptor.m */; };
		F71459E61D12E3B700CAFEEC /* NYXImagesHelper.m in Sources */ = {isa = PBXBuildFile; fileRef = F70F04D41C889184008DAB36 /* NYXImagesHelper.m */; };
		F71459E91D12E3B700CAFEEC /* UIImage+Enhancing.m in Sources */ = {isa = PBXBuildFile; fileRef = F70F04C21C889184008DAB36 /* UIImage+Enhancing.m */; };
		F71459EA1D12E3B700CAFEEC /* CCCellShareExt.m in Sources */ = {isa = PBXBuildFile; fileRef = F7296A611C8880C9001A7809 /* CCCellShareExt.m */; };
		F71459EB1D12E3B700CAFEEC /* TableMetadata+CoreDataProperties.m in Sources */ = {isa = PBXBuildFile; fileRef = F7B446511C4D29E300DBCC11 /* TableMetadata+CoreDataProperties.m */; };
		F71459ED1D12E3B700CAFEEC /* UIImage+Masking.m in Sources */ = {isa = PBXBuildFile; fileRef = F70F04C61C889184008DAB36 /* UIImage+Masking.m */; };
		F71459EF1D12E3B700CAFEEC /* TableGPS+CoreDataProperties.m in Sources */ = {isa = PBXBuildFile; fileRef = F7B446491C4D29E300DBCC11 /* TableGPS+CoreDataProperties.m */; };
		F71459F01D12E3B700CAFEEC /* NSString+Base64.m in Sources */ = {isa = PBXBuildFile; fileRef = F70F02B11C889183008DAB36 /* NSString+Base64.m */; };
		F71459F11D12E3B700CAFEEC /* CCMove.m in Sources */ = {isa = PBXBuildFile; fileRef = F7D02A471C5F9E4400D6F972 /* CCMove.m */; };
		F71459F31D12E3B700CAFEEC /* UIImage+Resizing.m in Sources */ = {isa = PBXBuildFile; fileRef = F70F04CA1C889184008DAB36 /* UIImage+Resizing.m */; };
		F71459F41D12E3B700CAFEEC /* BKPasscodeViewController.m in Sources */ = {isa = PBXBuildFile; fileRef = F70F02C91C889183008DAB36 /* BKPasscodeViewController.m */; };
		F71459F51D12E3B700CAFEEC /* BKShiftingView.m in Sources */ = {isa = PBXBuildFile; fileRef = F70F02CB1C889183008DAB36 /* BKShiftingView.m */; };
		F71459F61D12E3B700CAFEEC /* TableLocalFile+CoreDataProperties.m in Sources */ = {isa = PBXBuildFile; fileRef = F7B446451C4D29E300DBCC11 /* TableLocalFile+CoreDataProperties.m */; };
		F71459F71D12E3B700CAFEEC /* CCGraphics.m in Sources */ = {isa = PBXBuildFile; fileRef = F76C3B841C6388BC00DC4301 /* CCGraphics.m */; };
		F71459F81D12E3B700CAFEEC /* BKTouchIDSwitchView.m in Sources */ = {isa = PBXBuildFile; fileRef = F70F02CF1C889183008DAB36 /* BKTouchIDSwitchView.m */; };
		F71459FB1D12E3B700CAFEEC /* PPImageScrollingCellView.m in Sources */ = {isa = PBXBuildFile; fileRef = F70F05211C889184008DAB36 /* PPImageScrollingCellView.m */; };
		F71459FE1D12E3B700CAFEEC /* CCExifGeo.m in Sources */ = {isa = PBXBuildFile; fileRef = F7A54C351C6267B500E2C8BF /* CCExifGeo.m */; };
		F71459FF1D12E3B700CAFEEC /* RNCryptor.m in Sources */ = {isa = PBXBuildFile; fileRef = F70F05351C889184008DAB36 /* RNCryptor.m */; };
		F7145A001D12E3B700CAFEEC /* CCGlobal.m in Sources */ = {isa = PBXBuildFile; fileRef = F7C8C1911B482CEA0048180E /* CCGlobal.m */; };
		F7145A011D12E3B700CAFEEC /* UIImage+Blurring.m in Sources */ = {isa = PBXBuildFile; fileRef = F70F04C01C889184008DAB36 /* UIImage+Blurring.m */; };
		F7145A021D12E3B700CAFEEC /* BKTouchIDManager.m in Sources */ = {isa = PBXBuildFile; fileRef = F70F02CD1C889183008DAB36 /* BKTouchIDManager.m */; };
		F7145A041D12E3B700CAFEEC /* CCloadItemData.swift in Sources */ = {isa = PBXBuildFile; fileRef = F7296A661C8880ED001A7809 /* CCloadItemData.swift */; };
		F7145A081D12E3B700CAFEEC /* PPCollectionViewCell.m in Sources */ = {isa = PBXBuildFile; fileRef = F70F051F1C889184008DAB36 /* PPCollectionViewCell.m */; };
		F7145A091D12E3B700CAFEEC /* TableGPS.m in Sources */ = {isa = PBXBuildFile; fileRef = F7B4464B1C4D29E300DBCC11 /* TableGPS.m */; };
		F7145A0D1D12E3B700CAFEEC /* NSData+Base64.m in Sources */ = {isa = PBXBuildFile; fileRef = F70F02AD1C889183008DAB36 /* NSData+Base64.m */; };
		F7145A0E1D12E3B700CAFEEC /* AESCrypt.m in Sources */ = {isa = PBXBuildFile; fileRef = F70F02AB1C889183008DAB36 /* AESCrypt.m */; };
		F7145A0F1D12E3B700CAFEEC /* TableDirectory.m in Sources */ = {isa = PBXBuildFile; fileRef = F7B4464F1C4D29E300DBCC11 /* TableDirectory.m */; };
		F7145A111D12E3B700CAFEEC /* PPImageScrollingTableViewCell.m in Sources */ = {isa = PBXBuildFile; fileRef = F70F05231C889184008DAB36 /* PPImageScrollingTableViewCell.m */; };
		F7145A191D12E3B700CAFEEC /* Nextcloud.xcassets in Resources */ = {isa = PBXBuildFile; fileRef = F7596C771D128FC80092A6B8 /* Nextcloud.xcassets */; };
		F7145A1A1D12E3B700CAFEEC /* Images.xcassets in Resources */ = {isa = PBXBuildFile; fileRef = F7F67BB81A24D27800EE80DA /* Images.xcassets */; };
		F7145A1C1D12E3B700CAFEEC /* CCMove.storyboard in Resources */ = {isa = PBXBuildFile; fileRef = F7D02A481C5F9E4400D6F972 /* CCMove.storyboard */; };
		F7145A1D1D12E3B700CAFEEC /* BKPasscodeView.strings in Resources */ = {isa = PBXBuildFile; fileRef = F72B60911A24F00B004EF66F /* BKPasscodeView.strings */; };
		F7145A211D12E3B700CAFEEC /* Error.strings in Resources */ = {isa = PBXBuildFile; fileRef = F7B381BF1C074E3E004693F8 /* Error.strings */; };
		F7145A231D12E3B700CAFEEC /* Localizable.strings in Resources */ = {isa = PBXBuildFile; fileRef = F7E70DE91A24DE4100E1B66A /* Localizable.strings */; };
		F7145A241D12E3B700CAFEEC /* CCCellShareExt.xib in Resources */ = {isa = PBXBuildFile; fileRef = F7296A621C8880C9001A7809 /* CCCellShareExt.xib */; };
		F71E68001DC1F792003BA52B /* libownCloudiOS.a in Frameworks */ = {isa = PBXBuildFile; fileRef = F71E67FC1DC1F76F003BA52B /* libownCloudiOS.a */; };
		F71E68021DC1F79D003BA52B /* libownCloudiOS.a in Frameworks */ = {isa = PBXBuildFile; fileRef = F71E67FC1DC1F76F003BA52B /* libownCloudiOS.a */; };
		F7229B3B1DF7187F00E8C4E7 /* InfoNextcloud.plist in Resources */ = {isa = PBXBuildFile; fileRef = F7229B371DF7187F00E8C4E7 /* InfoNextcloud.plist */; };
		F725437C1E12A44A009BF4C2 /* CCSection.m in Sources */ = {isa = PBXBuildFile; fileRef = F78F6FAF1CC8CCB700F4EA25 /* CCSection.m */; };
		F72764651DB8FE2A002334CD /* CCSynchronization.m in Sources */ = {isa = PBXBuildFile; fileRef = F72764631DB8FE2A002334CD /* CCSynchronization.m */; };
		F72C63891DC14B0400FA5ED5 /* libMagicalRecord.a in Frameworks */ = {isa = PBXBuildFile; fileRef = F7B61E9B1DC13C20009E938F /* libMagicalRecord.a */; };
		F732BA061D76CE1500E9878B /* CCNetworking.m in Sources */ = {isa = PBXBuildFile; fileRef = F732BA041D76CE1500E9878B /* CCNetworking.m */; };
		F732BA0B1D76DBA500E9878B /* CCNetworking.m in Sources */ = {isa = PBXBuildFile; fileRef = F732BA041D76CE1500E9878B /* CCNetworking.m */; };
		F73CCDD91DC13776007E38D8 /* XLFormBaseCell.m in Sources */ = {isa = PBXBuildFile; fileRef = F73CCD841DC13775007E38D8 /* XLFormBaseCell.m */; };
		F73CCDDB1DC13776007E38D8 /* XLFormButtonCell.m in Sources */ = {isa = PBXBuildFile; fileRef = F73CCD861DC13775007E38D8 /* XLFormButtonCell.m */; };
		F73CCDDD1DC13776007E38D8 /* XLFormCheckCell.m in Sources */ = {isa = PBXBuildFile; fileRef = F73CCD881DC13775007E38D8 /* XLFormCheckCell.m */; };
		F73CCDDF1DC13776007E38D8 /* XLFormDateCell.m in Sources */ = {isa = PBXBuildFile; fileRef = F73CCD8A1DC13775007E38D8 /* XLFormDateCell.m */; };
		F73CCDE11DC13776007E38D8 /* XLFormDatePickerCell.m in Sources */ = {isa = PBXBuildFile; fileRef = F73CCD8C1DC13775007E38D8 /* XLFormDatePickerCell.m */; };
		F73CCDE31DC13776007E38D8 /* XLFormImageCell.m in Sources */ = {isa = PBXBuildFile; fileRef = F73CCD8F1DC13776007E38D8 /* XLFormImageCell.m */; };
		F73CCDE51DC13776007E38D8 /* XLFormInlineSelectorCell.m in Sources */ = {isa = PBXBuildFile; fileRef = F73CCD921DC13776007E38D8 /* XLFormInlineSelectorCell.m */; };
		F73CCDE71DC13776007E38D8 /* XLFormLeftRightSelectorCell.m in Sources */ = {isa = PBXBuildFile; fileRef = F73CCD941DC13776007E38D8 /* XLFormLeftRightSelectorCell.m */; };
		F73CCDE91DC13776007E38D8 /* XLFormPickerCell.m in Sources */ = {isa = PBXBuildFile; fileRef = F73CCD961DC13776007E38D8 /* XLFormPickerCell.m */; };
		F73CCDEB1DC13776007E38D8 /* XLFormSegmentedCell.m in Sources */ = {isa = PBXBuildFile; fileRef = F73CCD981DC13776007E38D8 /* XLFormSegmentedCell.m */; };
		F73CCDED1DC13776007E38D8 /* XLFormSelectorCell.m in Sources */ = {isa = PBXBuildFile; fileRef = F73CCD9A1DC13776007E38D8 /* XLFormSelectorCell.m */; };
		F73CCDEF1DC13776007E38D8 /* XLFormSliderCell.m in Sources */ = {isa = PBXBuildFile; fileRef = F73CCD9C1DC13776007E38D8 /* XLFormSliderCell.m */; };
		F73CCDF11DC13776007E38D8 /* XLFormStepCounterCell.m in Sources */ = {isa = PBXBuildFile; fileRef = F73CCD9E1DC13776007E38D8 /* XLFormStepCounterCell.m */; };
		F73CCDF31DC13776007E38D8 /* XLFormSwitchCell.m in Sources */ = {isa = PBXBuildFile; fileRef = F73CCDA01DC13776007E38D8 /* XLFormSwitchCell.m */; };
		F73CCDF51DC13776007E38D8 /* XLFormTextFieldCell.m in Sources */ = {isa = PBXBuildFile; fileRef = F73CCDA21DC13776007E38D8 /* XLFormTextFieldCell.m */; };
		F73CCDF71DC13776007E38D8 /* XLFormTextViewCell.m in Sources */ = {isa = PBXBuildFile; fileRef = F73CCDA41DC13776007E38D8 /* XLFormTextViewCell.m */; };
		F73CCDF91DC13776007E38D8 /* XLFormOptionsObject.m in Sources */ = {isa = PBXBuildFile; fileRef = F73CCDA71DC13776007E38D8 /* XLFormOptionsObject.m */; };
		F73CCDFB1DC13776007E38D8 /* XLFormOptionsViewController.m in Sources */ = {isa = PBXBuildFile; fileRef = F73CCDA91DC13776007E38D8 /* XLFormOptionsViewController.m */; };
		F73CCDFD1DC13776007E38D8 /* XLFormViewController.m in Sources */ = {isa = PBXBuildFile; fileRef = F73CCDAC1DC13776007E38D8 /* XLFormViewController.m */; };
		F73CCDFF1DC13776007E38D8 /* XLFormDescriptor.m in Sources */ = {isa = PBXBuildFile; fileRef = F73CCDAF1DC13776007E38D8 /* XLFormDescriptor.m */; };
		F73CCE011DC13776007E38D8 /* XLFormRowDescriptor.m in Sources */ = {isa = PBXBuildFile; fileRef = F73CCDB21DC13776007E38D8 /* XLFormRowDescriptor.m */; };
		F73CCE031DC13776007E38D8 /* XLFormSectionDescriptor.m in Sources */ = {isa = PBXBuildFile; fileRef = F73CCDB41DC13776007E38D8 /* XLFormSectionDescriptor.m */; };
		F73CCE051DC13776007E38D8 /* NSArray+XLFormAdditions.m in Sources */ = {isa = PBXBuildFile; fileRef = F73CCDB71DC13776007E38D8 /* NSArray+XLFormAdditions.m */; };
		F73CCE071DC13776007E38D8 /* NSExpression+XLFormAdditions.m in Sources */ = {isa = PBXBuildFile; fileRef = F73CCDB91DC13776007E38D8 /* NSExpression+XLFormAdditions.m */; };
		F73CCE091DC13776007E38D8 /* NSObject+XLFormAdditions.m in Sources */ = {isa = PBXBuildFile; fileRef = F73CCDBB1DC13776007E38D8 /* NSObject+XLFormAdditions.m */; };
		F73CCE0B1DC13776007E38D8 /* NSPredicate+XLFormAdditions.m in Sources */ = {isa = PBXBuildFile; fileRef = F73CCDBD1DC13776007E38D8 /* NSPredicate+XLFormAdditions.m */; };
		F73CCE0D1DC13776007E38D8 /* NSString+XLFormAdditions.m in Sources */ = {isa = PBXBuildFile; fileRef = F73CCDBF1DC13776007E38D8 /* NSString+XLFormAdditions.m */; };
		F73CCE0F1DC13776007E38D8 /* UIView+XLFormAdditions.m in Sources */ = {isa = PBXBuildFile; fileRef = F73CCDC11DC13776007E38D8 /* UIView+XLFormAdditions.m */; };
		F73CCE111DC13776007E38D8 /* XLFormRightDetailCell.m in Sources */ = {isa = PBXBuildFile; fileRef = F73CCDC41DC13776007E38D8 /* XLFormRightDetailCell.m */; };
		F73CCE131DC13776007E38D8 /* XLFormRightImageButton.m in Sources */ = {isa = PBXBuildFile; fileRef = F73CCDC61DC13776007E38D8 /* XLFormRightImageButton.m */; };
		F73CCE151DC13776007E38D8 /* XLFormRowNavigationAccessoryView.m in Sources */ = {isa = PBXBuildFile; fileRef = F73CCDC81DC13776007E38D8 /* XLFormRowNavigationAccessoryView.m */; };
		F73CCE171DC13776007E38D8 /* XLFormTextView.m in Sources */ = {isa = PBXBuildFile; fileRef = F73CCDCA1DC13776007E38D8 /* XLFormTextView.m */; };
		F73CCE191DC13776007E38D8 /* XLFormRegexValidator.m in Sources */ = {isa = PBXBuildFile; fileRef = F73CCDCD1DC13776007E38D8 /* XLFormRegexValidator.m */; };
		F73CCE1B1DC13776007E38D8 /* XLFormValidationStatus.m in Sources */ = {isa = PBXBuildFile; fileRef = F73CCDCF1DC13776007E38D8 /* XLFormValidationStatus.m */; };
		F73CCE1D1DC13776007E38D8 /* XLFormValidator.m in Sources */ = {isa = PBXBuildFile; fileRef = F73CCDD11DC13776007E38D8 /* XLFormValidator.m */; };
		F73CCE1F1DC13776007E38D8 /* XLForm.m in Sources */ = {isa = PBXBuildFile; fileRef = F73CCDD41DC13776007E38D8 /* XLForm.m */; };
		F73CCE211DC13776007E38D8 /* XLForm.bundle in Resources */ = {isa = PBXBuildFile; fileRef = F73CCDD51DC13776007E38D8 /* XLForm.bundle */; };
		F73CCE261DC13788007E38D8 /* UIScrollView+EmptyDataSet.m in Sources */ = {isa = PBXBuildFile; fileRef = F73CCE241DC13788007E38D8 /* UIScrollView+EmptyDataSet.m */; };
		F73CCE301DC13798007E38D8 /* UICKeyChainStore.m in Sources */ = {isa = PBXBuildFile; fileRef = F73CCE2A1DC13798007E38D8 /* UICKeyChainStore.m */; };
		F73CCE321DC13798007E38D8 /* UICKeyChainStore.m in Sources */ = {isa = PBXBuildFile; fileRef = F73CCE2A1DC13798007E38D8 /* UICKeyChainStore.m */; };
		F74344171E1264EE001CC831 /* DocumentPickerViewController.swift in Sources */ = {isa = PBXBuildFile; fileRef = F74344161E1264EE001CC831 /* DocumentPickerViewController.swift */; };
		F743441A1E1264EE001CC831 /* MainInterface.storyboard in Resources */ = {isa = PBXBuildFile; fileRef = F74344181E1264EE001CC831 /* MainInterface.storyboard */; };
		F74344251E1264EE001CC831 /* FileProvider.swift in Sources */ = {isa = PBXBuildFile; fileRef = F74344241E1264EE001CC831 /* FileProvider.swift */; };
		F743444A1E126B4D001CC831 /* CCMove.m in Sources */ = {isa = PBXBuildFile; fileRef = F7D02A471C5F9E4400D6F972 /* CCMove.m */; };
		F743444B1E126B69001CC831 /* CCMove.storyboard in Resources */ = {isa = PBXBuildFile; fileRef = F7D02A481C5F9E4400D6F972 /* CCMove.storyboard */; };
		F74344541E1277D8001CC831 /* libownCloudiOS.a in Frameworks */ = {isa = PBXBuildFile; fileRef = F71E67FC1DC1F76F003BA52B /* libownCloudiOS.a */; };
		F74344551E1277E2001CC831 /* libMagicalRecord.a in Frameworks */ = {isa = PBXBuildFile; fileRef = F7B61E9B1DC13C20009E938F /* libMagicalRecord.a */; };
		F74344561E12784A001CC831 /* libcrypto.a in Frameworks */ = {isa = PBXBuildFile; fileRef = F70A63061D5B3467004E2AA5 /* libcrypto.a */; };
		F74344591E12786C001CC831 /* libssl.a in Frameworks */ = {isa = PBXBuildFile; fileRef = F70A63071D5B3467004E2AA5 /* libssl.a */; };
		F743445B1E127D3B001CC831 /* BKPasscodeDummyViewController.m in Sources */ = {isa = PBXBuildFile; fileRef = F70F02C01C889183008DAB36 /* BKPasscodeDummyViewController.m */; };
		F743445C1E127D3D001CC831 /* BKPasscodeField.m in Sources */ = {isa = PBXBuildFile; fileRef = F70F02C21C889183008DAB36 /* BKPasscodeField.m */; };
		F743445D1E127D40001CC831 /* BKPasscodeInputView.m in Sources */ = {isa = PBXBuildFile; fileRef = F70F02C41C889183008DAB36 /* BKPasscodeInputView.m */; };
		F743445E1E127D44001CC831 /* BKPasscodeLockScreenManager.m in Sources */ = {isa = PBXBuildFile; fileRef = F70F02C61C889183008DAB36 /* BKPasscodeLockScreenManager.m */; };
		F743445F1E127D4B001CC831 /* BKPasscodeViewController.m in Sources */ = {isa = PBXBuildFile; fileRef = F70F02C91C889183008DAB36 /* BKPasscodeViewController.m */; };
		F74344601E127D4D001CC831 /* BKShiftingView.m in Sources */ = {isa = PBXBuildFile; fileRef = F70F02CB1C889183008DAB36 /* BKShiftingView.m */; };
		F74344611E127D51001CC831 /* BKTouchIDManager.m in Sources */ = {isa = PBXBuildFile; fileRef = F70F02CD1C889183008DAB36 /* BKTouchIDManager.m */; };
		F74344621E127D54001CC831 /* BKTouchIDSwitchView.m in Sources */ = {isa = PBXBuildFile; fileRef = F70F02CF1C889183008DAB36 /* BKTouchIDSwitchView.m */; };
		F74344631E127D79001CC831 /* CCBKPasscode.m in Sources */ = {isa = PBXBuildFile; fileRef = F7FE125D1BAC03FB0041924B /* CCBKPasscode.m */; };
		F74344641E127DE6001CC831 /* OCNetworking.m in Sources */ = {isa = PBXBuildFile; fileRef = F74D3DBE1BAC1941000BAE4B /* OCNetworking.m */; };
		F74344651E127DE9001CC831 /* CCNetworking.m in Sources */ = {isa = PBXBuildFile; fileRef = F732BA041D76CE1500E9878B /* CCNetworking.m */; };
		F74344661E127E35001CC831 /* CCCoreData.m in Sources */ = {isa = PBXBuildFile; fileRef = F7B81D801C64E77F006D02DF /* CCCoreData.m */; };
		F74344671E127E38001CC831 /* CCMetadata.m in Sources */ = {isa = PBXBuildFile; fileRef = F7C8C1731B482A920048180E /* CCMetadata.m */; };
		F74344681E127E3F001CC831 /* TableAutomaticUpload+CoreDataClass.m in Sources */ = {isa = PBXBuildFile; fileRef = F771CD5B1E07F6620066F76D /* TableAutomaticUpload+CoreDataClass.m */; };
		F74344691E127E42001CC831 /* TableAutomaticUpload+CoreDataProperties.m in Sources */ = {isa = PBXBuildFile; fileRef = F771CD5D1E07F6620066F76D /* TableAutomaticUpload+CoreDataProperties.m */; };
		F743446A1E127E45001CC831 /* TableCertificates+CoreDataProperties.m in Sources */ = {isa = PBXBuildFile; fileRef = F7994B741D5B854C008525D9 /* TableCertificates+CoreDataProperties.m */; };
		F743446B1E127E49001CC831 /* TableCertificates.m in Sources */ = {isa = PBXBuildFile; fileRef = F7994B761D5B854C008525D9 /* TableCertificates.m */; };
		F743446C1E127E4B001CC831 /* TableLocalFile+CoreDataProperties.m in Sources */ = {isa = PBXBuildFile; fileRef = F7B446451C4D29E300DBCC11 /* TableLocalFile+CoreDataProperties.m */; };
		F743446D1E127E4E001CC831 /* TableLocalFile.m in Sources */ = {isa = PBXBuildFile; fileRef = F7B446471C4D29E300DBCC11 /* TableLocalFile.m */; };
		F743446E1E127E51001CC831 /* TableGPS+CoreDataProperties.m in Sources */ = {isa = PBXBuildFile; fileRef = F7B446491C4D29E300DBCC11 /* TableGPS+CoreDataProperties.m */; };
		F743446F1E127E53001CC831 /* TableGPS.m in Sources */ = {isa = PBXBuildFile; fileRef = F7B4464B1C4D29E300DBCC11 /* TableGPS.m */; };
		F74344701E127E56001CC831 /* TableDirectory+CoreDataProperties.m in Sources */ = {isa = PBXBuildFile; fileRef = F7B4464D1C4D29E300DBCC11 /* TableDirectory+CoreDataProperties.m */; };
		F74344711E127E59001CC831 /* TableMetadata+CoreDataProperties.m in Sources */ = {isa = PBXBuildFile; fileRef = F7B446511C4D29E300DBCC11 /* TableMetadata+CoreDataProperties.m */; };
		F74344721E127E5B001CC831 /* TableMetadata.m in Sources */ = {isa = PBXBuildFile; fileRef = F7B446531C4D29E300DBCC11 /* TableMetadata.m */; };
		F74344731E127E5E001CC831 /* TableAccount+CoreDataProperties.m in Sources */ = {isa = PBXBuildFile; fileRef = F7B446551C4D29E300DBCC11 /* TableAccount+CoreDataProperties.m */; };
		F74344741E127E60001CC831 /* TableAccount.m in Sources */ = {isa = PBXBuildFile; fileRef = F7B446571C4D29E300DBCC11 /* TableAccount.m */; };
		F74344751E127E64001CC831 /* TableShare+CoreDataProperties.m in Sources */ = {isa = PBXBuildFile; fileRef = F7EC9CCC1C4FA803008122B5 /* TableShare+CoreDataProperties.m */; };
		F74344761E127E67001CC831 /* TableShare.m in Sources */ = {isa = PBXBuildFile; fileRef = F7EC9CCE1C4FA803008122B5 /* TableShare.m */; };
		F74344771E127E88001CC831 /* TableDirectory.m in Sources */ = {isa = PBXBuildFile; fileRef = F7B4464F1C4D29E300DBCC11 /* TableDirectory.m */; };
		F74344781E127E9E001CC831 /* CCExifGeo.m in Sources */ = {isa = PBXBuildFile; fileRef = F7A54C351C6267B500E2C8BF /* CCExifGeo.m */; };
		F74344791E127EA1001CC831 /* CCError.m in Sources */ = {isa = PBXBuildFile; fileRef = F76C3B881C638A4C00DC4301 /* CCError.m */; };
		F743447A1E127EA6001CC831 /* CCGraphics.m in Sources */ = {isa = PBXBuildFile; fileRef = F76C3B841C6388BC00DC4301 /* CCGraphics.m */; };
		F743447B1E127EAC001CC831 /* CCUtility.m in Sources */ = {isa = PBXBuildFile; fileRef = F7053E3D1C639DF500741EA5 /* CCUtility.m */; };
		F743447C1E127EB2001CC831 /* NSString+TruncateToWidth.m in Sources */ = {isa = PBXBuildFile; fileRef = F73049B91CB567F000C7C320 /* NSString+TruncateToWidth.m */; };
		F743447D1E127ECB001CC831 /* AESCrypt.m in Sources */ = {isa = PBXBuildFile; fileRef = F70F02AB1C889183008DAB36 /* AESCrypt.m */; };
		F743447E1E127ECE001CC831 /* NSData+Base64.m in Sources */ = {isa = PBXBuildFile; fileRef = F70F02AD1C889183008DAB36 /* NSData+Base64.m */; };
		F743447F1E127ED1001CC831 /* NSData+CommonCrypto.m in Sources */ = {isa = PBXBuildFile; fileRef = F70F02AF1C889183008DAB36 /* NSData+CommonCrypto.m */; };
		F74344801E127ED3001CC831 /* NSString+Base64.m in Sources */ = {isa = PBXBuildFile; fileRef = F70F02B11C889183008DAB36 /* NSString+Base64.m */; };
		F74344811E127F49001CC831 /* AFViewShaker.m in Sources */ = {isa = PBXBuildFile; fileRef = F70F02B41C889183008DAB36 /* AFViewShaker.m */; };
		F74344821E127F68001CC831 /* MBProgressHUD.m in Sources */ = {isa = PBXBuildFile; fileRef = F70F04841C889183008DAB36 /* MBProgressHUD.m */; };
		F74344831E127F80001CC831 /* RNCryptor.m in Sources */ = {isa = PBXBuildFile; fileRef = F70F05351C889184008DAB36 /* RNCryptor.m */; };
		F74344841E127F84001CC831 /* RNCryptorEngine.m in Sources */ = {isa = PBXBuildFile; fileRef = F70F05371C889184008DAB36 /* RNCryptorEngine.m */; };
		F74344851E127F86001CC831 /* RNDecryptor.m in Sources */ = {isa = PBXBuildFile; fileRef = F70F05391C889184008DAB36 /* RNDecryptor.m */; };
		F74344861E127F89001CC831 /* RNEncryptor.m in Sources */ = {isa = PBXBuildFile; fileRef = F70F053B1C889184008DAB36 /* RNEncryptor.m */; };
		F74344871E127F95001CC831 /* UICKeyChainStore.m in Sources */ = {isa = PBXBuildFile; fileRef = F73CCE2A1DC13798007E38D8 /* UICKeyChainStore.m */; };
		F74344881E127F9C001CC831 /* UIImage+animatedGIF.m in Sources */ = {isa = PBXBuildFile; fileRef = F70F05581C889184008DAB36 /* UIImage+animatedGIF.m */; };
		F74344891E127FC3001CC831 /* CCGlobal.m in Sources */ = {isa = PBXBuildFile; fileRef = F7C8C1911B482CEA0048180E /* CCGlobal.m */; };
		F743448A1E127FF2001CC831 /* CCHud.m in Sources */ = {isa = PBXBuildFile; fileRef = F7514EDB1C7B1336008F3338 /* CCHud.m */; };
		F743448B1E12800D001CC831 /* CCCertificate.m in Sources */ = {isa = PBXBuildFile; fileRef = F7F801011D98205A007537BC /* CCCertificate.m */; };
		F743448C1E128010001CC831 /* CCCrypto.m in Sources */ = {isa = PBXBuildFile; fileRef = F7FE125F1BAC03FB0041924B /* CCCrypto.m */; };
		F74344921E128EB0001CC831 /* Picker.appex in Embed App Extensions */ = {isa = PBXBuildFile; fileRef = F74344901E128E8F001CC831 /* Picker.appex */; settings = {ATTRIBUTES = (RemoveHeadersOnCopy, ); }; };
		F74344931E128EB4001CC831 /* PickerFileProvider.appex in Embed App Extensions */ = {isa = PBXBuildFile; fileRef = F74344911E128E96001CC831 /* PickerFileProvider.appex */; settings = {ATTRIBUTES = (RemoveHeadersOnCopy, ); }; };
		F749E4E91DC1FB38009BA2FD /* Share Ext Nextcloud.appex in Embed App Extensions */ = {isa = PBXBuildFile; fileRef = F7CE8AFB1DC1F8D8009CAE48 /* Share Ext Nextcloud.appex */; settings = {ATTRIBUTES = (RemoveHeadersOnCopy, ); }; };
		F750374D1DBFA91A008FB480 /* ALView+PureLayout.m in Sources */ = {isa = PBXBuildFile; fileRef = F75037441DBFA91A008FB480 /* ALView+PureLayout.m */; };
		F750374F1DBFA91A008FB480 /* NSArray+PureLayout.m in Sources */ = {isa = PBXBuildFile; fileRef = F75037461DBFA91A008FB480 /* NSArray+PureLayout.m */; };
		F75037511DBFA91A008FB480 /* NSLayoutConstraint+PureLayout.m in Sources */ = {isa = PBXBuildFile; fileRef = F75037481DBFA91A008FB480 /* NSLayoutConstraint+PureLayout.m */; };
		F7596C781D128FC80092A6B8 /* Nextcloud.xcassets in Resources */ = {isa = PBXBuildFile; fileRef = F7596C771D128FC80092A6B8 /* Nextcloud.xcassets */; };
		F75ADF451DC75FFE008A7347 /* CCLogin.storyboard in Resources */ = {isa = PBXBuildFile; fileRef = F75ADF441DC75FFE008A7347 /* CCLogin.storyboard */; };
		F7659A271DC0B726004860C4 /* EAIntroPage.m in Sources */ = {isa = PBXBuildFile; fileRef = F7659A231DC0B726004860C4 /* EAIntroPage.m */; };
		F7659A291DC0B726004860C4 /* EAIntroView.m in Sources */ = {isa = PBXBuildFile; fileRef = F7659A251DC0B726004860C4 /* EAIntroView.m */; };
		F7659A2E1DC0B72F004860C4 /* EARestrictedScrollView.m in Sources */ = {isa = PBXBuildFile; fileRef = F7659A2C1DC0B72F004860C4 /* EARestrictedScrollView.m */; };
		F7659A371DC0B737004860C4 /* iRate.bundle in Resources */ = {isa = PBXBuildFile; fileRef = F7659A311DC0B737004860C4 /* iRate.bundle */; };
		F7659A391DC0B737004860C4 /* iRate.m in Sources */ = {isa = PBXBuildFile; fileRef = F7659A331DC0B737004860C4 /* iRate.m */; };
		F7659A581DC0B760004860C4 /* NSIndexPath+PSTCollectionViewAdditions.m in Sources */ = {isa = PBXBuildFile; fileRef = F7659A3C1DC0B760004860C4 /* NSIndexPath+PSTCollectionViewAdditions.m */; };
		F7659A5A1DC0B760004860C4 /* PSTCollectionView.m in Sources */ = {isa = PBXBuildFile; fileRef = F7659A3E1DC0B760004860C4 /* PSTCollectionView.m */; };
		F7659A5C1DC0B760004860C4 /* PSTCollectionViewCell.m in Sources */ = {isa = PBXBuildFile; fileRef = F7659A401DC0B760004860C4 /* PSTCollectionViewCell.m */; };
		F7659A5E1DC0B760004860C4 /* PSTCollectionViewController.m in Sources */ = {isa = PBXBuildFile; fileRef = F7659A431DC0B760004860C4 /* PSTCollectionViewController.m */; };
		F7659A601DC0B760004860C4 /* PSTCollectionViewData.m in Sources */ = {isa = PBXBuildFile; fileRef = F7659A451DC0B760004860C4 /* PSTCollectionViewData.m */; };
		F7659A621DC0B760004860C4 /* PSTCollectionViewFlowLayout.m in Sources */ = {isa = PBXBuildFile; fileRef = F7659A471DC0B760004860C4 /* PSTCollectionViewFlowLayout.m */; };
		F7659A641DC0B760004860C4 /* PSTCollectionViewItemKey.m in Sources */ = {isa = PBXBuildFile; fileRef = F7659A491DC0B760004860C4 /* PSTCollectionViewItemKey.m */; };
		F7659A661DC0B760004860C4 /* PSTCollectionViewLayout.m in Sources */ = {isa = PBXBuildFile; fileRef = F7659A4C1DC0B760004860C4 /* PSTCollectionViewLayout.m */; };
		F7659A681DC0B760004860C4 /* PSTCollectionViewUpdateItem.m in Sources */ = {isa = PBXBuildFile; fileRef = F7659A4E1DC0B760004860C4 /* PSTCollectionViewUpdateItem.m */; };
		F7659A6A1DC0B760004860C4 /* PSTGridLayoutInfo.m in Sources */ = {isa = PBXBuildFile; fileRef = F7659A501DC0B760004860C4 /* PSTGridLayoutInfo.m */; };
		F7659A6C1DC0B760004860C4 /* PSTGridLayoutItem.m in Sources */ = {isa = PBXBuildFile; fileRef = F7659A521DC0B760004860C4 /* PSTGridLayoutItem.m */; };
		F7659A6E1DC0B760004860C4 /* PSTGridLayoutRow.m in Sources */ = {isa = PBXBuildFile; fileRef = F7659A541DC0B760004860C4 /* PSTGridLayoutRow.m */; };
		F7659A701DC0B760004860C4 /* PSTGridLayoutSection.m in Sources */ = {isa = PBXBuildFile; fileRef = F7659A561DC0B760004860C4 /* PSTGridLayoutSection.m */; };
		F7676A641D5CB1B900DF734C /* TWMessageBarManager.m in Sources */ = {isa = PBXBuildFile; fileRef = F7676A621D5CB1B900DF734C /* TWMessageBarManager.m */; };
		F7676A791D5CB2A400DF734C /* icon-error.png in Resources */ = {isa = PBXBuildFile; fileRef = F7676A721D5CB2A300DF734C /* icon-error.png */; };
		F7676A7B1D5CB2A400DF734C /* icon-error@2x.png in Resources */ = {isa = PBXBuildFile; fileRef = F7676A731D5CB2A300DF734C /* icon-error@2x.png */; };
		F7676A7D1D5CB2A400DF734C /* icon-info.png in Resources */ = {isa = PBXBuildFile; fileRef = F7676A741D5CB2A300DF734C /* icon-info.png */; };
		F7676A7F1D5CB2A400DF734C /* icon-info@2x.png in Resources */ = {isa = PBXBuildFile; fileRef = F7676A751D5CB2A400DF734C /* icon-info@2x.png */; };
		F7676A811D5CB2A400DF734C /* icon-success.png in Resources */ = {isa = PBXBuildFile; fileRef = F7676A761D5CB2A400DF734C /* icon-success.png */; };
		F7676A831D5CB2A400DF734C /* icon-success@2x.png in Resources */ = {isa = PBXBuildFile; fileRef = F7676A771D5CB2A400DF734C /* icon-success@2x.png */; };
		F771CD5E1E07F6620066F76D /* TableAutomaticUpload+CoreDataClass.m in Sources */ = {isa = PBXBuildFile; fileRef = F771CD5B1E07F6620066F76D /* TableAutomaticUpload+CoreDataClass.m */; };
		F771CD5F1E07F6620066F76D /* TableAutomaticUpload+CoreDataClass.m in Sources */ = {isa = PBXBuildFile; fileRef = F771CD5B1E07F6620066F76D /* TableAutomaticUpload+CoreDataClass.m */; };
		F771CD601E07F6620066F76D /* TableAutomaticUpload+CoreDataProperties.m in Sources */ = {isa = PBXBuildFile; fileRef = F771CD5D1E07F6620066F76D /* TableAutomaticUpload+CoreDataProperties.m */; };
		F771CD611E07F6620066F76D /* TableAutomaticUpload+CoreDataProperties.m in Sources */ = {isa = PBXBuildFile; fileRef = F771CD5D1E07F6620066F76D /* TableAutomaticUpload+CoreDataProperties.m */; };
		F77B0DF01D118A16002130FE /* UIImage+Resizing.m in Sources */ = {isa = PBXBuildFile; fileRef = F70F04CA1C889184008DAB36 /* UIImage+Resizing.m */; };
		F77B0DF21D118A16002130FE /* CCUploadFromOtherUpp.m in Sources */ = {isa = PBXBuildFile; fileRef = F7956FCA1B4886E60085DEA3 /* CCUploadFromOtherUpp.m */; };
		F77B0DF41D118A16002130FE /* CCMain.m in Sources */ = {isa = PBXBuildFile; fileRef = F70211FB1BAC56E9003FC03E /* CCMain.m */; };
		F77B0DF51D118A16002130FE /* CCUtility.m in Sources */ = {isa = PBXBuildFile; fileRef = F7053E3D1C639DF500741EA5 /* CCUtility.m */; };
		F77B0DF71D118A16002130FE /* UIXToolbarView.m in Sources */ = {isa = PBXBuildFile; fileRef = F70F0EDC1C889317008DAB36 /* UIXToolbarView.m */; };
		F77B0DF91D118A16002130FE /* TableMetadata.m in Sources */ = {isa = PBXBuildFile; fileRef = F7B446531C4D29E300DBCC11 /* TableMetadata.m */; };
		F77B0DFB1D118A16002130FE /* NYXProgressiveImageView.m in Sources */ = {isa = PBXBuildFile; fileRef = F70F04D11C889184008DAB36 /* NYXProgressiveImageView.m */; };
		F77B0DFC1D118A16002130FE /* ReaderDocumentOutline.m in Sources */ = {isa = PBXBuildFile; fileRef = F70F0EC21C889317008DAB36 /* ReaderDocumentOutline.m */; };
		F77B0DFE1D118A16002130FE /* REMenuItem.m in Sources */ = {isa = PBXBuildFile; fileRef = F70F0C571C8892C5008DAB36 /* REMenuItem.m */; };
		F77B0DFF1D118A16002130FE /* OCNetworking.m in Sources */ = {isa = PBXBuildFile; fileRef = F74D3DBE1BAC1941000BAE4B /* OCNetworking.m */; };
		F77B0E001D118A16002130FE /* MWPhoto.m in Sources */ = {isa = PBXBuildFile; fileRef = F70F0C8F1C8892DF008DAB36 /* MWPhoto.m */; };
		F77B0E011D118A16002130FE /* RNCryptor.m in Sources */ = {isa = PBXBuildFile; fileRef = F70F05351C889184008DAB36 /* RNCryptor.m */; };
		F77B0E021D118A16002130FE /* CCPhotosCameraUpload.m in Sources */ = {isa = PBXBuildFile; fileRef = F719FDB21CF06645004895D0 /* CCPhotosCameraUpload.m */; };
		F77B0E031D118A16002130FE /* CCShareInfoCMOC.m in Sources */ = {isa = PBXBuildFile; fileRef = F743B2C41C95BBE8006F5B4A /* CCShareInfoCMOC.m */; };
		F77B0E041D118A16002130FE /* UIImage+animatedGIF.m in Sources */ = {isa = PBXBuildFile; fileRef = F70F05581C889184008DAB36 /* UIImage+animatedGIF.m */; };
		F77B0E051D118A16002130FE /* ReaderDocument.m in Sources */ = {isa = PBXBuildFile; fileRef = F70F0EC01C889317008DAB36 /* ReaderDocument.m */; };
		F77B0E071D118A16002130FE /* ioapi.c in Sources */ = {isa = PBXBuildFile; fileRef = F70F0F951C889487008DAB36 /* ioapi.c */; };
		F77B0E0D1D118A16002130FE /* CCSecurityOptions.m in Sources */ = {isa = PBXBuildFile; fileRef = F7388E271CB27FE40031C19C /* CCSecurityOptions.m */; };
		F77B0E0E1D118A16002130FE /* REMenuItemView.m in Sources */ = {isa = PBXBuildFile; fileRef = F70F0C591C8892C5008DAB36 /* REMenuItemView.m */; };
		F77B0E101D118A16002130FE /* MWGridViewController.m in Sources */ = {isa = PBXBuildFile; fileRef = F70F0C8D1C8892DF008DAB36 /* MWGridViewController.m */; };
		F77B0E111D118A16002130FE /* UIImage+Reflection.m in Sources */ = {isa = PBXBuildFile; fileRef = F70F04C81C889184008DAB36 /* UIImage+Reflection.m */; };
		F77B0E121D118A16002130FE /* CCPatenteGuida.m in Sources */ = {isa = PBXBuildFile; fileRef = F721372E1BAFF0920012B613 /* CCPatenteGuida.m */; };
		F77B0E131D118A16002130FE /* AppDelegate.m in Sources */ = {isa = PBXBuildFile; fileRef = F7A582D61A24DAB500E903D7 /* AppDelegate.m */; };
		F77B0E141D118A16002130FE /* CCError.m in Sources */ = {isa = PBXBuildFile; fileRef = F76C3B881C638A4C00DC4301 /* CCError.m */; };
		F77B0E161D118A16002130FE /* AFViewShaker.m in Sources */ = {isa = PBXBuildFile; fileRef = F70F02B41C889183008DAB36 /* AFViewShaker.m */; };
		F77B0E181D118A16002130FE /* CCLogin.m in Sources */ = {isa = PBXBuildFile; fileRef = F757D2A71BB3E7C40031FDD7 /* CCLogin.m */; };
		F77B0E1B1D118A16002130FE /* CCGraphics.m in Sources */ = {isa = PBXBuildFile; fileRef = F76C3B841C6388BC00DC4301 /* CCGraphics.m */; };
		F77B0E1C1D118A16002130FE /* BKPasscodeDummyViewController.m in Sources */ = {isa = PBXBuildFile; fileRef = F70F02C01C889183008DAB36 /* BKPasscodeDummyViewController.m */; };
		F77B0E1D1D118A16002130FE /* ReaderThumbQueue.m in Sources */ = {isa = PBXBuildFile; fileRef = F70F0ECC1C889317008DAB36 /* ReaderThumbQueue.m */; };
		F77B0E1F1D118A16002130FE /* CCManagePhotos.m in Sources */ = {isa = PBXBuildFile; fileRef = F797F4071CF1ECFE00D0B84B /* CCManagePhotos.m */; };
		F77B0E201D118A16002130FE /* CCShareUserOC.m in Sources */ = {isa = PBXBuildFile; fileRef = F78316871C0CB3CA00C43975 /* CCShareUserOC.m */; };
		F77B0E211D118A16002130FE /* ThumbsMainToolbar.m in Sources */ = {isa = PBXBuildFile; fileRef = F70F0ED81C889317008DAB36 /* ThumbsMainToolbar.m */; };
		F77B0E221D118A16002130FE /* CCManageLocation.m in Sources */ = {isa = PBXBuildFile; fileRef = F7BFCCC11B68C21900548E76 /* CCManageLocation.m */; };
		F77B0E231D118A16002130FE /* CCSharePermissionOC.m in Sources */ = {isa = PBXBuildFile; fileRef = F7CD0FFA1C8DDA7D006520C5 /* CCSharePermissionOC.m */; };
		F77B0E241D118A16002130FE /* HRColorCursor.m in Sources */ = {isa = PBXBuildFile; fileRef = F70F0DE51C889300008DAB36 /* HRColorCursor.m */; };
		F77B0E251D118A16002130FE /* BKPasscodeInputView.m in Sources */ = {isa = PBXBuildFile; fileRef = F70F02C41C889183008DAB36 /* BKPasscodeInputView.m */; };
		F77B0E261D118A16002130FE /* ZSSTextView.m in Sources */ = {isa = PBXBuildFile; fileRef = F70F0DF31C889300008DAB36 /* ZSSTextView.m */; };
		F77B0E271D118A16002130FE /* CYRLayoutManager.m in Sources */ = {isa = PBXBuildFile; fileRef = F70F0DD91C889300008DAB36 /* CYRLayoutManager.m */; };
		F77B0E291D118A16002130FE /* NSArray+LMMediaPlayerShuffle.m in Sources */ = {isa = PBXBuildFile; fileRef = F70F0F2E1C889339008DAB36 /* NSArray+LMMediaPlayerShuffle.m */; };
		F77B0E2A1D118A16002130FE /* REMenu.m in Sources */ = {isa = PBXBuildFile; fileRef = F70F0C531C8892C5008DAB36 /* REMenu.m */; };
		F77B0E2D1D118A16002130FE /* CYRTextView.m in Sources */ = {isa = PBXBuildFile; fileRef = F70F0DDD1C889300008DAB36 /* CYRTextView.m */; };
		F77B0E2E1D118A16002130FE /* MWPhotoBrowser.m in Sources */ = {isa = PBXBuildFile; fileRef = F70F0C911C8892DF008DAB36 /* MWPhotoBrowser.m */; };
		F77B0E2F1D118A16002130FE /* LMMediaItemStreamingCache.m in Sources */ = {isa = PBXBuildFile; fileRef = F70F0F3B1C889339008DAB36 /* LMMediaItemStreamingCache.m */; };
		F77B0E301D118A16002130FE /* CCHud.m in Sources */ = {isa = PBXBuildFile; fileRef = F7514EDB1C7B1336008F3338 /* CCHud.m */; };
		F77B0E311D118A16002130FE /* CCExifGeo.m in Sources */ = {isa = PBXBuildFile; fileRef = F7A54C351C6267B500E2C8BF /* CCExifGeo.m */; };
		F77B0E321D118A16002130FE /* HRCgUtil.m in Sources */ = {isa = PBXBuildFile; fileRef = F70F0DE31C889300008DAB36 /* HRCgUtil.m */; };
		F77B0E331D118A16002130FE /* CCCellFavorite.m in Sources */ = {isa = PBXBuildFile; fileRef = F7AB19C61BAF01A60027D7BA /* CCCellFavorite.m */; };
		F77B0E341D118A16002130FE /* TableAccount+CoreDataProperties.m in Sources */ = {isa = PBXBuildFile; fileRef = F7B446551C4D29E300DBCC11 /* TableAccount+CoreDataProperties.m */; };
		F77B0E351D118A16002130FE /* NYXImagesHelper.m in Sources */ = {isa = PBXBuildFile; fileRef = F70F04D41C889184008DAB36 /* NYXImagesHelper.m */; };
		F77B0E361D118A16002130FE /* ZSSBarButtonItem.m in Sources */ = {isa = PBXBuildFile; fileRef = F70F0DEE1C889300008DAB36 /* ZSSBarButtonItem.m */; };
		F77B0E391D118A16002130FE /* CCContoCorrente.m in Sources */ = {isa = PBXBuildFile; fileRef = F72137281BAFF0920012B613 /* CCContoCorrente.m */; };
		F77B0E3A1D118A16002130FE /* RNCryptorEngine.m in Sources */ = {isa = PBXBuildFile; fileRef = F70F05371C889184008DAB36 /* RNCryptorEngine.m */; };
		F77B0E3B1D118A16002130FE /* UIImage+MWPhotoBrowser.m in Sources */ = {isa = PBXBuildFile; fileRef = F70F0C9B1C8892DF008DAB36 /* UIImage+MWPhotoBrowser.m */; };
		F77B0E3C1D118A16002130FE /* CCCartaIdentita.m in Sources */ = {isa = PBXBuildFile; fileRef = F72137261BAFF0920012B613 /* CCCartaIdentita.m */; };
		F77B0E411D118A16002130FE /* CCSplit.m in Sources */ = {isa = PBXBuildFile; fileRef = F792A77C1BC7C45400C9388E /* CCSplit.m */; };
		F77B0E421D118A16002130FE /* ReaderMainPagebar.m in Sources */ = {isa = PBXBuildFile; fileRef = F70F0EC41C889317008DAB36 /* ReaderMainPagebar.m */; };
		F77B0E431D118A16002130FE /* ReaderThumbsView.m in Sources */ = {isa = PBXBuildFile; fileRef = F70F0ED21C889317008DAB36 /* ReaderThumbsView.m */; };
		F77B0E441D118A16002130FE /* CCIntro.m in Sources */ = {isa = PBXBuildFile; fileRef = F744BE931BEBB2EE004FFF66 /* CCIntro.m */; };
		F77B0E451D118A16002130FE /* ReaderThumbRender.m in Sources */ = {isa = PBXBuildFile; fileRef = F70F0ECE1C889317008DAB36 /* ReaderThumbRender.m */; };
		F77B0E461D118A16002130FE /* BKPasscodeLockScreenManager.m in Sources */ = {isa = PBXBuildFile; fileRef = F70F02C61C889183008DAB36 /* BKPasscodeLockScreenManager.m */; };
		F77B0E481D118A16002130FE /* CCCrypto.m in Sources */ = {isa = PBXBuildFile; fileRef = F7FE125F1BAC03FB0041924B /* CCCrypto.m */; };
		F77B0E491D118A16002130FE /* UIImage+Saving.m in Sources */ = {isa = PBXBuildFile; fileRef = F70F04CE1C889184008DAB36 /* UIImage+Saving.m */; };
		F77B0E4C1D118A16002130FE /* CCDetail.m in Sources */ = {isa = PBXBuildFile; fileRef = F7D0E65F1BC5042E008D989A /* CCDetail.m */; };
		F77B0E4D1D118A16002130FE /* CCCoreData.m in Sources */ = {isa = PBXBuildFile; fileRef = F7B81D801C64E77F006D02DF /* CCCoreData.m */; };
		F77B0E4E1D118A16002130FE /* TableDirectory.m in Sources */ = {isa = PBXBuildFile; fileRef = F7B4464F1C4D29E300DBCC11 /* TableDirectory.m */; };
		F77B0E4F1D118A16002130FE /* CCManageCameraUpload.m in Sources */ = {isa = PBXBuildFile; fileRef = F7ACE42F1BAC0268006C0017 /* CCManageCameraUpload.m */; };
		F77B0E511D118A16002130FE /* UIImage+Filtering.m in Sources */ = {isa = PBXBuildFile; fileRef = F70F04C41C889184008DAB36 /* UIImage+Filtering.m */; };
		F77B0E541D118A16002130FE /* CCMove.m in Sources */ = {isa = PBXBuildFile; fileRef = F7D02A471C5F9E4400D6F972 /* CCMove.m */; };
		F77B0E551D118A16002130FE /* SSZipArchive.m in Sources */ = {isa = PBXBuildFile; fileRef = F70F0F9E1C889487008DAB36 /* SSZipArchive.m */; };
		F77B0E581D118A16002130FE /* ReaderThumbView.m in Sources */ = {isa = PBXBuildFile; fileRef = F70F0ED41C889317008DAB36 /* ReaderThumbView.m */; };
		F77B0E5A1D118A16002130FE /* ReaderContentTile.m in Sources */ = {isa = PBXBuildFile; fileRef = F70F0EBC1C889317008DAB36 /* ReaderContentTile.m */; };
		F77B0E5B1D118A16002130FE /* UIImage+Rotating.m in Sources */ = {isa = PBXBuildFile; fileRef = F70F04CC1C889184008DAB36 /* UIImage+Rotating.m */; };
		F77B0E5C1D118A16002130FE /* AHKActionSheetViewController.m in Sources */ = {isa = PBXBuildFile; fileRef = F70F0F581C889353008DAB36 /* AHKActionSheetViewController.m */; };
		F77B0E5D1D118A16002130FE /* UIImage+Blurring.m in Sources */ = {isa = PBXBuildFile; fileRef = F70F04C01C889184008DAB36 /* UIImage+Blurring.m */; };
		F77B0E5E1D118A16002130FE /* unzip.c in Sources */ = {isa = PBXBuildFile; fileRef = F70F0F991C889487008DAB36 /* unzip.c */; };
		F77B0E5F1D118A16002130FE /* CCSettings.m in Sources */ = {isa = PBXBuildFile; fileRef = F7ACE4311BAC0268006C0017 /* CCSettings.m */; };
		F77B0E601D118A16002130FE /* CGPDFDocument.m in Sources */ = {isa = PBXBuildFile; fileRef = F70F0EB61C889317008DAB36 /* CGPDFDocument.m */; };
		F77B0E621D118A16002130FE /* REMenuContainerView.m in Sources */ = {isa = PBXBuildFile; fileRef = F70F0C551C8892C5008DAB36 /* REMenuContainerView.m */; };
		F77B0E631D118A16002130FE /* CCShareOC.m in Sources */ = {isa = PBXBuildFile; fileRef = F768EAFC1BFB7CD800B6E341 /* CCShareOC.m */; };
		F77B0E641D118A16002130FE /* UIWindow+AHKAdditions.m in Sources */ = {isa = PBXBuildFile; fileRef = F70F0F5C1C889353008DAB36 /* UIWindow+AHKAdditions.m */; };
		F77B0E651D118A16002130FE /* LMMediaPlayerView.m in Sources */ = {isa = PBXBuildFile; fileRef = F70F0F411C889339008DAB36 /* LMMediaPlayerView.m */; };
		F77B0E661D118A16002130FE /* NSString+Base64.m in Sources */ = {isa = PBXBuildFile; fileRef = F70F02B11C889183008DAB36 /* NSString+Base64.m */; };
		F77B0E671D118A16002130FE /* Reachability.m in Sources */ = {isa = PBXBuildFile; fileRef = F70F05261C889184008DAB36 /* Reachability.m */; };
		F77B0E691D118A16002130FE /* TableShare.m in Sources */ = {isa = PBXBuildFile; fileRef = F7EC9CCE1C4FA803008122B5 /* TableShare.m */; };
		F77B0E6A1D118A16002130FE /* RNDecryptor.m in Sources */ = {isa = PBXBuildFile; fileRef = F70F05391C889184008DAB36 /* RNDecryptor.m */; };
		F77B0E6B1D118A16002130FE /* ReaderThumbCache.m in Sources */ = {isa = PBXBuildFile; fileRef = F70F0EC81C889317008DAB36 /* ReaderThumbCache.m */; };
		F77B0E6C1D118A16002130FE /* ReaderContentPage.m in Sources */ = {isa = PBXBuildFile; fileRef = F70F0EBA1C889317008DAB36 /* ReaderContentPage.m */; };
		F77B0E701D118A16002130FE /* TableDirectory+CoreDataProperties.m in Sources */ = {isa = PBXBuildFile; fileRef = F7B4464D1C4D29E300DBCC11 /* TableDirectory+CoreDataProperties.m */; };
		F77B0E711D118A16002130FE /* LMMediaItem.m in Sources */ = {isa = PBXBuildFile; fileRef = F70F0F351C889339008DAB36 /* LMMediaItem.m */; };
		F77B0E731D118A16002130FE /* PPImageScrollingTableViewCell.m in Sources */ = {isa = PBXBuildFile; fileRef = F70F05231C889184008DAB36 /* PPImageScrollingTableViewCell.m */; };
		F77B0E741D118A16002130FE /* CCBancomat.m in Sources */ = {isa = PBXBuildFile; fileRef = F72137221BAFF0920012B613 /* CCBancomat.m */; };
		F77B0E751D118A16002130FE /* CCManageSynchronizations.m in Sources */ = {isa = PBXBuildFile; fileRef = F776B0CC1BEA22F00081EFBA /* CCManageSynchronizations.m */; };
		F77B0E761D118A16002130FE /* ReaderViewController.m in Sources */ = {isa = PBXBuildFile; fileRef = F70F0ED61C889317008DAB36 /* ReaderViewController.m */; };
		F77B0E771D118A16002130FE /* TableShare+CoreDataProperties.m in Sources */ = {isa = PBXBuildFile; fileRef = F7EC9CCC1C4FA803008122B5 /* TableShare+CoreDataProperties.m */; };
		F77B0E781D118A16002130FE /* ReaderThumbFetch.m in Sources */ = {isa = PBXBuildFile; fileRef = F70F0ECA1C889317008DAB36 /* ReaderThumbFetch.m */; };
		F77B0E791D118A16002130FE /* TableGPS.m in Sources */ = {isa = PBXBuildFile; fileRef = F7B4464B1C4D29E300DBCC11 /* TableGPS.m */; };
		F77B0E7A1D118A16002130FE /* MWTapDetectingImageView.m in Sources */ = {isa = PBXBuildFile; fileRef = F70F0C951C8892DF008DAB36 /* MWTapDetectingImageView.m */; };
		F77B0E7B1D118A16002130FE /* CCPassaporto.m in Sources */ = {isa = PBXBuildFile; fileRef = F721372C1BAFF0920012B613 /* CCPassaporto.m */; };
		F77B0E7D1D118A16002130FE /* CYRTextStorage.m in Sources */ = {isa = PBXBuildFile; fileRef = F70F0DDB1C889300008DAB36 /* CYRTextStorage.m */; };
		F77B0E7E1D118A16002130FE /* ThumbsViewController.m in Sources */ = {isa = PBXBuildFile; fileRef = F70F0EDA1C889317008DAB36 /* ThumbsViewController.m */; };
		F77B0E801D118A16002130FE /* ZSSRichTextEditor.m in Sources */ = {isa = PBXBuildFile; fileRef = F70F0DF11C889300008DAB36 /* ZSSRichTextEditor.m */; };
		F77B0E831D118A16002130FE /* TableLocalFile.m in Sources */ = {isa = PBXBuildFile; fileRef = F7B446471C4D29E300DBCC11 /* TableLocalFile.m */; };
		F77B0E851D118A16002130FE /* MWTapDetectingView.m in Sources */ = {isa = PBXBuildFile; fileRef = F70F0C971C8892DF008DAB36 /* MWTapDetectingView.m */; };
		F77B0E871D118A16002130FE /* NSData+Base64.m in Sources */ = {isa = PBXBuildFile; fileRef = F70F02AD1C889183008DAB36 /* NSData+Base64.m */; };
		F77B0E881D118A16002130FE /* MWZoomingScrollView.m in Sources */ = {isa = PBXBuildFile; fileRef = F70F0C991C8892DF008DAB36 /* MWZoomingScrollView.m */; };
		F77B0E8A1D118A16002130FE /* CCCartaDiCredito.m in Sources */ = {isa = PBXBuildFile; fileRef = F72137241BAFF0920012B613 /* CCCartaDiCredito.m */; };
		F77B0E8C1D118A16002130FE /* ReaderConstants.m in Sources */ = {isa = PBXBuildFile; fileRef = F70F0EB81C889317008DAB36 /* ReaderConstants.m */; };
		F77B0E8D1D118A16002130FE /* LMMediaPlayer.m in Sources */ = {isa = PBXBuildFile; fileRef = F70F0F3E1C889339008DAB36 /* LMMediaPlayer.m */; };
		F77B0E8F1D118A16002130FE /* CCSection.m in Sources */ = {isa = PBXBuildFile; fileRef = F78F6FAF1CC8CCB700F4EA25 /* CCSection.m */; };
		F77B0E901D118A16002130FE /* CCManageHelp.m in Sources */ = {isa = PBXBuildFile; fileRef = F7FEB6CF1BECADC100E7C415 /* CCManageHelp.m */; };
		F77B0E911D118A16002130FE /* CCTemplates.m in Sources */ = {isa = PBXBuildFile; fileRef = F72137301BAFF0920012B613 /* CCTemplates.m */; };
		F77B0E921D118A16002130FE /* CCCellMainTransfer.m in Sources */ = {isa = PBXBuildFile; fileRef = F70211F81BAC56E9003FC03E /* CCCellMainTransfer.m */; };
		F77B0E941D118A16002130FE /* BKTouchIDManager.m in Sources */ = {isa = PBXBuildFile; fileRef = F70F02CD1C889183008DAB36 /* BKTouchIDManager.m */; };
		F77B0E951D118A16002130FE /* CCManageAsset.m in Sources */ = {isa = PBXBuildFile; fileRef = F7BFCCBF1B68C21900548E76 /* CCManageAsset.m */; };
		F77B0E961D118A16002130FE /* ReaderContentView.m in Sources */ = {isa = PBXBuildFile; fileRef = F70F0EBE1C889317008DAB36 /* ReaderContentView.m */; };
		F77B0E971D118A16002130FE /* LMMediaItemQueueManager.m in Sources */ = {isa = PBXBuildFile; fileRef = F70F0F381C889339008DAB36 /* LMMediaItemQueueManager.m */; };
		F77B0E981D118A16002130FE /* CCManageAccount.m in Sources */ = {isa = PBXBuildFile; fileRef = F7ACE42D1BAC0268006C0017 /* CCManageAccount.m */; };
		F77B0E991D118A16002130FE /* PPCollectionViewCell.m in Sources */ = {isa = PBXBuildFile; fileRef = F70F051F1C889184008DAB36 /* PPCollectionViewCell.m */; };
		F77B0E9A1D118A16002130FE /* BKTouchIDSwitchView.m in Sources */ = {isa = PBXBuildFile; fileRef = F70F02CF1C889183008DAB36 /* BKTouchIDSwitchView.m */; };
		F77B0E9B1D118A16002130FE /* CCBKPasscode.m in Sources */ = {isa = PBXBuildFile; fileRef = F7FE125D1BAC03FB0041924B /* CCBKPasscode.m */; };
		F77B0E9C1D118A16002130FE /* AHKActionSheet.m in Sources */ = {isa = PBXBuildFile; fileRef = F70F0F561C889353008DAB36 /* AHKActionSheet.m */; };
		F77B0E9D1D118A16002130FE /* HRColorPickerView.m in Sources */ = {isa = PBXBuildFile; fileRef = F70F0DE81C889300008DAB36 /* HRColorPickerView.m */; };
		F77B0E9F1D118A16002130FE /* mztools.c in Sources */ = {isa = PBXBuildFile; fileRef = F70F0F971C889487008DAB36 /* mztools.c */; };
		F77B0EA61D118A16002130FE /* NSString+TruncateToWidth.m in Sources */ = {isa = PBXBuildFile; fileRef = F73049B91CB567F000C7C320 /* NSString+TruncateToWidth.m */; };
		F77B0EA71D118A16002130FE /* BKPasscodeViewController.m in Sources */ = {isa = PBXBuildFile; fileRef = F70F02C91C889183008DAB36 /* BKPasscodeViewController.m */; };
		F77B0EA81D118A16002130FE /* BKShiftingView.m in Sources */ = {isa = PBXBuildFile; fileRef = F70F02CB1C889183008DAB36 /* BKShiftingView.m */; };
		F77B0EAA1D118A16002130FE /* zip.c in Sources */ = {isa = PBXBuildFile; fileRef = F70F0F9B1C889487008DAB36 /* zip.c */; };
		F77B0EAB1D118A16002130FE /* HRColorPickerViewController.m in Sources */ = {isa = PBXBuildFile; fileRef = F70F0DEA1C889300008DAB36 /* HRColorPickerViewController.m */; };
		F77B0EAC1D118A16002130FE /* MWGridCell.m in Sources */ = {isa = PBXBuildFile; fileRef = F70F0C8B1C8892DF008DAB36 /* MWGridCell.m */; };
		F77B0EAD1D118A16002130FE /* CCGlobal.m in Sources */ = {isa = PBXBuildFile; fileRef = F7C8C1911B482CEA0048180E /* CCGlobal.m */; };
		F77B0EAE1D118A16002130FE /* BKPasscodeField.m in Sources */ = {isa = PBXBuildFile; fileRef = F70F02C21C889183008DAB36 /* BKPasscodeField.m */; };
		F77B0EB11D118A16002130FE /* CCMetadata.m in Sources */ = {isa = PBXBuildFile; fileRef = F7C8C1731B482A920048180E /* CCMetadata.m */; };
		F77B0EB21D118A16002130FE /* ReaderMainToolbar.m in Sources */ = {isa = PBXBuildFile; fileRef = F70F0EC61C889317008DAB36 /* ReaderMainToolbar.m */; };
		F77B0EB31D118A16002130FE /* TableGPS+CoreDataProperties.m in Sources */ = {isa = PBXBuildFile; fileRef = F7B446491C4D29E300DBCC11 /* TableGPS+CoreDataProperties.m */; };
		F77B0EB51D118A16002130FE /* RECommonFunctions.m in Sources */ = {isa = PBXBuildFile; fileRef = F70F0C511C8892C5008DAB36 /* RECommonFunctions.m */; };
		F77B0EB61D118A16002130FE /* MBProgressHUD.m in Sources */ = {isa = PBXBuildFile; fileRef = F70F04841C889183008DAB36 /* MBProgressHUD.m */; };
		F77B0EB71D118A16002130FE /* ReaderThumbRequest.m in Sources */ = {isa = PBXBuildFile; fileRef = F70F0ED01C889317008DAB36 /* ReaderThumbRequest.m */; };
		F77B0EB81D118A16002130FE /* CCAccountWeb.m in Sources */ = {isa = PBXBuildFile; fileRef = F721371E1BAFF0920012B613 /* CCAccountWeb.m */; };
		F77B0EB91D118A16002130FE /* HRColorUtil.m in Sources */ = {isa = PBXBuildFile; fileRef = F70F0DEC1C889300008DAB36 /* HRColorUtil.m */; };
		F77B0EBA1D118A16002130FE /* UIImage+AHKAdditions.m in Sources */ = {isa = PBXBuildFile; fileRef = F70F0F5A1C889353008DAB36 /* UIImage+AHKAdditions.m */; };
		F77B0EBB1D118A16002130FE /* TableMetadata+CoreDataProperties.m in Sources */ = {isa = PBXBuildFile; fileRef = F7B446511C4D29E300DBCC11 /* TableMetadata+CoreDataProperties.m */; };
		F77B0EBD1D118A16002130FE /* TableAccount.m in Sources */ = {isa = PBXBuildFile; fileRef = F7B446571C4D29E300DBCC11 /* TableAccount.m */; };
		F77B0EBE1D118A16002130FE /* CCNote.m in Sources */ = {isa = PBXBuildFile; fileRef = F721372A1BAFF0920012B613 /* CCNote.m */; };
		F77B0EBF1D118A16002130FE /* RNEncryptor.m in Sources */ = {isa = PBXBuildFile; fileRef = F70F053B1C889184008DAB36 /* RNEncryptor.m */; };
		F77B0EC01D118A16002130FE /* MWCaptionView.m in Sources */ = {isa = PBXBuildFile; fileRef = F70F0C881C8892DF008DAB36 /* MWCaptionView.m */; };
		F77B0EC11D118A16002130FE /* JBroken.m in Sources */ = {isa = PBXBuildFile; fileRef = F71EDBFD1C4B93ED00265D0C /* JBroken.m */; };
		F77B0EC21D118A16002130FE /* CCManageOptimizations.m in Sources */ = {isa = PBXBuildFile; fileRef = F7AB79F01BB1A3AD00A82F32 /* CCManageOptimizations.m */; };
		F77B0EC31D118A16002130FE /* UIImage+Enhancing.m in Sources */ = {isa = PBXBuildFile; fileRef = F70F04C21C889184008DAB36 /* UIImage+Enhancing.m */; };
		F77B0EC61D118A16002130FE /* CCCellMain.m in Sources */ = {isa = PBXBuildFile; fileRef = F70211F51BAC56E9003FC03E /* CCCellMain.m */; };
		F77B0EC71D118A16002130FE /* AESCrypt.m in Sources */ = {isa = PBXBuildFile; fileRef = F70F02AB1C889183008DAB36 /* AESCrypt.m */; };
		F77B0ECB1D118A16002130FE /* HRBrightnessCursor.m in Sources */ = {isa = PBXBuildFile; fileRef = F70F0DE11C889300008DAB36 /* HRBrightnessCursor.m */; };
		F77B0ECC1D118A16002130FE /* UIImage+Masking.m in Sources */ = {isa = PBXBuildFile; fileRef = F70F04C61C889184008DAB36 /* UIImage+Masking.m */; };
		F77B0ECE1D118A16002130FE /* NSData+CommonCrypto.m in Sources */ = {isa = PBXBuildFile; fileRef = F70F02AF1C889183008DAB36 /* NSData+CommonCrypto.m */; };
		F77B0ECF1D118A16002130FE /* CYRToken.m in Sources */ = {isa = PBXBuildFile; fileRef = F70F0DDF1C889300008DAB36 /* CYRToken.m */; };
		F77B0ED11D118A16002130FE /* Acknowledgements.m in Sources */ = {isa = PBXBuildFile; fileRef = F7ACE42A1BAC0268006C0017 /* Acknowledgements.m */; };
		F77B0ED31D118A16002130FE /* PPImageScrollingCellView.m in Sources */ = {isa = PBXBuildFile; fileRef = F70F05211C889184008DAB36 /* PPImageScrollingCellView.m */; };
		F77B0ED41D118A16002130FE /* LMMediaPlayerHelper.m in Sources */ = {isa = PBXBuildFile; fileRef = F70F0F311C889339008DAB36 /* LMMediaPlayerHelper.m */; };
		F77B0ED51D118A16002130FE /* PHAsset+Utility.m in Sources */ = {isa = PBXBuildFile; fileRef = F777F0311C29717F00CE81CB /* PHAsset+Utility.m */; };
		F77B0ED71D118A16002130FE /* CCFavorite.m in Sources */ = {isa = PBXBuildFile; fileRef = F7AB19C91BAF01A60027D7BA /* CCFavorite.m */; };
		F77B0ED81D118A16002130FE /* TableLocalFile+CoreDataProperties.m in Sources */ = {isa = PBXBuildFile; fileRef = F7B446451C4D29E300DBCC11 /* TableLocalFile+CoreDataProperties.m */; };
		F77B0ED91D118A16002130FE /* main.m in Sources */ = {isa = PBXBuildFile; fileRef = F7F67BAD1A24D27800EE80DA /* main.m */; };
		F77B0EEA1D118A16002130FE /* ZSSbold@2x.png in Resources */ = {isa = PBXBuildFile; fileRef = F70F0D921C889300008DAB36 /* ZSSbold@2x.png */; };
		F77B0EEB1D118A16002130FE /* ZSSrightjustify@2x.png in Resources */ = {isa = PBXBuildFile; fileRef = F70F0DC21C889300008DAB36 /* ZSSrightjustify@2x.png */; };
		F77B0EEC1D118A16002130FE /* ZSSindent@2x.png in Resources */ = {isa = PBXBuildFile; fileRef = F70F0DAA1C889300008DAB36 /* ZSSindent@2x.png */; };
		F77B0EED1D118A16002130FE /* Reader-Mark-N@2x.png in Resources */ = {isa = PBXBuildFile; fileRef = F70F0EAD1C889317008DAB36 /* Reader-Mark-N@2x.png */; };
		F77B0EEE1D118A16002130FE /* VideoOverlay@2x.png in Resources */ = {isa = PBXBuildFile; fileRef = F70F0C851C8892DF008DAB36 /* VideoOverlay@2x.png */; };
		F77B0EEF1D118A16002130FE /* UIBarButtonItemArrowLeft.png in Resources */ = {isa = PBXBuildFile; fileRef = F70F0C7B1C8892DF008DAB36 /* UIBarButtonItemArrowLeft.png */; };
		F77B0EF01D118A16002130FE /* ZSSh4@2x.png in Resources */ = {isa = PBXBuildFile; fileRef = F70F0DA01C889300008DAB36 /* ZSSh4@2x.png */; };
		F77B0EF11D118A16002130FE /* Raleway-SemiBold.ttf in Resources */ = {isa = PBXBuildFile; fileRef = F722CEEC1A40361A00C40606 /* Raleway-SemiBold.ttf */; };
		F77B0EF21D118A16002130FE /* ZSSunderline.png in Resources */ = {isa = PBXBuildFile; fileRef = F70F0DCD1C889300008DAB36 /* ZSSunderline.png */; };
		F77B0EF31D118A16002130FE /* VideoOverlay@3x.png in Resources */ = {isa = PBXBuildFile; fileRef = F70F0C861C8892DF008DAB36 /* VideoOverlay@3x.png */; };
		F77B0EF41D118A16002130FE /* ImageSelectedOff.png in Resources */ = {isa = PBXBuildFile; fileRef = F70F0C691C8892DF008DAB36 /* ImageSelectedOff.png */; };
		F77B0EF51D118A16002130FE /* ZSSbgcolor.png in Resources */ = {isa = PBXBuildFile; fileRef = F70F0D8F1C889300008DAB36 /* ZSSbgcolor.png */; };
		F77B0EF61D118A16002130FE /* ZSSstrikethrough@2x.png in Resources */ = {isa = PBXBuildFile; fileRef = F70F0DC41C889300008DAB36 /* ZSSstrikethrough@2x.png */; };
		F77B0EF71D118A16002130FE /* ZSSinsertkeyword@2x.png in Resources */ = {isa = PBXBuildFile; fileRef = F70F0DAC1C889300008DAB36 /* ZSSinsertkeyword@2x.png */; };
		F77B0EF91D118A16002130FE /* Reader-Mark-N.png in Resources */ = {isa = PBXBuildFile; fileRef = F70F0EAC1C889317008DAB36 /* Reader-Mark-N.png */; };
		F77B0EFA1D118A16002130FE /* ZSShorizontalrule.png in Resources */ = {isa = PBXBuildFile; fileRef = F70F0DA51C889300008DAB36 /* ZSShorizontalrule.png */; };
		F77B0EFB1D118A16002130FE /* ZSSh3@2x.png in Resources */ = {isa = PBXBuildFile; fileRef = F70F0D9E1C889300008DAB36 /* ZSSh3@2x.png */; };
		F77B0EFE1D118A16002130FE /* CCUploadFromOtherUpp.storyboard in Resources */ = {isa = PBXBuildFile; fileRef = F7956FCB1B4886E60085DEA3 /* CCUploadFromOtherUpp.storyboard */; };
		F77B0EFF1D118A16002130FE /* ZSSinsertkeyword.png in Resources */ = {isa = PBXBuildFile; fileRef = F70F0DAB1C889300008DAB36 /* ZSSinsertkeyword.png */; };
		F77B0F001D118A16002130FE /* UIBarButtonItemArrowRight@3x.png in Resources */ = {isa = PBXBuildFile; fileRef = F70F0C801C8892DF008DAB36 /* UIBarButtonItemArrowRight@3x.png */; };
		F77B0F011D118A16002130FE /* UIBarButtonItemArrowRight.png in Resources */ = {isa = PBXBuildFile; fileRef = F70F0C7E1C8892DF008DAB36 /* UIBarButtonItemArrowRight.png */; };
		F77B0F021D118A16002130FE /* Raleway-Thin.ttf in Resources */ = {isa = PBXBuildFile; fileRef = F722CEED1A40361A00C40606 /* Raleway-Thin.ttf */; };
		F77B0F031D118A16002130FE /* ImageSelectedSmallOff.png in Resources */ = {isa = PBXBuildFile; fileRef = F70F0C6F1C8892DF008DAB36 /* ImageSelectedSmallOff.png */; };
		F77B0F041D118A16002130FE /* ZSSoutdent@2x.png in Resources */ = {isa = PBXBuildFile; fileRef = F70F0DB81C889300008DAB36 /* ZSSoutdent@2x.png */; };
		F77B0F051D118A16002130FE /* ZSSindent.png in Resources */ = {isa = PBXBuildFile; fileRef = F70F0DA91C889300008DAB36 /* ZSSindent.png */; };
		F77B0F061D118A16002130FE /* PlayButtonOverlayLarge@3x.png in Resources */ = {isa = PBXBuildFile; fileRef = F70F0C771C8892DF008DAB36 /* PlayButtonOverlayLarge@3x.png */; };
		F77B0F071D118A16002130FE /* ZSSpicker.png in Resources */ = {isa = PBXBuildFile; fileRef = F70F0DBB1C889300008DAB36 /* ZSSpicker.png */; };
		F77B0F081D118A16002130FE /* ZSSunderline@2x.png in Resources */ = {isa = PBXBuildFile; fileRef = F70F0DCE1C889300008DAB36 /* ZSSunderline@2x.png */; };
		F77B0F091D118A16002130FE /* CCCellFavorite.xib in Resources */ = {isa = PBXBuildFile; fileRef = F7AB19C71BAF01A60027D7BA /* CCCellFavorite.xib */; };
		F77B0F0A1D118A16002130FE /* Reader-Mark-Y.png in Resources */ = {isa = PBXBuildFile; fileRef = F70F0EAE1C889317008DAB36 /* Reader-Mark-Y.png */; };
		F77B0F0B1D118A16002130FE /* UIBarButtonItemGrid@2x.png in Resources */ = {isa = PBXBuildFile; fileRef = F70F0C821C8892DF008DAB36 /* UIBarButtonItemGrid@2x.png */; };
		F77B0F0C1D118A16002130FE /* Reader-Mark-Y@2x.png in Resources */ = {isa = PBXBuildFile; fileRef = F70F0EAF1C889317008DAB36 /* Reader-Mark-Y@2x.png */; };
		F77B0F0D1D118A16002130FE /* ZSSundo@2x.png in Resources */ = {isa = PBXBuildFile; fileRef = F70F0DD01C889300008DAB36 /* ZSSundo@2x.png */; };
		F77B0F0E1D118A16002130FE /* BKPasscodeView.strings in Resources */ = {isa = PBXBuildFile; fileRef = F72B60911A24F00B004EF66F /* BKPasscodeView.strings */; };
		F77B0F0F1D118A16002130FE /* UIBarButtonItemArrowLeft@3x.png in Resources */ = {isa = PBXBuildFile; fileRef = F70F0C7D1C8892DF008DAB36 /* UIBarButtonItemArrowLeft@3x.png */; };
		F77B0F101D118A16002130FE /* ImageError.png in Resources */ = {isa = PBXBuildFile; fileRef = F70F0C661C8892DE008DAB36 /* ImageError.png */; };
		F77B0F111D118A16002130FE /* ZSSparagraph.png in Resources */ = {isa = PBXBuildFile; fileRef = F70F0DB91C889300008DAB36 /* ZSSparagraph.png */; };
		F77B0F121D118A16002130FE /* ZSSorderedlist@2x.png in Resources */ = {isa = PBXBuildFile; fileRef = F70F0DB61C889300008DAB36 /* ZSSorderedlist@2x.png */; };
		F77B0F131D118A16002130FE /* ZSSitalic@2x.png in Resources */ = {isa = PBXBuildFile; fileRef = F70F0DAE1C889300008DAB36 /* ZSSitalic@2x.png */; };
		F77B0F141D118A16002130FE /* ZSSviewsource.png in Resources */ = {isa = PBXBuildFile; fileRef = F70F0DD51C889300008DAB36 /* ZSSviewsource.png */; };
		F77B0F151D118A16002130FE /* ZSSforcejustify@2x.png in Resources */ = {isa = PBXBuildFile; fileRef = F70F0D981C889300008DAB36 /* ZSSforcejustify@2x.png */; };
		F77B0F171D118A16002130FE /* ZSSh1@2x.png in Resources */ = {isa = PBXBuildFile; fileRef = F70F0D9A1C889300008DAB36 /* ZSSh1@2x.png */; };
		F77B0F181D118A16002130FE /* Intro.strings in Resources */ = {isa = PBXBuildFile; fileRef = F744BE9F1BEBB69F004FFF66 /* Intro.strings */; };
		F77B0F191D118A16002130FE /* ZSSitalic.png in Resources */ = {isa = PBXBuildFile; fileRef = F70F0DAD1C889300008DAB36 /* ZSSitalic.png */; };
		F77B0F1B1D118A16002130FE /* ImageError@2x.png in Resources */ = {isa = PBXBuildFile; fileRef = F70F0C671C8892DE008DAB36 /* ImageError@2x.png */; };
		F77B0F1C1D118A16002130FE /* Reader-Email@2x.png in Resources */ = {isa = PBXBuildFile; fileRef = F70F0EA91C889317008DAB36 /* Reader-Email@2x.png */; };
		F77B0F1D1D118A16002130FE /* ZSSh2@2x.png in Resources */ = {isa = PBXBuildFile; fileRef = F70F0D9C1C889300008DAB36 /* ZSSh2@2x.png */; };
		F77B0F1E1D118A16002130FE /* ZSSstrikethrough.png in Resources */ = {isa = PBXBuildFile; fileRef = F70F0DC31C889300008DAB36 /* ZSSstrikethrough.png */; };
		F77B0F1F1D118A16002130FE /* UIBarButtonItemGrid@3x.png in Resources */ = {isa = PBXBuildFile; fileRef = F70F0C831C8892DF008DAB36 /* UIBarButtonItemGrid@3x.png */; };
		F77B0F211D118A16002130FE /* ZSSh6.png in Resources */ = {isa = PBXBuildFile; fileRef = F70F0DA31C889300008DAB36 /* ZSSh6.png */; };
		F77B0F231D118A16002130FE /* ZSSh3.png in Resources */ = {isa = PBXBuildFile; fileRef = F70F0D9D1C889300008DAB36 /* ZSSh3.png */; };
		F77B0F241D118A16002130FE /* Reader-Button-H.png in Resources */ = {isa = PBXBuildFile; fileRef = F70F0EA41C889317008DAB36 /* Reader-Button-H.png */; };
		F77B0F251D118A16002130FE /* ZSSh1.png in Resources */ = {isa = PBXBuildFile; fileRef = F70F0D991C889300008DAB36 /* ZSSh1.png */; };
		F77B0F271D118A16002130FE /* ImageSelectedSmallOn.png in Resources */ = {isa = PBXBuildFile; fileRef = F70F0C721C8892DF008DAB36 /* ImageSelectedSmallOn.png */; };
		F77B0F281D118A16002130FE /* Main.storyboard in Resources */ = {isa = PBXBuildFile; fileRef = F787E5581BC503ED00AFBFE1 /* Main.storyboard */; };
		F77B0F291D118A16002130FE /* ZSSleftjustify.png in Resources */ = {isa = PBXBuildFile; fileRef = F70F0DB11C889300008DAB36 /* ZSSleftjustify.png */; };
		F77B0F2A1D118A16002130FE /* ImageSelectedSmallOff@3x.png in Resources */ = {isa = PBXBuildFile; fileRef = F70F0C711C8892DF008DAB36 /* ImageSelectedSmallOff@3x.png */; };
		F77B0F2B1D118A16002130FE /* ZSSclearstyle@2x.png in Resources */ = {isa = PBXBuildFile; fileRef = F70F0D961C889300008DAB36 /* ZSSclearstyle@2x.png */; };
		F77B0F2C1D118A16002130FE /* ZSSlink.png in Resources */ = {isa = PBXBuildFile; fileRef = F70F0DB31C889300008DAB36 /* ZSSlink.png */; };
		F77B0F2D1D118A16002130FE /* ZSSsuperscript@2x.png in Resources */ = {isa = PBXBuildFile; fileRef = F70F0DC81C889300008DAB36 /* ZSSsuperscript@2x.png */; };
		F77B0F2E1D118A16002130FE /* ZSScenterjustify.png in Resources */ = {isa = PBXBuildFile; fileRef = F70F0D931C889300008DAB36 /* ZSScenterjustify.png */; };
		F77B0F2F1D118A16002130FE /* CCMove.storyboard in Resources */ = {isa = PBXBuildFile; fileRef = F7D02A481C5F9E4400D6F972 /* CCMove.storyboard */; };
		F77B0F301D118A16002130FE /* PlayButtonOverlayLargeTap.png in Resources */ = {isa = PBXBuildFile; fileRef = F70F0C781C8892DF008DAB36 /* PlayButtonOverlayLargeTap.png */; };
		F77B0F311D118A16002130FE /* Reader-Thumbs.png in Resources */ = {isa = PBXBuildFile; fileRef = F70F0EB21C889317008DAB36 /* Reader-Thumbs.png */; };
		F77B0F321D118A16002130FE /* ZSSkeyboard@2x.png in Resources */ = {isa = PBXBuildFile; fileRef = F70F0DB01C889300008DAB36 /* ZSSkeyboard@2x.png */; };
		F77B0F331D118A16002130FE /* ImageSelectedOn@2x.png in Resources */ = {isa = PBXBuildFile; fileRef = F70F0C6D1C8892DF008DAB36 /* ImageSelectedOn@2x.png */; };
		F77B0F341D118A16002130FE /* ZSSorderedlist.png in Resources */ = {isa = PBXBuildFile; fileRef = F70F0DB51C889300008DAB36 /* ZSSorderedlist.png */; };
		F77B0F351D118A16002130FE /* ZSSsubscript@2x.png in Resources */ = {isa = PBXBuildFile; fileRef = F70F0DC61C889300008DAB36 /* ZSSsubscript@2x.png */; };
		F77B0F361D118A16002130FE /* editor.html in Resources */ = {isa = PBXBuildFile; fileRef = F70F0D8D1C889300008DAB36 /* editor.html */; };
		F77B0F371D118A16002130FE /* UIBarButtonItemArrowRight@2x.png in Resources */ = {isa = PBXBuildFile; fileRef = F70F0C7F1C8892DF008DAB36 /* UIBarButtonItemArrowRight@2x.png */; };
		F77B0F381D118A16002130FE /* ZSSkeyboard.png in Resources */ = {isa = PBXBuildFile; fileRef = F70F0DAF1C889300008DAB36 /* ZSSkeyboard.png */; };
		F77B0F391D118A16002130FE /* ZSStable@2x.png in Resources */ = {isa = PBXBuildFile; fileRef = F70F0DCA1C889300008DAB36 /* ZSStable@2x.png */; };
		F77B0F3B1D118A16002130FE /* ZSSredo@2x.png in Resources */ = {isa = PBXBuildFile; fileRef = F70F0DC01C889300008DAB36 /* ZSSredo@2x.png */; };
		F77B0F3C1D118A16002130FE /* ImageError@3x.png in Resources */ = {isa = PBXBuildFile; fileRef = F70F0C681C8892DF008DAB36 /* ImageError@3x.png */; };
		F77B0F3D1D118A16002130FE /* ZSSh5.png in Resources */ = {isa = PBXBuildFile; fileRef = F70F0DA11C889300008DAB36 /* ZSSh5.png */; };
		F77B0F3E1D118A16002130FE /* ZSSquicklink@2x.png in Resources */ = {isa = PBXBuildFile; fileRef = F70F0DBE1C889300008DAB36 /* ZSSquicklink@2x.png */; };
		F77B0F3F1D118A16002130FE /* Reader-Export.png in Resources */ = {isa = PBXBuildFile; fileRef = F70F0EAA1C889317008DAB36 /* Reader-Export.png */; };
		F77B0F401D118A16002130FE /* UIBarButtonItemArrowLeft@2x.png in Resources */ = {isa = PBXBuildFile; fileRef = F70F0C7C1C8892DF008DAB36 /* UIBarButtonItemArrowLeft@2x.png */; };
		F77B0F411D118A16002130FE /* ZSStextcolor@2x.png in Resources */ = {isa = PBXBuildFile; fileRef = F70F0DCC1C889300008DAB36 /* ZSStextcolor@2x.png */; };
		F77B0F421D118A16002130FE /* ImageSelectedOn.png in Resources */ = {isa = PBXBuildFile; fileRef = F70F0C6C1C8892DF008DAB36 /* ImageSelectedOn.png */; };
		F77B0F431D118A16002130FE /* Raleway-ExtraBold.ttf in Resources */ = {isa = PBXBuildFile; fileRef = F722CEE61A40361A00C40606 /* Raleway-ExtraBold.ttf */; };
		F77B0F441D118A16002130FE /* Reader-Button-N@2x.png in Resources */ = {isa = PBXBuildFile; fileRef = F70F0EA71C889317008DAB36 /* Reader-Button-N@2x.png */; };
		F77B0F461D118A16002130FE /* Reader-Button-H@2x.png in Resources */ = {isa = PBXBuildFile; fileRef = F70F0EA51C889317008DAB36 /* Reader-Button-H@2x.png */; };
		F77B0F471D118A16002130FE /* ZSSbgcolor@2x.png in Resources */ = {isa = PBXBuildFile; fileRef = F70F0D901C889300008DAB36 /* ZSSbgcolor@2x.png */; };
		F77B0F481D118A16002130FE /* synchronized.gif in Resources */ = {isa = PBXBuildFile; fileRef = F76344751BF259A800188725 /* synchronized.gif */; };
		F77B0F491D118A16002130FE /* ZSSoutdent.png in Resources */ = {isa = PBXBuildFile; fileRef = F70F0DB71C889300008DAB36 /* ZSSoutdent.png */; };
		F77B0F4A1D118A16002130FE /* ZSStextcolor.png in Resources */ = {isa = PBXBuildFile; fileRef = F70F0DCB1C889300008DAB36 /* ZSStextcolor.png */; };
		F77B0F4B1D118A16002130FE /* ZSSimage.png in Resources */ = {isa = PBXBuildFile; fileRef = F70F0DA71C889300008DAB36 /* ZSSimage.png */; };
		F77B0F4D1D118A16002130FE /* CCShare.storyboard in Resources */ = {isa = PBXBuildFile; fileRef = F768EB021BFB7EA900B6E341 /* CCShare.storyboard */; };
		F77B0F4E1D118A16002130FE /* Reader-Thumbs@2x.png in Resources */ = {isa = PBXBuildFile; fileRef = F70F0EB31C889317008DAB36 /* Reader-Thumbs@2x.png */; };
		F77B0F4F1D118A16002130FE /* ZSSquicklink.png in Resources */ = {isa = PBXBuildFile; fileRef = F70F0DBD1C889300008DAB36 /* ZSSquicklink.png */; };
		F77B0F511D118A16002130FE /* ZSSh2.png in Resources */ = {isa = PBXBuildFile; fileRef = F70F0D9B1C889300008DAB36 /* ZSSh2.png */; };
		F77B0F531D118A16002130FE /* ZSSbold.png in Resources */ = {isa = PBXBuildFile; fileRef = F70F0D911C889300008DAB36 /* ZSSbold.png */; };
		F77B0F541D118A16002130FE /* Reader-Button-N.png in Resources */ = {isa = PBXBuildFile; fileRef = F70F0EA61C889317008DAB36 /* Reader-Button-N.png */; };
		F77B0F551D118A16002130FE /* Error.strings in Resources */ = {isa = PBXBuildFile; fileRef = F7B381BF1C074E3E004693F8 /* Error.strings */; };
		F77B0F561D118A16002130FE /* ZSStable.png in Resources */ = {isa = PBXBuildFile; fileRef = F70F0DC91C889300008DAB36 /* ZSStable.png */; };
		F77B0F571D118A16002130FE /* synchronizedcrypto.gif in Resources */ = {isa = PBXBuildFile; fileRef = F76344761BF259A800188725 /* synchronizedcrypto.gif */; };
		F77B0F581D118A16002130FE /* TTOpenInAppActivityLocalizable.string in Resources */ = {isa = PBXBuildFile; fileRef = F7BFE0CA1B67925500F072A4 /* TTOpenInAppActivityLocalizable.string */; };
		F77B0F591D118A16002130FE /* ZSSRichTextEditor.js in Resources */ = {isa = PBXBuildFile; fileRef = F70F0DF01C889300008DAB36 /* ZSSRichTextEditor.js */; };
		F77B0F5A1D118A16002130FE /* Raleway-Light.ttf in Resources */ = {isa = PBXBuildFile; fileRef = F722CEE91A40361A00C40606 /* Raleway-Light.ttf */; };
		F77B0F5B1D118A16002130FE /* ZSSclearstyle.png in Resources */ = {isa = PBXBuildFile; fileRef = F70F0D951C889300008DAB36 /* ZSSclearstyle.png */; };
		F77B0F5C1D118A16002130FE /* ImagesIntro.xcassets in Resources */ = {isa = PBXBuildFile; fileRef = F744BE961BEBB31E004FFF66 /* ImagesIntro.xcassets */; };
		F77B0F5D1D118A16002130FE /* Reader-Print.png in Resources */ = {isa = PBXBuildFile; fileRef = F70F0EB01C889317008DAB36 /* Reader-Print.png */; };
		F77B0F5E1D118A16002130FE /* ZSSlink@2x.png in Resources */ = {isa = PBXBuildFile; fileRef = F70F0DB41C889300008DAB36 /* ZSSlink@2x.png */; };
		F77B0F5F1D118A16002130FE /* Reader-Email.png in Resources */ = {isa = PBXBuildFile; fileRef = F70F0EA81C889317008DAB36 /* Reader-Email.png */; };
		F77B0F601D118A16002130FE /* Raleway-Medium.ttf in Resources */ = {isa = PBXBuildFile; fileRef = F722CEEA1A40361A00C40606 /* Raleway-Medium.ttf */; };
		F77B0F611D118A16002130FE /* Acknowledgements.rtf in Resources */ = {isa = PBXBuildFile; fileRef = F7ACE42B1BAC0268006C0017 /* Acknowledgements.rtf */; };
		F77B0F621D118A16002130FE /* ZSSunorderedlist.png in Resources */ = {isa = PBXBuildFile; fileRef = F70F0DD31C889300008DAB36 /* ZSSunorderedlist.png */; };
		F77B0F631D118A16002130FE /* Localizable.strings in Resources */ = {isa = PBXBuildFile; fileRef = F7E70DE91A24DE4100E1B66A /* Localizable.strings */; };
		F77B0F641D118A16002130FE /* ZSSh4.png in Resources */ = {isa = PBXBuildFile; fileRef = F70F0D9F1C889300008DAB36 /* ZSSh4.png */; };
		F77B0F651D118A16002130FE /* Raleway-Heavy.ttf in Resources */ = {isa = PBXBuildFile; fileRef = F722CEE81A40361A00C40606 /* Raleway-Heavy.ttf */; };
		F77B0F661D118A16002130FE /* ImageSelectedOff@2x.png in Resources */ = {isa = PBXBuildFile; fileRef = F70F0C6A1C8892DF008DAB36 /* ImageSelectedOff@2x.png */; };
		F77B0F671D118A16002130FE /* InfoPlist.strings in Resources */ = {isa = PBXBuildFile; fileRef = F7C6D5F61BE371D800AC83AD /* InfoPlist.strings */; };
		F77B0F691D118A16002130FE /* ImageSelectedSmallOff@2x.png in Resources */ = {isa = PBXBuildFile; fileRef = F70F0C701C8892DF008DAB36 /* ImageSelectedSmallOff@2x.png */; };
		F77B0F6A1D118A16002130FE /* UIBarButtonItemGrid.png in Resources */ = {isa = PBXBuildFile; fileRef = F70F0C811C8892DF008DAB36 /* UIBarButtonItemGrid.png */; };
		F77B0F6B1D118A16002130FE /* ZSSundo.png in Resources */ = {isa = PBXBuildFile; fileRef = F70F0DCF1C889300008DAB36 /* ZSSundo.png */; };
		F77B0F6C1D118A16002130FE /* ZSSsubscript.png in Resources */ = {isa = PBXBuildFile; fileRef = F70F0DC51C889300008DAB36 /* ZSSsubscript.png */; };
		F77B0F6E1D118A16002130FE /* ZSShorizontalrule@2x.png in Resources */ = {isa = PBXBuildFile; fileRef = F70F0DA61C889300008DAB36 /* ZSShorizontalrule@2x.png */; };
		F77B0F6F1D118A16002130FE /* ZSSforcejustify.png in Resources */ = {isa = PBXBuildFile; fileRef = F70F0D971C889300008DAB36 /* ZSSforcejustify.png */; };
		F77B0F711D118A16002130FE /* Raleway-Bold.ttf in Resources */ = {isa = PBXBuildFile; fileRef = F722CEE51A40361A00C40606 /* Raleway-Bold.ttf */; };
		F77B0F721D118A16002130FE /* PlayButtonOverlayLarge@2x.png in Resources */ = {isa = PBXBuildFile; fileRef = F70F0C761C8892DF008DAB36 /* PlayButtonOverlayLarge@2x.png */; };
		F77B0F731D118A16002130FE /* ImageSelectedSmallOn@3x.png in Resources */ = {isa = PBXBuildFile; fileRef = F70F0C741C8892DF008DAB36 /* ImageSelectedSmallOn@3x.png */; };
		F77B0F741D118A16002130FE /* ZSSunorderedlist@2x.png in Resources */ = {isa = PBXBuildFile; fileRef = F70F0DD41C889300008DAB36 /* ZSSunorderedlist@2x.png */; };
		F77B0F751D118A16002130FE /* ZSSleftjustify@2x.png in Resources */ = {isa = PBXBuildFile; fileRef = F70F0DB21C889300008DAB36 /* ZSSleftjustify@2x.png */; };
		F77B0F761D118A16002130FE /* VideoOverlay.png in Resources */ = {isa = PBXBuildFile; fileRef = F70F0C841C8892DF008DAB36 /* VideoOverlay.png */; };
		F77B0F771D118A16002130FE /* ZSSimage@2x.png in Resources */ = {isa = PBXBuildFile; fileRef = F70F0DA81C889300008DAB36 /* ZSSimage@2x.png */; };
		F77B0F781D118A16002130FE /* PlayButtonOverlayLargeTap@3x.png in Resources */ = {isa = PBXBuildFile; fileRef = F70F0C7A1C8892DF008DAB36 /* PlayButtonOverlayLargeTap@3x.png */; };
		F77B0F791D118A16002130FE /* ZSSunlink.png in Resources */ = {isa = PBXBuildFile; fileRef = F70F0DD11C889300008DAB36 /* ZSSunlink.png */; };
		F77B0F7A1D118A16002130FE /* ZSSredo.png in Resources */ = {isa = PBXBuildFile; fileRef = F70F0DBF1C889300008DAB36 /* ZSSredo.png */; };
		F77B0F7B1D118A16002130FE /* ZSSrightjustify.png in Resources */ = {isa = PBXBuildFile; fileRef = F70F0DC11C889300008DAB36 /* ZSSrightjustify.png */; };
		F77B0F7C1D118A16002130FE /* ZSSviewsource@2x.png in Resources */ = {isa = PBXBuildFile; fileRef = F70F0DD61C889300008DAB36 /* ZSSviewsource@2x.png */; };
		F77B0F7D1D118A16002130FE /* Images.xcassets in Resources */ = {isa = PBXBuildFile; fileRef = F7F67BB81A24D27800EE80DA /* Images.xcassets */; };
		F77B0F7E1D118A16002130FE /* ImageSelectedSmallOn@2x.png in Resources */ = {isa = PBXBuildFile; fileRef = F70F0C731C8892DF008DAB36 /* ImageSelectedSmallOn@2x.png */; };
		F77B0F7F1D118A16002130FE /* ZSScenterjustify@2x.png in Resources */ = {isa = PBXBuildFile; fileRef = F70F0D941C889300008DAB36 /* ZSScenterjustify@2x.png */; };
		F77B0F811D118A16002130FE /* ZSSparagraph@2x.png in Resources */ = {isa = PBXBuildFile; fileRef = F70F0DBA1C889300008DAB36 /* ZSSparagraph@2x.png */; };
		F77B0F821D118A16002130FE /* ZSSsuperscript.png in Resources */ = {isa = PBXBuildFile; fileRef = F70F0DC71C889300008DAB36 /* ZSSsuperscript.png */; };
		F77B0F831D118A16002130FE /* ZSSh5@2x.png in Resources */ = {isa = PBXBuildFile; fileRef = F70F0DA21C889300008DAB36 /* ZSSh5@2x.png */; };
		F77B0F841D118A16002130FE /* Reader-Print@2x.png in Resources */ = {isa = PBXBuildFile; fileRef = F70F0EB11C889317008DAB36 /* Reader-Print@2x.png */; };
		F77B0F851D118A16002130FE /* Reader-Export@2x.png in Resources */ = {isa = PBXBuildFile; fileRef = F70F0EAB1C889317008DAB36 /* Reader-Export@2x.png */; };
		F77B0F861D118A16002130FE /* LMMediaPlayerView.bundle in Resources */ = {isa = PBXBuildFile; fileRef = F70F0F281C889339008DAB36 /* LMMediaPlayerView.bundle */; };
		F77B0F871D118A16002130FE /* Raleway-Regular.ttf in Resources */ = {isa = PBXBuildFile; fileRef = F722CEEB1A40361A00C40606 /* Raleway-Regular.ttf */; };
		F77B0F891D118A16002130FE /* Raleway-ExtraLight.ttf in Resources */ = {isa = PBXBuildFile; fileRef = F722CEE71A40361A00C40606 /* Raleway-ExtraLight.ttf */; };
		F77B0F8A1D118A16002130FE /* CCCellMain.xib in Resources */ = {isa = PBXBuildFile; fileRef = F70211F61BAC56E9003FC03E /* CCCellMain.xib */; };
		F77B0F8B1D118A16002130FE /* PlayButtonOverlayLargeTap@2x.png in Resources */ = {isa = PBXBuildFile; fileRef = F70F0C791C8892DF008DAB36 /* PlayButtonOverlayLargeTap@2x.png */; };
		F77B0F8C1D118A16002130FE /* CCCellMainTransfer.xib in Resources */ = {isa = PBXBuildFile; fileRef = F70211F91BAC56E9003FC03E /* CCCellMainTransfer.xib */; };
		F77B0F8E1D118A16002130FE /* LMMediaPlayerView.xib in Resources */ = {isa = PBXBuildFile; fileRef = F70F0F291C889339008DAB36 /* LMMediaPlayerView.xib */; };
		F77B0F8F1D118A16002130FE /* ZSSunlink@2x.png in Resources */ = {isa = PBXBuildFile; fileRef = F70F0DD21C889300008DAB36 /* ZSSunlink@2x.png */; };
		F77B0F901D118A16002130FE /* ZSSpicker@2x.png in Resources */ = {isa = PBXBuildFile; fileRef = F70F0DBC1C889300008DAB36 /* ZSSpicker@2x.png */; };
		F77B0F911D118A16002130FE /* ImageSelectedOff@3x.png in Resources */ = {isa = PBXBuildFile; fileRef = F70F0C6B1C8892DF008DAB36 /* ImageSelectedOff@3x.png */; };
		F77B0F921D118A16002130FE /* PlayButtonOverlayLarge.png in Resources */ = {isa = PBXBuildFile; fileRef = F70F0C751C8892DF008DAB36 /* PlayButtonOverlayLarge.png */; };
		F77B0F931D118A16002130FE /* ImageSelectedOn@3x.png in Resources */ = {isa = PBXBuildFile; fileRef = F70F0C6E1C8892DF008DAB36 /* ImageSelectedOn@3x.png */; };
		F77B0F941D118A16002130FE /* ZSSh6@2x.png in Resources */ = {isa = PBXBuildFile; fileRef = F70F0DA41C889300008DAB36 /* ZSSh6@2x.png */; };
		F77D49A91DC238E500CDC568 /* loading@2x.gif in Resources */ = {isa = PBXBuildFile; fileRef = F77D49A71DC238E500CDC568 /* loading@2x.gif */; };
		F78088EA1DD3A1DB005C5A7C /* cryptocloud.xcdatamodeld in Sources */ = {isa = PBXBuildFile; fileRef = F78088E51DD3A1DB005C5A7C /* cryptocloud.xcdatamodeld */; };
		F78088EB1DD3A1DB005C5A7C /* cryptocloud.xcdatamodeld in Sources */ = {isa = PBXBuildFile; fileRef = F78088E51DD3A1DB005C5A7C /* cryptocloud.xcdatamodeld */; };
		F78BFED41D3111B800E513CF /* LaunchScreenNextcloud.xib in Resources */ = {isa = PBXBuildFile; fileRef = F78BFECA1D3111B800E513CF /* LaunchScreenNextcloud.xib */; };
		F78BFEE11D31126B00E513CF /* MainInterface.storyboard in Resources */ = {isa = PBXBuildFile; fileRef = F78BFEDE1D31126B00E513CF /* MainInterface.storyboard */; };
		F7994B781D5B854C008525D9 /* TableCertificates+CoreDataProperties.m in Sources */ = {isa = PBXBuildFile; fileRef = F7994B741D5B854C008525D9 /* TableCertificates+CoreDataProperties.m */; };
		F7994B7A1D5B854C008525D9 /* TableCertificates+CoreDataProperties.m in Sources */ = {isa = PBXBuildFile; fileRef = F7994B741D5B854C008525D9 /* TableCertificates+CoreDataProperties.m */; };
		F7994B7C1D5B854C008525D9 /* TableCertificates.m in Sources */ = {isa = PBXBuildFile; fileRef = F7994B761D5B854C008525D9 /* TableCertificates.m */; };
		F7994B7E1D5B854C008525D9 /* TableCertificates.m in Sources */ = {isa = PBXBuildFile; fileRef = F7994B761D5B854C008525D9 /* TableCertificates.m */; };
		F7BB14961D5B62C000ECEE68 /* libcrypto.a in Frameworks */ = {isa = PBXBuildFile; fileRef = F70A63061D5B3467004E2AA5 /* libcrypto.a */; };
		F7BB14971D5B62C000ECEE68 /* libssl.a in Frameworks */ = {isa = PBXBuildFile; fileRef = F70A63071D5B3467004E2AA5 /* libssl.a */; };
		F7BE6E2F1D2D5C3B00106933 /* CCQuickActions.m in Sources */ = {isa = PBXBuildFile; fileRef = F7BE6E2C1D2D5C3B00106933 /* CCQuickActions.m */; };
		F7BF1B431D51E893000854F6 /* CCLoginNCOC.m in Sources */ = {isa = PBXBuildFile; fileRef = F7BF1B401D51E893000854F6 /* CCLoginNCOC.m */; };
		F7CE28851D1ACFA70025783C /* CCProgressView.m in Sources */ = {isa = PBXBuildFile; fileRef = F7CE28801D1ACFA70025783C /* CCProgressView.m */; };
		F7CE28881D1ACFA70025783C /* UINavigationController+CCProgress.m in Sources */ = {isa = PBXBuildFile; fileRef = F7CE28821D1ACFA70025783C /* UINavigationController+CCProgress.m */; };
		F7D2677C1E157053005ACB7E /* Images.xcassets in Resources */ = {isa = PBXBuildFile; fileRef = F7F67BB81A24D27800EE80DA /* Images.xcassets */; };
		F7D267871E157057005ACB7E /* Nextcloud.xcassets in Resources */ = {isa = PBXBuildFile; fileRef = F7596C771D128FC80092A6B8 /* Nextcloud.xcassets */; };
		F7D6A0911D82DBFA0045AD1A /* CCControlCenter.m in Sources */ = {isa = PBXBuildFile; fileRef = F7D6A08A1D82DBFA0045AD1A /* CCControlCenter.m */; };
		F7D6A0931D82DBFA0045AD1A /* CCControlCenterCell.m in Sources */ = {isa = PBXBuildFile; fileRef = F7D6A08C1D82DBFA0045AD1A /* CCControlCenterCell.m */; };
		F7D6A0951D82DBFA0045AD1A /* CCControlCenterCell.xib in Resources */ = {isa = PBXBuildFile; fileRef = F7D6A08D1D82DBFA0045AD1A /* CCControlCenterCell.xib */; };
		F7D6A0971D82DBFA0045AD1A /* CCMenu.m in Sources */ = {isa = PBXBuildFile; fileRef = F7D6A08F1D82DBFA0045AD1A /* CCMenu.m */; };
		F7DCA1C81D32BD4100E48D39 /* Share Ext Nextcloud.entitlements in Resources */ = {isa = PBXBuildFile; fileRef = F7DCA1B81D32BD4100E48D39 /* Share Ext Nextcloud.entitlements */; };
		F7ECBA6D1E239DCD003E6328 /* CCCreateCloud.swift in Sources */ = {isa = PBXBuildFile; fileRef = F7ECBA6C1E239DCD003E6328 /* CCCreateCloud.swift */; };
		F7EF0CAF1D9E95F400A9D15E /* CCSharedDBSession.m in Sources */ = {isa = PBXBuildFile; fileRef = F7EF0CAD1D9E95F400A9D15E /* CCSharedDBSession.m */; };
		F7F06E8D1DBFACC600099AE9 /* NSBundle+CTAssetsPickerController.m in Sources */ = {isa = PBXBuildFile; fileRef = F7F06E2E1DBFACC600099AE9 /* NSBundle+CTAssetsPickerController.m */; };
		F7F06E8F1DBFACC600099AE9 /* NSDateFormatter+CTAssetsPickerController.m in Sources */ = {isa = PBXBuildFile; fileRef = F7F06E301DBFACC600099AE9 /* NSDateFormatter+CTAssetsPickerController.m */; };
		F7F06E911DBFACC600099AE9 /* NSIndexSet+CTAssetsPickerController.m in Sources */ = {isa = PBXBuildFile; fileRef = F7F06E321DBFACC600099AE9 /* NSIndexSet+CTAssetsPickerController.m */; };
		F7F06E931DBFACC600099AE9 /* NSNumberFormatter+CTAssetsPickerController.m in Sources */ = {isa = PBXBuildFile; fileRef = F7F06E341DBFACC600099AE9 /* NSNumberFormatter+CTAssetsPickerController.m */; };
		F7F06E951DBFACC600099AE9 /* PHAsset+CTAssetsPickerController.m in Sources */ = {isa = PBXBuildFile; fileRef = F7F06E361DBFACC600099AE9 /* PHAsset+CTAssetsPickerController.m */; };
		F7F06E971DBFACC600099AE9 /* PHAssetCollection+CTAssetsPickerController.m in Sources */ = {isa = PBXBuildFile; fileRef = F7F06E381DBFACC600099AE9 /* PHAssetCollection+CTAssetsPickerController.m */; };
		F7F06E991DBFACC600099AE9 /* PHImageManager+CTAssetsPickerController.m in Sources */ = {isa = PBXBuildFile; fileRef = F7F06E3A1DBFACC600099AE9 /* PHImageManager+CTAssetsPickerController.m */; };
		F7F06E9B1DBFACC600099AE9 /* UICollectionView+CTAssetsPickerController.m in Sources */ = {isa = PBXBuildFile; fileRef = F7F06E3C1DBFACC600099AE9 /* UICollectionView+CTAssetsPickerController.m */; };
		F7F06E9D1DBFACC600099AE9 /* UIImage+CTAssetsPickerController.m in Sources */ = {isa = PBXBuildFile; fileRef = F7F06E3E1DBFACC600099AE9 /* UIImage+CTAssetsPickerController.m */; };
		F7F06E9F1DBFACC600099AE9 /* CTAssetCheckmark.m in Sources */ = {isa = PBXBuildFile; fileRef = F7F06E401DBFACC600099AE9 /* CTAssetCheckmark.m */; };
		F7F06EA11DBFACC600099AE9 /* CTAssetCollectionViewCell.m in Sources */ = {isa = PBXBuildFile; fileRef = F7F06E421DBFACC600099AE9 /* CTAssetCollectionViewCell.m */; };
		F7F06EA31DBFACC600099AE9 /* CTAssetCollectionViewController.m in Sources */ = {isa = PBXBuildFile; fileRef = F7F06E441DBFACC600099AE9 /* CTAssetCollectionViewController.m */; };
		F7F06EA51DBFACC600099AE9 /* CTAssetItemViewController.m in Sources */ = {isa = PBXBuildFile; fileRef = F7F06E461DBFACC600099AE9 /* CTAssetItemViewController.m */; };
		F7F06EA71DBFACC600099AE9 /* CTAssetPlayButton.m in Sources */ = {isa = PBXBuildFile; fileRef = F7F06E481DBFACC600099AE9 /* CTAssetPlayButton.m */; };
		F7F06EA91DBFACC600099AE9 /* CTAssetScrollView.m in Sources */ = {isa = PBXBuildFile; fileRef = F7F06E4A1DBFACC600099AE9 /* CTAssetScrollView.m */; };
		F7F06EAB1DBFACC600099AE9 /* CTAssetSelectionButton.m in Sources */ = {isa = PBXBuildFile; fileRef = F7F06E4C1DBFACC600099AE9 /* CTAssetSelectionButton.m */; };
		F7F06EAD1DBFACC600099AE9 /* CTAssetSelectionLabel.m in Sources */ = {isa = PBXBuildFile; fileRef = F7F06E4E1DBFACC600099AE9 /* CTAssetSelectionLabel.m */; };
		F7F06EAF1DBFACC600099AE9 /* CTAssetsGridSelectedView.m in Sources */ = {isa = PBXBuildFile; fileRef = F7F06E501DBFACC600099AE9 /* CTAssetsGridSelectedView.m */; };
		F7F06EB11DBFACC600099AE9 /* CTAssetsGridView.m in Sources */ = {isa = PBXBuildFile; fileRef = F7F06E521DBFACC600099AE9 /* CTAssetsGridView.m */; };
		F7F06EB31DBFACC600099AE9 /* CTAssetsGridViewCell.m in Sources */ = {isa = PBXBuildFile; fileRef = F7F06E541DBFACC600099AE9 /* CTAssetsGridViewCell.m */; };
		F7F06EB51DBFACC600099AE9 /* CTAssetsGridViewController.m in Sources */ = {isa = PBXBuildFile; fileRef = F7F06E561DBFACC600099AE9 /* CTAssetsGridViewController.m */; };
		F7F06EB71DBFACC600099AE9 /* CTAssetsGridViewFooter.m in Sources */ = {isa = PBXBuildFile; fileRef = F7F06E581DBFACC600099AE9 /* CTAssetsGridViewFooter.m */; };
		F7F06EB91DBFACC600099AE9 /* CTAssetsGridViewLayout.m in Sources */ = {isa = PBXBuildFile; fileRef = F7F06E5A1DBFACC600099AE9 /* CTAssetsGridViewLayout.m */; };
		F7F06EBB1DBFACC600099AE9 /* CTAssetsNavigationController.m in Sources */ = {isa = PBXBuildFile; fileRef = F7F06E5C1DBFACC600099AE9 /* CTAssetsNavigationController.m */; };
		F7F06EBD1DBFACC600099AE9 /* CTAssetsPageView.m in Sources */ = {isa = PBXBuildFile; fileRef = F7F06E5E1DBFACC600099AE9 /* CTAssetsPageView.m */; };
		F7F06EBF1DBFACC600099AE9 /* CTAssetsPageViewController.m in Sources */ = {isa = PBXBuildFile; fileRef = F7F06E601DBFACC600099AE9 /* CTAssetsPageViewController.m */; };
		F7F06EC11DBFACC600099AE9 /* CTAssetsPickerAccessDeniedView.m in Sources */ = {isa = PBXBuildFile; fileRef = F7F06E621DBFACC600099AE9 /* CTAssetsPickerAccessDeniedView.m */; };
		F7F06EC31DBFACC600099AE9 /* CTAssetsPickerController.bundle in Resources */ = {isa = PBXBuildFile; fileRef = F7F06E631DBFACC600099AE9 /* CTAssetsPickerController.bundle */; };
		F7F06EC51DBFACC600099AE9 /* CTAssetsPickerController.m in Sources */ = {isa = PBXBuildFile; fileRef = F7F06E651DBFACC600099AE9 /* CTAssetsPickerController.m */; };
		F7F06EC71DBFACC600099AE9 /* CTAssetsPickerNoAssetsView.m in Sources */ = {isa = PBXBuildFile; fileRef = F7F06E681DBFACC600099AE9 /* CTAssetsPickerNoAssetsView.m */; };
		F7F06EC91DBFACC600099AE9 /* CTAssetsViewControllerTransition.m in Sources */ = {isa = PBXBuildFile; fileRef = F7F06E6A1DBFACC600099AE9 /* CTAssetsViewControllerTransition.m */; };
		F7F06ECB1DBFACC600099AE9 /* CTAssetThumbnailOverlay.m in Sources */ = {isa = PBXBuildFile; fileRef = F7F06E6C1DBFACC600099AE9 /* CTAssetThumbnailOverlay.m */; };
		F7F06ECD1DBFACC600099AE9 /* CTAssetThumbnailStacks.m in Sources */ = {isa = PBXBuildFile; fileRef = F7F06E6E1DBFACC600099AE9 /* CTAssetThumbnailStacks.m */; };
		F7F06ECF1DBFACC600099AE9 /* CTAssetThumbnailView.m in Sources */ = {isa = PBXBuildFile; fileRef = F7F06E701DBFACC600099AE9 /* CTAssetThumbnailView.m */; };
		F7F06ED11DBFACC600099AE9 /* CTAssetsPicker.strings in Resources */ = {isa = PBXBuildFile; fileRef = F7F06E721DBFACC600099AE9 /* CTAssetsPicker.strings */; };
		F7F801031D98205A007537BC /* CCCertificate.m in Sources */ = {isa = PBXBuildFile; fileRef = F7F801011D98205A007537BC /* CCCertificate.m */; };
		F7F801051D98205A007537BC /* CCCertificate.m in Sources */ = {isa = PBXBuildFile; fileRef = F7F801011D98205A007537BC /* CCCertificate.m */; };
		F7FC7D561DC1F93800BB2C6A /* libz.tbd in Frameworks */ = {isa = PBXBuildFile; fileRef = F7FC7D551DC1F93800BB2C6A /* libz.tbd */; };
		F7FC88FA1E140558006D0506 /* cryptocloud.xcdatamodeld in Sources */ = {isa = PBXBuildFile; fileRef = F78088E51DD3A1DB005C5A7C /* cryptocloud.xcdatamodeld */; };
		F7FC88FB1E141A34006D0506 /* BKPasscodeView.strings in Resources */ = {isa = PBXBuildFile; fileRef = F72B60911A24F00B004EF66F /* BKPasscodeView.strings */; };
		F7FC88FC1E141A39006D0506 /* Localizable.strings in Resources */ = {isa = PBXBuildFile; fileRef = F7E70DE91A24DE4100E1B66A /* Localizable.strings */; };
		F7FC88FD1E141A3F006D0506 /* Error.strings in Resources */ = {isa = PBXBuildFile; fileRef = F7B381BF1C074E3E004693F8 /* Error.strings */; };
		F7FCFFD81D70798C000E6E29 /* CCPeekPop.storyboard in Resources */ = {isa = PBXBuildFile; fileRef = F7FCFFD61D70798C000E6E29 /* CCPeekPop.storyboard */; };
		F7FCFFE01D707B83000E6E29 /* CCPeekPop.m in Sources */ = {isa = PBXBuildFile; fileRef = F7FCFFDE1D707B83000E6E29 /* CCPeekPop.m */; };
/* End PBXBuildFile section */

/* Begin PBXContainerItemProxy section */
		F7145A311D12E65F00CAFEEC /* PBXContainerItemProxy */ = {
			isa = PBXContainerItemProxy;
			containerPortal = F7F67BA01A24D27800EE80DA /* Project object */;
			proxyType = 1;
			remoteGlobalIDString = F71459B41D12E3B700CAFEEC;
			remoteInfo = "Share Ext Nextcloud";
		};
		F71E67FB1DC1F76F003BA52B /* PBXContainerItemProxy */ = {
			isa = PBXContainerItemProxy;
			containerPortal = F71E67F61DC1F76F003BA52B /* ownCloud iOS library.xcodeproj */;
			proxyType = 2;
			remoteGlobalIDString = EA7CC897183E11E600B6A4B4;
			remoteInfo = "ownCloud iOS library";
		};
		F71E67FD1DC1F76F003BA52B /* PBXContainerItemProxy */ = {
			isa = PBXContainerItemProxy;
			containerPortal = F71E67F61DC1F76F003BA52B /* ownCloud iOS library.xcodeproj */;
			proxyType = 2;
			remoteGlobalIDString = EA7CC8A7183E11E600B6A4B4;
			remoteInfo = "ownCloud iOS libraryTests";
		};
		F74344271E1264EE001CC831 /* PBXContainerItemProxy */ = {
			isa = PBXContainerItemProxy;
			containerPortal = F7F67BA01A24D27800EE80DA /* Project object */;
			proxyType = 1;
			remoteGlobalIDString = F743441F1E1264EE001CC831;
			remoteInfo = PickerFileProvider;
		};
		F743442A1E1264EE001CC831 /* PBXContainerItemProxy */ = {
			isa = PBXContainerItemProxy;
			containerPortal = F7F67BA01A24D27800EE80DA /* Project object */;
			proxyType = 1;
			remoteGlobalIDString = F74344111E1264ED001CC831;
			remoteInfo = Picker;
		};
		F7B61E921DC13C20009E938F /* PBXContainerItemProxy */ = {
			isa = PBXContainerItemProxy;
			containerPortal = F7B61E861DC13C20009E938F /* MagicalRecord.xcodeproj */;
			proxyType = 2;
			remoteGlobalIDString = 905D07181A63DE190076B54E;
			remoteInfo = "MagicalRecord for iOS";
		};
		F7B61E941DC13C20009E938F /* PBXContainerItemProxy */ = {
			isa = PBXContainerItemProxy;
			containerPortal = F7B61E861DC13C20009E938F /* MagicalRecord.xcodeproj */;
			proxyType = 2;
			remoteGlobalIDString = 9004F5211A94CBCF00A61312;
			remoteInfo = "MagicalRecord for iOS Tests";
		};
		F7B61E961DC13C20009E938F /* PBXContainerItemProxy */ = {
			isa = PBXContainerItemProxy;
			containerPortal = F7B61E861DC13C20009E938F /* MagicalRecord.xcodeproj */;
			proxyType = 2;
			remoteGlobalIDString = 905D073B1A63DE690076B54E;
			remoteInfo = "MagicalRecord for OS X";
		};
		F7B61E981DC13C20009E938F /* PBXContainerItemProxy */ = {
			isa = PBXContainerItemProxy;
			containerPortal = F7B61E861DC13C20009E938F /* MagicalRecord.xcodeproj */;
			proxyType = 2;
			remoteGlobalIDString = 9004F5661A94CBF900A61312;
			remoteInfo = "MagicalRecord for OS X Tests";
		};
		F7B61E9A1DC13C20009E938F /* PBXContainerItemProxy */ = {
			isa = PBXContainerItemProxy;
			containerPortal = F7B61E861DC13C20009E938F /* MagicalRecord.xcodeproj */;
			proxyType = 2;
			remoteGlobalIDString = C7CF97AB17498414008D9D13;
			remoteInfo = "libMagicalRecord for iOS";
		};
		F7B61E9C1DC13C20009E938F /* PBXContainerItemProxy */ = {
			isa = PBXContainerItemProxy;
			containerPortal = F7B61E861DC13C20009E938F /* MagicalRecord.xcodeproj */;
			proxyType = 2;
			remoteGlobalIDString = C7CF97FF174984CA008D9D13;
			remoteInfo = "libMagicalRecord for iOS Tests";
		};
		F7B61E9E1DC13C20009E938F /* PBXContainerItemProxy */ = {
			isa = PBXContainerItemProxy;
			containerPortal = F7B61E861DC13C20009E938F /* MagicalRecord.xcodeproj */;
			proxyType = 2;
			remoteGlobalIDString = C7CF97BB1749843F008D9D13;
			remoteInfo = "libMagicalRecord for OS X";
		};
		F7B61EA01DC13C20009E938F /* PBXContainerItemProxy */ = {
			isa = PBXContainerItemProxy;
			containerPortal = F7B61E861DC13C20009E938F /* MagicalRecord.xcodeproj */;
			proxyType = 2;
			remoteGlobalIDString = C7CF9816174984E4008D9D13;
			remoteInfo = "libMagicalRecord for OS X Tests";
		};
/* End PBXContainerItemProxy section */

/* Begin PBXCopyFilesBuildPhase section */
		F77B0F981D118A16002130FE /* Embed App Extensions */ = {
			isa = PBXCopyFilesBuildPhase;
			buildActionMask = 2147483647;
			dstPath = "";
			dstSubfolderSpec = 13;
			files = (
				F74344921E128EB0001CC831 /* Picker.appex in Embed App Extensions */,
				F74344931E128EB4001CC831 /* PickerFileProvider.appex in Embed App Extensions */,
				F749E4E91DC1FB38009BA2FD /* Share Ext Nextcloud.appex in Embed App Extensions */,
			);
			name = "Embed App Extensions";
			runOnlyForDeploymentPostprocessing = 0;
		};
/* End PBXCopyFilesBuildPhase section */

/* Begin PBXFileReference section */
		F70211F41BAC56E9003FC03E /* CCCellMain.h */ = {isa = PBXFileReference; fileEncoding = 4; lastKnownFileType = sourcecode.c.h; path = CCCellMain.h; sourceTree = "<group>"; };
		F70211F51BAC56E9003FC03E /* CCCellMain.m */ = {isa = PBXFileReference; fileEncoding = 4; lastKnownFileType = sourcecode.c.objc; path = CCCellMain.m; sourceTree = "<group>"; };
		F70211F61BAC56E9003FC03E /* CCCellMain.xib */ = {isa = PBXFileReference; fileEncoding = 4; lastKnownFileType = file.xib; path = CCCellMain.xib; sourceTree = "<group>"; };
		F70211F71BAC56E9003FC03E /* CCCellMainTransfer.h */ = {isa = PBXFileReference; fileEncoding = 4; lastKnownFileType = sourcecode.c.h; path = CCCellMainTransfer.h; sourceTree = "<group>"; };
		F70211F81BAC56E9003FC03E /* CCCellMainTransfer.m */ = {isa = PBXFileReference; fileEncoding = 4; lastKnownFileType = sourcecode.c.objc; path = CCCellMainTransfer.m; sourceTree = "<group>"; };
		F70211F91BAC56E9003FC03E /* CCCellMainTransfer.xib */ = {isa = PBXFileReference; fileEncoding = 4; lastKnownFileType = file.xib; path = CCCellMainTransfer.xib; sourceTree = "<group>"; };
		F70211FA1BAC56E9003FC03E /* CCMain.h */ = {isa = PBXFileReference; fileEncoding = 4; lastKnownFileType = sourcecode.c.h; path = CCMain.h; sourceTree = "<group>"; };
		F70211FB1BAC56E9003FC03E /* CCMain.m */ = {isa = PBXFileReference; fileEncoding = 4; lastKnownFileType = sourcecode.c.objc; path = CCMain.m; sourceTree = "<group>"; };
		F7053E3C1C639DF500741EA5 /* CCUtility.h */ = {isa = PBXFileReference; fileEncoding = 4; lastKnownFileType = sourcecode.c.h; path = CCUtility.h; sourceTree = "<group>"; };
		F7053E3D1C639DF500741EA5 /* CCUtility.m */ = {isa = PBXFileReference; fileEncoding = 4; lastKnownFileType = sourcecode.c.objc; path = CCUtility.m; sourceTree = "<group>"; };
		F70A63061D5B3467004E2AA5 /* libcrypto.a */ = {isa = PBXFileReference; lastKnownFileType = archive.ar; path = libcrypto.a; sourceTree = "<group>"; };
		F70A63071D5B3467004E2AA5 /* libssl.a */ = {isa = PBXFileReference; lastKnownFileType = archive.ar; path = libssl.a; sourceTree = "<group>"; };
		F70F02AA1C889183008DAB36 /* AESCrypt.h */ = {isa = PBXFileReference; fileEncoding = 4; lastKnownFileType = sourcecode.c.h; path = AESCrypt.h; sourceTree = "<group>"; };
		F70F02AB1C889183008DAB36 /* AESCrypt.m */ = {isa = PBXFileReference; fileEncoding = 4; lastKnownFileType = sourcecode.c.objc; path = AESCrypt.m; sourceTree = "<group>"; };
		F70F02AC1C889183008DAB36 /* NSData+Base64.h */ = {isa = PBXFileReference; fileEncoding = 4; lastKnownFileType = sourcecode.c.h; path = "NSData+Base64.h"; sourceTree = "<group>"; };
		F70F02AD1C889183008DAB36 /* NSData+Base64.m */ = {isa = PBXFileReference; fileEncoding = 4; lastKnownFileType = sourcecode.c.objc; path = "NSData+Base64.m"; sourceTree = "<group>"; };
		F70F02AE1C889183008DAB36 /* NSData+CommonCrypto.h */ = {isa = PBXFileReference; fileEncoding = 4; lastKnownFileType = sourcecode.c.h; path = "NSData+CommonCrypto.h"; sourceTree = "<group>"; };
		F70F02AF1C889183008DAB36 /* NSData+CommonCrypto.m */ = {isa = PBXFileReference; fileEncoding = 4; lastKnownFileType = sourcecode.c.objc; path = "NSData+CommonCrypto.m"; sourceTree = "<group>"; };
		F70F02B01C889183008DAB36 /* NSString+Base64.h */ = {isa = PBXFileReference; fileEncoding = 4; lastKnownFileType = sourcecode.c.h; path = "NSString+Base64.h"; sourceTree = "<group>"; };
		F70F02B11C889183008DAB36 /* NSString+Base64.m */ = {isa = PBXFileReference; fileEncoding = 4; lastKnownFileType = sourcecode.c.objc; path = "NSString+Base64.m"; sourceTree = "<group>"; };
		F70F02B31C889183008DAB36 /* AFViewShaker.h */ = {isa = PBXFileReference; fileEncoding = 4; lastKnownFileType = sourcecode.c.h; path = AFViewShaker.h; sourceTree = "<group>"; };
		F70F02B41C889183008DAB36 /* AFViewShaker.m */ = {isa = PBXFileReference; fileEncoding = 4; lastKnownFileType = sourcecode.c.objc; path = AFViewShaker.m; sourceTree = "<group>"; };
		F70F02BF1C889183008DAB36 /* BKPasscodeDummyViewController.h */ = {isa = PBXFileReference; fileEncoding = 4; lastKnownFileType = sourcecode.c.h; path = BKPasscodeDummyViewController.h; sourceTree = "<group>"; };
		F70F02C01C889183008DAB36 /* BKPasscodeDummyViewController.m */ = {isa = PBXFileReference; fileEncoding = 4; lastKnownFileType = sourcecode.c.objc; path = BKPasscodeDummyViewController.m; sourceTree = "<group>"; };
		F70F02C11C889183008DAB36 /* BKPasscodeField.h */ = {isa = PBXFileReference; fileEncoding = 4; lastKnownFileType = sourcecode.c.h; path = BKPasscodeField.h; sourceTree = "<group>"; };
		F70F02C21C889183008DAB36 /* BKPasscodeField.m */ = {isa = PBXFileReference; fileEncoding = 4; lastKnownFileType = sourcecode.c.objc; path = BKPasscodeField.m; sourceTree = "<group>"; };
		F70F02C31C889183008DAB36 /* BKPasscodeInputView.h */ = {isa = PBXFileReference; fileEncoding = 4; lastKnownFileType = sourcecode.c.h; path = BKPasscodeInputView.h; sourceTree = "<group>"; };
		F70F02C41C889183008DAB36 /* BKPasscodeInputView.m */ = {isa = PBXFileReference; fileEncoding = 4; lastKnownFileType = sourcecode.c.objc; path = BKPasscodeInputView.m; sourceTree = "<group>"; };
		F70F02C51C889183008DAB36 /* BKPasscodeLockScreenManager.h */ = {isa = PBXFileReference; fileEncoding = 4; lastKnownFileType = sourcecode.c.h; path = BKPasscodeLockScreenManager.h; sourceTree = "<group>"; };
		F70F02C61C889183008DAB36 /* BKPasscodeLockScreenManager.m */ = {isa = PBXFileReference; fileEncoding = 4; lastKnownFileType = sourcecode.c.objc; path = BKPasscodeLockScreenManager.m; sourceTree = "<group>"; };
		F70F02C71C889183008DAB36 /* BKPasscodeUtils.h */ = {isa = PBXFileReference; fileEncoding = 4; lastKnownFileType = sourcecode.c.h; path = BKPasscodeUtils.h; sourceTree = "<group>"; };
		F70F02C81C889183008DAB36 /* BKPasscodeViewController.h */ = {isa = PBXFileReference; fileEncoding = 4; lastKnownFileType = sourcecode.c.h; path = BKPasscodeViewController.h; sourceTree = "<group>"; };
		F70F02C91C889183008DAB36 /* BKPasscodeViewController.m */ = {isa = PBXFileReference; fileEncoding = 4; lastKnownFileType = sourcecode.c.objc; path = BKPasscodeViewController.m; sourceTree = "<group>"; };
		F70F02CA1C889183008DAB36 /* BKShiftingView.h */ = {isa = PBXFileReference; fileEncoding = 4; lastKnownFileType = sourcecode.c.h; path = BKShiftingView.h; sourceTree = "<group>"; };
		F70F02CB1C889183008DAB36 /* BKShiftingView.m */ = {isa = PBXFileReference; fileEncoding = 4; lastKnownFileType = sourcecode.c.objc; path = BKShiftingView.m; sourceTree = "<group>"; };
		F70F02CC1C889183008DAB36 /* BKTouchIDManager.h */ = {isa = PBXFileReference; fileEncoding = 4; lastKnownFileType = sourcecode.c.h; path = BKTouchIDManager.h; sourceTree = "<group>"; };
		F70F02CD1C889183008DAB36 /* BKTouchIDManager.m */ = {isa = PBXFileReference; fileEncoding = 4; lastKnownFileType = sourcecode.c.objc; path = BKTouchIDManager.m; sourceTree = "<group>"; };
		F70F02CE1C889183008DAB36 /* BKTouchIDSwitchView.h */ = {isa = PBXFileReference; fileEncoding = 4; lastKnownFileType = sourcecode.c.h; path = BKTouchIDSwitchView.h; sourceTree = "<group>"; };
		F70F02CF1C889183008DAB36 /* BKTouchIDSwitchView.m */ = {isa = PBXFileReference; fileEncoding = 4; lastKnownFileType = sourcecode.c.objc; path = BKTouchIDSwitchView.m; sourceTree = "<group>"; };
		F70F04831C889183008DAB36 /* MBProgressHUD.h */ = {isa = PBXFileReference; fileEncoding = 4; lastKnownFileType = sourcecode.c.h; path = MBProgressHUD.h; sourceTree = "<group>"; };
		F70F04841C889183008DAB36 /* MBProgressHUD.m */ = {isa = PBXFileReference; fileEncoding = 4; lastKnownFileType = sourcecode.c.objc; path = MBProgressHUD.m; sourceTree = "<group>"; };
		F70F04BF1C889184008DAB36 /* UIImage+Blurring.h */ = {isa = PBXFileReference; fileEncoding = 4; lastKnownFileType = sourcecode.c.h; path = "UIImage+Blurring.h"; sourceTree = "<group>"; };
		F70F04C01C889184008DAB36 /* UIImage+Blurring.m */ = {isa = PBXFileReference; fileEncoding = 4; lastKnownFileType = sourcecode.c.objc; path = "UIImage+Blurring.m"; sourceTree = "<group>"; };
		F70F04C11C889184008DAB36 /* UIImage+Enhancing.h */ = {isa = PBXFileReference; fileEncoding = 4; lastKnownFileType = sourcecode.c.h; path = "UIImage+Enhancing.h"; sourceTree = "<group>"; };
		F70F04C21C889184008DAB36 /* UIImage+Enhancing.m */ = {isa = PBXFileReference; fileEncoding = 4; lastKnownFileType = sourcecode.c.objc; path = "UIImage+Enhancing.m"; sourceTree = "<group>"; };
		F70F04C31C889184008DAB36 /* UIImage+Filtering.h */ = {isa = PBXFileReference; fileEncoding = 4; lastKnownFileType = sourcecode.c.h; path = "UIImage+Filtering.h"; sourceTree = "<group>"; };
		F70F04C41C889184008DAB36 /* UIImage+Filtering.m */ = {isa = PBXFileReference; fileEncoding = 4; lastKnownFileType = sourcecode.c.objc; path = "UIImage+Filtering.m"; sourceTree = "<group>"; };
		F70F04C51C889184008DAB36 /* UIImage+Masking.h */ = {isa = PBXFileReference; fileEncoding = 4; lastKnownFileType = sourcecode.c.h; path = "UIImage+Masking.h"; sourceTree = "<group>"; };
		F70F04C61C889184008DAB36 /* UIImage+Masking.m */ = {isa = PBXFileReference; fileEncoding = 4; lastKnownFileType = sourcecode.c.objc; path = "UIImage+Masking.m"; sourceTree = "<group>"; };
		F70F04C71C889184008DAB36 /* UIImage+Reflection.h */ = {isa = PBXFileReference; fileEncoding = 4; lastKnownFileType = sourcecode.c.h; path = "UIImage+Reflection.h"; sourceTree = "<group>"; };
		F70F04C81C889184008DAB36 /* UIImage+Reflection.m */ = {isa = PBXFileReference; fileEncoding = 4; lastKnownFileType = sourcecode.c.objc; path = "UIImage+Reflection.m"; sourceTree = "<group>"; };
		F70F04C91C889184008DAB36 /* UIImage+Resizing.h */ = {isa = PBXFileReference; fileEncoding = 4; lastKnownFileType = sourcecode.c.h; path = "UIImage+Resizing.h"; sourceTree = "<group>"; };
		F70F04CA1C889184008DAB36 /* UIImage+Resizing.m */ = {isa = PBXFileReference; fileEncoding = 4; lastKnownFileType = sourcecode.c.objc; path = "UIImage+Resizing.m"; sourceTree = "<group>"; };
		F70F04CB1C889184008DAB36 /* UIImage+Rotating.h */ = {isa = PBXFileReference; fileEncoding = 4; lastKnownFileType = sourcecode.c.h; path = "UIImage+Rotating.h"; sourceTree = "<group>"; };
		F70F04CC1C889184008DAB36 /* UIImage+Rotating.m */ = {isa = PBXFileReference; fileEncoding = 4; lastKnownFileType = sourcecode.c.objc; path = "UIImage+Rotating.m"; sourceTree = "<group>"; };
		F70F04CD1C889184008DAB36 /* UIImage+Saving.h */ = {isa = PBXFileReference; fileEncoding = 4; lastKnownFileType = sourcecode.c.h; path = "UIImage+Saving.h"; sourceTree = "<group>"; };
		F70F04CE1C889184008DAB36 /* UIImage+Saving.m */ = {isa = PBXFileReference; fileEncoding = 4; lastKnownFileType = sourcecode.c.objc; path = "UIImage+Saving.m"; sourceTree = "<group>"; };
		F70F04D01C889184008DAB36 /* NYXProgressiveImageView.h */ = {isa = PBXFileReference; fileEncoding = 4; lastKnownFileType = sourcecode.c.h; path = NYXProgressiveImageView.h; sourceTree = "<group>"; };
		F70F04D11C889184008DAB36 /* NYXProgressiveImageView.m */ = {isa = PBXFileReference; fileEncoding = 4; lastKnownFileType = sourcecode.c.objc; path = NYXProgressiveImageView.m; sourceTree = "<group>"; };
		F70F04D31C889184008DAB36 /* NYXImagesHelper.h */ = {isa = PBXFileReference; fileEncoding = 4; lastKnownFileType = sourcecode.c.h; path = NYXImagesHelper.h; sourceTree = "<group>"; };
		F70F04D41C889184008DAB36 /* NYXImagesHelper.m */ = {isa = PBXFileReference; fileEncoding = 4; lastKnownFileType = sourcecode.c.objc; path = NYXImagesHelper.m; sourceTree = "<group>"; };
		F70F04D51C889184008DAB36 /* NYXImagesKit.h */ = {isa = PBXFileReference; fileEncoding = 4; lastKnownFileType = sourcecode.c.h; path = NYXImagesKit.h; sourceTree = "<group>"; };
		F70F051E1C889184008DAB36 /* PPCollectionViewCell.h */ = {isa = PBXFileReference; fileEncoding = 4; lastKnownFileType = sourcecode.c.h; path = PPCollectionViewCell.h; sourceTree = "<group>"; };
		F70F051F1C889184008DAB36 /* PPCollectionViewCell.m */ = {isa = PBXFileReference; fileEncoding = 4; lastKnownFileType = sourcecode.c.objc; path = PPCollectionViewCell.m; sourceTree = "<group>"; };
		F70F05201C889184008DAB36 /* PPImageScrollingCellView.h */ = {isa = PBXFileReference; fileEncoding = 4; lastKnownFileType = sourcecode.c.h; path = PPImageScrollingCellView.h; sourceTree = "<group>"; };
		F70F05211C889184008DAB36 /* PPImageScrollingCellView.m */ = {isa = PBXFileReference; fileEncoding = 4; lastKnownFileType = sourcecode.c.objc; path = PPImageScrollingCellView.m; sourceTree = "<group>"; };
		F70F05221C889184008DAB36 /* PPImageScrollingTableViewCell.h */ = {isa = PBXFileReference; fileEncoding = 4; lastKnownFileType = sourcecode.c.h; path = PPImageScrollingTableViewCell.h; sourceTree = "<group>"; };
		F70F05231C889184008DAB36 /* PPImageScrollingTableViewCell.m */ = {isa = PBXFileReference; fileEncoding = 4; lastKnownFileType = sourcecode.c.objc; path = PPImageScrollingTableViewCell.m; sourceTree = "<group>"; };
		F70F05251C889184008DAB36 /* Reachability.h */ = {isa = PBXFileReference; fileEncoding = 4; lastKnownFileType = sourcecode.c.h; path = Reachability.h; sourceTree = "<group>"; };
		F70F05261C889184008DAB36 /* Reachability.m */ = {isa = PBXFileReference; fileEncoding = 4; lastKnownFileType = sourcecode.c.objc; path = Reachability.m; sourceTree = "<group>"; };
		F70F05331C889184008DAB36 /* RNCryptor+Private.h */ = {isa = PBXFileReference; fileEncoding = 4; lastKnownFileType = sourcecode.c.h; path = "RNCryptor+Private.h"; sourceTree = "<group>"; };
		F70F05341C889184008DAB36 /* RNCryptor.h */ = {isa = PBXFileReference; fileEncoding = 4; lastKnownFileType = sourcecode.c.h; path = RNCryptor.h; sourceTree = "<group>"; };
		F70F05351C889184008DAB36 /* RNCryptor.m */ = {isa = PBXFileReference; fileEncoding = 4; lastKnownFileType = sourcecode.c.objc; path = RNCryptor.m; sourceTree = "<group>"; };
		F70F05361C889184008DAB36 /* RNCryptorEngine.h */ = {isa = PBXFileReference; fileEncoding = 4; lastKnownFileType = sourcecode.c.h; path = RNCryptorEngine.h; sourceTree = "<group>"; };
		F70F05371C889184008DAB36 /* RNCryptorEngine.m */ = {isa = PBXFileReference; fileEncoding = 4; lastKnownFileType = sourcecode.c.objc; path = RNCryptorEngine.m; sourceTree = "<group>"; };
		F70F05381C889184008DAB36 /* RNDecryptor.h */ = {isa = PBXFileReference; fileEncoding = 4; lastKnownFileType = sourcecode.c.h; path = RNDecryptor.h; sourceTree = "<group>"; };
		F70F05391C889184008DAB36 /* RNDecryptor.m */ = {isa = PBXFileReference; fileEncoding = 4; lastKnownFileType = sourcecode.c.objc; path = RNDecryptor.m; sourceTree = "<group>"; };
		F70F053A1C889184008DAB36 /* RNEncryptor.h */ = {isa = PBXFileReference; fileEncoding = 4; lastKnownFileType = sourcecode.c.h; path = RNEncryptor.h; sourceTree = "<group>"; };
		F70F053B1C889184008DAB36 /* RNEncryptor.m */ = {isa = PBXFileReference; fileEncoding = 4; lastKnownFileType = sourcecode.c.objc; path = RNEncryptor.m; sourceTree = "<group>"; };
		F70F05571C889184008DAB36 /* UIImage+animatedGIF.h */ = {isa = PBXFileReference; fileEncoding = 4; lastKnownFileType = sourcecode.c.h; path = "UIImage+animatedGIF.h"; sourceTree = "<group>"; };
		F70F05581C889184008DAB36 /* UIImage+animatedGIF.m */ = {isa = PBXFileReference; fileEncoding = 4; lastKnownFileType = sourcecode.c.objc; path = "UIImage+animatedGIF.m"; sourceTree = "<group>"; };
		F70F0C501C8892C5008DAB36 /* RECommonFunctions.h */ = {isa = PBXFileReference; fileEncoding = 4; lastKnownFileType = sourcecode.c.h; path = RECommonFunctions.h; sourceTree = "<group>"; };
		F70F0C511C8892C5008DAB36 /* RECommonFunctions.m */ = {isa = PBXFileReference; fileEncoding = 4; lastKnownFileType = sourcecode.c.objc; path = RECommonFunctions.m; sourceTree = "<group>"; };
		F70F0C521C8892C5008DAB36 /* REMenu.h */ = {isa = PBXFileReference; fileEncoding = 4; lastKnownFileType = sourcecode.c.h; path = REMenu.h; sourceTree = "<group>"; };
		F70F0C531C8892C5008DAB36 /* REMenu.m */ = {isa = PBXFileReference; fileEncoding = 4; lastKnownFileType = sourcecode.c.objc; path = REMenu.m; sourceTree = "<group>"; };
		F70F0C541C8892C5008DAB36 /* REMenuContainerView.h */ = {isa = PBXFileReference; fileEncoding = 4; lastKnownFileType = sourcecode.c.h; path = REMenuContainerView.h; sourceTree = "<group>"; };
		F70F0C551C8892C5008DAB36 /* REMenuContainerView.m */ = {isa = PBXFileReference; fileEncoding = 4; lastKnownFileType = sourcecode.c.objc; path = REMenuContainerView.m; sourceTree = "<group>"; };
		F70F0C561C8892C5008DAB36 /* REMenuItem.h */ = {isa = PBXFileReference; fileEncoding = 4; lastKnownFileType = sourcecode.c.h; path = REMenuItem.h; sourceTree = "<group>"; };
		F70F0C571C8892C5008DAB36 /* REMenuItem.m */ = {isa = PBXFileReference; fileEncoding = 4; lastKnownFileType = sourcecode.c.objc; path = REMenuItem.m; sourceTree = "<group>"; };
		F70F0C581C8892C5008DAB36 /* REMenuItemView.h */ = {isa = PBXFileReference; fileEncoding = 4; lastKnownFileType = sourcecode.c.h; path = REMenuItemView.h; sourceTree = "<group>"; };
		F70F0C591C8892C5008DAB36 /* REMenuItemView.m */ = {isa = PBXFileReference; fileEncoding = 4; lastKnownFileType = sourcecode.c.objc; path = REMenuItemView.m; sourceTree = "<group>"; };
		F70F0C661C8892DE008DAB36 /* ImageError.png */ = {isa = PBXFileReference; lastKnownFileType = image.png; path = ImageError.png; sourceTree = "<group>"; };
		F70F0C671C8892DE008DAB36 /* ImageError@2x.png */ = {isa = PBXFileReference; lastKnownFileType = image.png; path = "ImageError@2x.png"; sourceTree = "<group>"; };
		F70F0C681C8892DF008DAB36 /* ImageError@3x.png */ = {isa = PBXFileReference; lastKnownFileType = image.png; path = "ImageError@3x.png"; sourceTree = "<group>"; };
		F70F0C691C8892DF008DAB36 /* ImageSelectedOff.png */ = {isa = PBXFileReference; lastKnownFileType = image.png; path = ImageSelectedOff.png; sourceTree = "<group>"; };
		F70F0C6A1C8892DF008DAB36 /* ImageSelectedOff@2x.png */ = {isa = PBXFileReference; lastKnownFileType = image.png; path = "ImageSelectedOff@2x.png"; sourceTree = "<group>"; };
		F70F0C6B1C8892DF008DAB36 /* ImageSelectedOff@3x.png */ = {isa = PBXFileReference; lastKnownFileType = image.png; path = "ImageSelectedOff@3x.png"; sourceTree = "<group>"; };
		F70F0C6C1C8892DF008DAB36 /* ImageSelectedOn.png */ = {isa = PBXFileReference; lastKnownFileType = image.png; path = ImageSelectedOn.png; sourceTree = "<group>"; };
		F70F0C6D1C8892DF008DAB36 /* ImageSelectedOn@2x.png */ = {isa = PBXFileReference; lastKnownFileType = image.png; path = "ImageSelectedOn@2x.png"; sourceTree = "<group>"; };
		F70F0C6E1C8892DF008DAB36 /* ImageSelectedOn@3x.png */ = {isa = PBXFileReference; lastKnownFileType = image.png; path = "ImageSelectedOn@3x.png"; sourceTree = "<group>"; };
		F70F0C6F1C8892DF008DAB36 /* ImageSelectedSmallOff.png */ = {isa = PBXFileReference; lastKnownFileType = image.png; path = ImageSelectedSmallOff.png; sourceTree = "<group>"; };
		F70F0C701C8892DF008DAB36 /* ImageSelectedSmallOff@2x.png */ = {isa = PBXFileReference; lastKnownFileType = image.png; path = "ImageSelectedSmallOff@2x.png"; sourceTree = "<group>"; };
		F70F0C711C8892DF008DAB36 /* ImageSelectedSmallOff@3x.png */ = {isa = PBXFileReference; lastKnownFileType = image.png; path = "ImageSelectedSmallOff@3x.png"; sourceTree = "<group>"; };
		F70F0C721C8892DF008DAB36 /* ImageSelectedSmallOn.png */ = {isa = PBXFileReference; lastKnownFileType = image.png; path = ImageSelectedSmallOn.png; sourceTree = "<group>"; };
		F70F0C731C8892DF008DAB36 /* ImageSelectedSmallOn@2x.png */ = {isa = PBXFileReference; lastKnownFileType = image.png; path = "ImageSelectedSmallOn@2x.png"; sourceTree = "<group>"; };
		F70F0C741C8892DF008DAB36 /* ImageSelectedSmallOn@3x.png */ = {isa = PBXFileReference; lastKnownFileType = image.png; path = "ImageSelectedSmallOn@3x.png"; sourceTree = "<group>"; };
		F70F0C751C8892DF008DAB36 /* PlayButtonOverlayLarge.png */ = {isa = PBXFileReference; lastKnownFileType = image.png; path = PlayButtonOverlayLarge.png; sourceTree = "<group>"; };
		F70F0C761C8892DF008DAB36 /* PlayButtonOverlayLarge@2x.png */ = {isa = PBXFileReference; lastKnownFileType = image.png; path = "PlayButtonOverlayLarge@2x.png"; sourceTree = "<group>"; };
		F70F0C771C8892DF008DAB36 /* PlayButtonOverlayLarge@3x.png */ = {isa = PBXFileReference; lastKnownFileType = image.png; path = "PlayButtonOverlayLarge@3x.png"; sourceTree = "<group>"; };
		F70F0C781C8892DF008DAB36 /* PlayButtonOverlayLargeTap.png */ = {isa = PBXFileReference; lastKnownFileType = image.png; path = PlayButtonOverlayLargeTap.png; sourceTree = "<group>"; };
		F70F0C791C8892DF008DAB36 /* PlayButtonOverlayLargeTap@2x.png */ = {isa = PBXFileReference; lastKnownFileType = image.png; path = "PlayButtonOverlayLargeTap@2x.png"; sourceTree = "<group>"; };
		F70F0C7A1C8892DF008DAB36 /* PlayButtonOverlayLargeTap@3x.png */ = {isa = PBXFileReference; lastKnownFileType = image.png; path = "PlayButtonOverlayLargeTap@3x.png"; sourceTree = "<group>"; };
		F70F0C7B1C8892DF008DAB36 /* UIBarButtonItemArrowLeft.png */ = {isa = PBXFileReference; lastKnownFileType = image.png; path = UIBarButtonItemArrowLeft.png; sourceTree = "<group>"; };
		F70F0C7C1C8892DF008DAB36 /* UIBarButtonItemArrowLeft@2x.png */ = {isa = PBXFileReference; lastKnownFileType = image.png; path = "UIBarButtonItemArrowLeft@2x.png"; sourceTree = "<group>"; };
		F70F0C7D1C8892DF008DAB36 /* UIBarButtonItemArrowLeft@3x.png */ = {isa = PBXFileReference; lastKnownFileType = image.png; path = "UIBarButtonItemArrowLeft@3x.png"; sourceTree = "<group>"; };
		F70F0C7E1C8892DF008DAB36 /* UIBarButtonItemArrowRight.png */ = {isa = PBXFileReference; lastKnownFileType = image.png; path = UIBarButtonItemArrowRight.png; sourceTree = "<group>"; };
		F70F0C7F1C8892DF008DAB36 /* UIBarButtonItemArrowRight@2x.png */ = {isa = PBXFileReference; lastKnownFileType = image.png; path = "UIBarButtonItemArrowRight@2x.png"; sourceTree = "<group>"; };
		F70F0C801C8892DF008DAB36 /* UIBarButtonItemArrowRight@3x.png */ = {isa = PBXFileReference; lastKnownFileType = image.png; path = "UIBarButtonItemArrowRight@3x.png"; sourceTree = "<group>"; };
		F70F0C811C8892DF008DAB36 /* UIBarButtonItemGrid.png */ = {isa = PBXFileReference; lastKnownFileType = image.png; path = UIBarButtonItemGrid.png; sourceTree = "<group>"; };
		F70F0C821C8892DF008DAB36 /* UIBarButtonItemGrid@2x.png */ = {isa = PBXFileReference; lastKnownFileType = image.png; path = "UIBarButtonItemGrid@2x.png"; sourceTree = "<group>"; };
		F70F0C831C8892DF008DAB36 /* UIBarButtonItemGrid@3x.png */ = {isa = PBXFileReference; lastKnownFileType = image.png; path = "UIBarButtonItemGrid@3x.png"; sourceTree = "<group>"; };
		F70F0C841C8892DF008DAB36 /* VideoOverlay.png */ = {isa = PBXFileReference; lastKnownFileType = image.png; path = VideoOverlay.png; sourceTree = "<group>"; };
		F70F0C851C8892DF008DAB36 /* VideoOverlay@2x.png */ = {isa = PBXFileReference; lastKnownFileType = image.png; path = "VideoOverlay@2x.png"; sourceTree = "<group>"; };
		F70F0C861C8892DF008DAB36 /* VideoOverlay@3x.png */ = {isa = PBXFileReference; lastKnownFileType = image.png; path = "VideoOverlay@3x.png"; sourceTree = "<group>"; };
		F70F0C871C8892DF008DAB36 /* MWCaptionView.h */ = {isa = PBXFileReference; fileEncoding = 4; lastKnownFileType = sourcecode.c.h; path = MWCaptionView.h; sourceTree = "<group>"; };
		F70F0C881C8892DF008DAB36 /* MWCaptionView.m */ = {isa = PBXFileReference; fileEncoding = 4; lastKnownFileType = sourcecode.c.objc; path = MWCaptionView.m; sourceTree = "<group>"; };
		F70F0C891C8892DF008DAB36 /* MWCommon.h */ = {isa = PBXFileReference; fileEncoding = 4; lastKnownFileType = sourcecode.c.h; path = MWCommon.h; sourceTree = "<group>"; };
		F70F0C8A1C8892DF008DAB36 /* MWGridCell.h */ = {isa = PBXFileReference; fileEncoding = 4; lastKnownFileType = sourcecode.c.h; path = MWGridCell.h; sourceTree = "<group>"; };
		F70F0C8B1C8892DF008DAB36 /* MWGridCell.m */ = {isa = PBXFileReference; fileEncoding = 4; lastKnownFileType = sourcecode.c.objc; path = MWGridCell.m; sourceTree = "<group>"; };
		F70F0C8C1C8892DF008DAB36 /* MWGridViewController.h */ = {isa = PBXFileReference; fileEncoding = 4; lastKnownFileType = sourcecode.c.h; path = MWGridViewController.h; sourceTree = "<group>"; };
		F70F0C8D1C8892DF008DAB36 /* MWGridViewController.m */ = {isa = PBXFileReference; fileEncoding = 4; lastKnownFileType = sourcecode.c.objc; path = MWGridViewController.m; sourceTree = "<group>"; };
		F70F0C8E1C8892DF008DAB36 /* MWPhoto.h */ = {isa = PBXFileReference; fileEncoding = 4; lastKnownFileType = sourcecode.c.h; path = MWPhoto.h; sourceTree = "<group>"; };
		F70F0C8F1C8892DF008DAB36 /* MWPhoto.m */ = {isa = PBXFileReference; fileEncoding = 4; lastKnownFileType = sourcecode.c.objc; path = MWPhoto.m; sourceTree = "<group>"; };
		F70F0C901C8892DF008DAB36 /* MWPhotoBrowser.h */ = {isa = PBXFileReference; fileEncoding = 4; lastKnownFileType = sourcecode.c.h; path = MWPhotoBrowser.h; sourceTree = "<group>"; };
		F70F0C911C8892DF008DAB36 /* MWPhotoBrowser.m */ = {isa = PBXFileReference; fileEncoding = 4; lastKnownFileType = sourcecode.c.objc; path = MWPhotoBrowser.m; sourceTree = "<group>"; };
		F70F0C921C8892DF008DAB36 /* MWPhotoBrowserPrivate.h */ = {isa = PBXFileReference; fileEncoding = 4; lastKnownFileType = sourcecode.c.h; path = MWPhotoBrowserPrivate.h; sourceTree = "<group>"; };
		F70F0C931C8892DF008DAB36 /* MWPhotoProtocol.h */ = {isa = PBXFileReference; fileEncoding = 4; lastKnownFileType = sourcecode.c.h; path = MWPhotoProtocol.h; sourceTree = "<group>"; };
		F70F0C941C8892DF008DAB36 /* MWTapDetectingImageView.h */ = {isa = PBXFileReference; fileEncoding = 4; lastKnownFileType = sourcecode.c.h; path = MWTapDetectingImageView.h; sourceTree = "<group>"; };
		F70F0C951C8892DF008DAB36 /* MWTapDetectingImageView.m */ = {isa = PBXFileReference; fileEncoding = 4; lastKnownFileType = sourcecode.c.objc; path = MWTapDetectingImageView.m; sourceTree = "<group>"; };
		F70F0C961C8892DF008DAB36 /* MWTapDetectingView.h */ = {isa = PBXFileReference; fileEncoding = 4; lastKnownFileType = sourcecode.c.h; path = MWTapDetectingView.h; sourceTree = "<group>"; };
		F70F0C971C8892DF008DAB36 /* MWTapDetectingView.m */ = {isa = PBXFileReference; fileEncoding = 4; lastKnownFileType = sourcecode.c.objc; path = MWTapDetectingView.m; sourceTree = "<group>"; };
		F70F0C981C8892DF008DAB36 /* MWZoomingScrollView.h */ = {isa = PBXFileReference; fileEncoding = 4; lastKnownFileType = sourcecode.c.h; path = MWZoomingScrollView.h; sourceTree = "<group>"; };
		F70F0C991C8892DF008DAB36 /* MWZoomingScrollView.m */ = {isa = PBXFileReference; fileEncoding = 4; lastKnownFileType = sourcecode.c.objc; path = MWZoomingScrollView.m; sourceTree = "<group>"; };
		F70F0C9A1C8892DF008DAB36 /* UIImage+MWPhotoBrowser.h */ = {isa = PBXFileReference; fileEncoding = 4; lastKnownFileType = sourcecode.c.h; path = "UIImage+MWPhotoBrowser.h"; sourceTree = "<group>"; };
		F70F0C9B1C8892DF008DAB36 /* UIImage+MWPhotoBrowser.m */ = {isa = PBXFileReference; fileEncoding = 4; lastKnownFileType = sourcecode.c.objc; path = "UIImage+MWPhotoBrowser.m"; sourceTree = "<group>"; };
		F70F0D8D1C889300008DAB36 /* editor.html */ = {isa = PBXFileReference; fileEncoding = 4; lastKnownFileType = text.html; path = editor.html; sourceTree = "<group>"; };
		F70F0D8F1C889300008DAB36 /* ZSSbgcolor.png */ = {isa = PBXFileReference; lastKnownFileType = image.png; path = ZSSbgcolor.png; sourceTree = "<group>"; };
		F70F0D901C889300008DAB36 /* ZSSbgcolor@2x.png */ = {isa = PBXFileReference; lastKnownFileType = image.png; path = "ZSSbgcolor@2x.png"; sourceTree = "<group>"; };
		F70F0D911C889300008DAB36 /* ZSSbold.png */ = {isa = PBXFileReference; lastKnownFileType = image.png; path = ZSSbold.png; sourceTree = "<group>"; };
		F70F0D921C889300008DAB36 /* ZSSbold@2x.png */ = {isa = PBXFileReference; lastKnownFileType = image.png; path = "ZSSbold@2x.png"; sourceTree = "<group>"; };
		F70F0D931C889300008DAB36 /* ZSScenterjustify.png */ = {isa = PBXFileReference; lastKnownFileType = image.png; path = ZSScenterjustify.png; sourceTree = "<group>"; };
		F70F0D941C889300008DAB36 /* ZSScenterjustify@2x.png */ = {isa = PBXFileReference; lastKnownFileType = image.png; path = "ZSScenterjustify@2x.png"; sourceTree = "<group>"; };
		F70F0D951C889300008DAB36 /* ZSSclearstyle.png */ = {isa = PBXFileReference; lastKnownFileType = image.png; path = ZSSclearstyle.png; sourceTree = "<group>"; };
		F70F0D961C889300008DAB36 /* ZSSclearstyle@2x.png */ = {isa = PBXFileReference; lastKnownFileType = image.png; path = "ZSSclearstyle@2x.png"; sourceTree = "<group>"; };
		F70F0D971C889300008DAB36 /* ZSSforcejustify.png */ = {isa = PBXFileReference; lastKnownFileType = image.png; path = ZSSforcejustify.png; sourceTree = "<group>"; };
		F70F0D981C889300008DAB36 /* ZSSforcejustify@2x.png */ = {isa = PBXFileReference; lastKnownFileType = image.png; path = "ZSSforcejustify@2x.png"; sourceTree = "<group>"; };
		F70F0D991C889300008DAB36 /* ZSSh1.png */ = {isa = PBXFileReference; lastKnownFileType = image.png; path = ZSSh1.png; sourceTree = "<group>"; };
		F70F0D9A1C889300008DAB36 /* ZSSh1@2x.png */ = {isa = PBXFileReference; lastKnownFileType = image.png; path = "ZSSh1@2x.png"; sourceTree = "<group>"; };
		F70F0D9B1C889300008DAB36 /* ZSSh2.png */ = {isa = PBXFileReference; lastKnownFileType = image.png; path = ZSSh2.png; sourceTree = "<group>"; };
		F70F0D9C1C889300008DAB36 /* ZSSh2@2x.png */ = {isa = PBXFileReference; lastKnownFileType = image.png; path = "ZSSh2@2x.png"; sourceTree = "<group>"; };
		F70F0D9D1C889300008DAB36 /* ZSSh3.png */ = {isa = PBXFileReference; lastKnownFileType = image.png; path = ZSSh3.png; sourceTree = "<group>"; };
		F70F0D9E1C889300008DAB36 /* ZSSh3@2x.png */ = {isa = PBXFileReference; lastKnownFileType = image.png; path = "ZSSh3@2x.png"; sourceTree = "<group>"; };
		F70F0D9F1C889300008DAB36 /* ZSSh4.png */ = {isa = PBXFileReference; lastKnownFileType = image.png; path = ZSSh4.png; sourceTree = "<group>"; };
		F70F0DA01C889300008DAB36 /* ZSSh4@2x.png */ = {isa = PBXFileReference; lastKnownFileType = image.png; path = "ZSSh4@2x.png"; sourceTree = "<group>"; };
		F70F0DA11C889300008DAB36 /* ZSSh5.png */ = {isa = PBXFileReference; lastKnownFileType = image.png; path = ZSSh5.png; sourceTree = "<group>"; };
		F70F0DA21C889300008DAB36 /* ZSSh5@2x.png */ = {isa = PBXFileReference; lastKnownFileType = image.png; path = "ZSSh5@2x.png"; sourceTree = "<group>"; };
		F70F0DA31C889300008DAB36 /* ZSSh6.png */ = {isa = PBXFileReference; lastKnownFileType = image.png; path = ZSSh6.png; sourceTree = "<group>"; };
		F70F0DA41C889300008DAB36 /* ZSSh6@2x.png */ = {isa = PBXFileReference; lastKnownFileType = image.png; path = "ZSSh6@2x.png"; sourceTree = "<group>"; };
		F70F0DA51C889300008DAB36 /* ZSShorizontalrule.png */ = {isa = PBXFileReference; lastKnownFileType = image.png; path = ZSShorizontalrule.png; sourceTree = "<group>"; };
		F70F0DA61C889300008DAB36 /* ZSShorizontalrule@2x.png */ = {isa = PBXFileReference; lastKnownFileType = image.png; path = "ZSShorizontalrule@2x.png"; sourceTree = "<group>"; };
		F70F0DA71C889300008DAB36 /* ZSSimage.png */ = {isa = PBXFileReference; lastKnownFileType = image.png; path = ZSSimage.png; sourceTree = "<group>"; };
		F70F0DA81C889300008DAB36 /* ZSSimage@2x.png */ = {isa = PBXFileReference; lastKnownFileType = image.png; path = "ZSSimage@2x.png"; sourceTree = "<group>"; };
		F70F0DA91C889300008DAB36 /* ZSSindent.png */ = {isa = PBXFileReference; lastKnownFileType = image.png; path = ZSSindent.png; sourceTree = "<group>"; };
		F70F0DAA1C889300008DAB36 /* ZSSindent@2x.png */ = {isa = PBXFileReference; lastKnownFileType = image.png; path = "ZSSindent@2x.png"; sourceTree = "<group>"; };
		F70F0DAB1C889300008DAB36 /* ZSSinsertkeyword.png */ = {isa = PBXFileReference; lastKnownFileType = image.png; path = ZSSinsertkeyword.png; sourceTree = "<group>"; };
		F70F0DAC1C889300008DAB36 /* ZSSinsertkeyword@2x.png */ = {isa = PBXFileReference; lastKnownFileType = image.png; path = "ZSSinsertkeyword@2x.png"; sourceTree = "<group>"; };
		F70F0DAD1C889300008DAB36 /* ZSSitalic.png */ = {isa = PBXFileReference; lastKnownFileType = image.png; path = ZSSitalic.png; sourceTree = "<group>"; };
		F70F0DAE1C889300008DAB36 /* ZSSitalic@2x.png */ = {isa = PBXFileReference; lastKnownFileType = image.png; path = "ZSSitalic@2x.png"; sourceTree = "<group>"; };
		F70F0DAF1C889300008DAB36 /* ZSSkeyboard.png */ = {isa = PBXFileReference; lastKnownFileType = image.png; path = ZSSkeyboard.png; sourceTree = "<group>"; };
		F70F0DB01C889300008DAB36 /* ZSSkeyboard@2x.png */ = {isa = PBXFileReference; lastKnownFileType = image.png; path = "ZSSkeyboard@2x.png"; sourceTree = "<group>"; };
		F70F0DB11C889300008DAB36 /* ZSSleftjustify.png */ = {isa = PBXFileReference; lastKnownFileType = image.png; path = ZSSleftjustify.png; sourceTree = "<group>"; };
		F70F0DB21C889300008DAB36 /* ZSSleftjustify@2x.png */ = {isa = PBXFileReference; lastKnownFileType = image.png; path = "ZSSleftjustify@2x.png"; sourceTree = "<group>"; };
		F70F0DB31C889300008DAB36 /* ZSSlink.png */ = {isa = PBXFileReference; lastKnownFileType = image.png; path = ZSSlink.png; sourceTree = "<group>"; };
		F70F0DB41C889300008DAB36 /* ZSSlink@2x.png */ = {isa = PBXFileReference; lastKnownFileType = image.png; path = "ZSSlink@2x.png"; sourceTree = "<group>"; };
		F70F0DB51C889300008DAB36 /* ZSSorderedlist.png */ = {isa = PBXFileReference; lastKnownFileType = image.png; path = ZSSorderedlist.png; sourceTree = "<group>"; };
		F70F0DB61C889300008DAB36 /* ZSSorderedlist@2x.png */ = {isa = PBXFileReference; lastKnownFileType = image.png; path = "ZSSorderedlist@2x.png"; sourceTree = "<group>"; };
		F70F0DB71C889300008DAB36 /* ZSSoutdent.png */ = {isa = PBXFileReference; lastKnownFileType = image.png; path = ZSSoutdent.png; sourceTree = "<group>"; };
		F70F0DB81C889300008DAB36 /* ZSSoutdent@2x.png */ = {isa = PBXFileReference; lastKnownFileType = image.png; path = "ZSSoutdent@2x.png"; sourceTree = "<group>"; };
		F70F0DB91C889300008DAB36 /* ZSSparagraph.png */ = {isa = PBXFileReference; lastKnownFileType = image.png; path = ZSSparagraph.png; sourceTree = "<group>"; };
		F70F0DBA1C889300008DAB36 /* ZSSparagraph@2x.png */ = {isa = PBXFileReference; lastKnownFileType = image.png; path = "ZSSparagraph@2x.png"; sourceTree = "<group>"; };
		F70F0DBB1C889300008DAB36 /* ZSSpicker.png */ = {isa = PBXFileReference; lastKnownFileType = image.png; path = ZSSpicker.png; sourceTree = "<group>"; };
		F70F0DBC1C889300008DAB36 /* ZSSpicker@2x.png */ = {isa = PBXFileReference; lastKnownFileType = image.png; path = "ZSSpicker@2x.png"; sourceTree = "<group>"; };
		F70F0DBD1C889300008DAB36 /* ZSSquicklink.png */ = {isa = PBXFileReference; lastKnownFileType = image.png; path = ZSSquicklink.png; sourceTree = "<group>"; };
		F70F0DBE1C889300008DAB36 /* ZSSquicklink@2x.png */ = {isa = PBXFileReference; lastKnownFileType = image.png; path = "ZSSquicklink@2x.png"; sourceTree = "<group>"; };
		F70F0DBF1C889300008DAB36 /* ZSSredo.png */ = {isa = PBXFileReference; lastKnownFileType = image.png; path = ZSSredo.png; sourceTree = "<group>"; };
		F70F0DC01C889300008DAB36 /* ZSSredo@2x.png */ = {isa = PBXFileReference; lastKnownFileType = image.png; path = "ZSSredo@2x.png"; sourceTree = "<group>"; };
		F70F0DC11C889300008DAB36 /* ZSSrightjustify.png */ = {isa = PBXFileReference; lastKnownFileType = image.png; path = ZSSrightjustify.png; sourceTree = "<group>"; };
		F70F0DC21C889300008DAB36 /* ZSSrightjustify@2x.png */ = {isa = PBXFileReference; lastKnownFileType = image.png; path = "ZSSrightjustify@2x.png"; sourceTree = "<group>"; };
		F70F0DC31C889300008DAB36 /* ZSSstrikethrough.png */ = {isa = PBXFileReference; lastKnownFileType = image.png; path = ZSSstrikethrough.png; sourceTree = "<group>"; };
		F70F0DC41C889300008DAB36 /* ZSSstrikethrough@2x.png */ = {isa = PBXFileReference; lastKnownFileType = image.png; path = "ZSSstrikethrough@2x.png"; sourceTree = "<group>"; };
		F70F0DC51C889300008DAB36 /* ZSSsubscript.png */ = {isa = PBXFileReference; lastKnownFileType = image.png; path = ZSSsubscript.png; sourceTree = "<group>"; };
		F70F0DC61C889300008DAB36 /* ZSSsubscript@2x.png */ = {isa = PBXFileReference; lastKnownFileType = image.png; path = "ZSSsubscript@2x.png"; sourceTree = "<group>"; };
		F70F0DC71C889300008DAB36 /* ZSSsuperscript.png */ = {isa = PBXFileReference; lastKnownFileType = image.png; path = ZSSsuperscript.png; sourceTree = "<group>"; };
		F70F0DC81C889300008DAB36 /* ZSSsuperscript@2x.png */ = {isa = PBXFileReference; lastKnownFileType = image.png; path = "ZSSsuperscript@2x.png"; sourceTree = "<group>"; };
		F70F0DC91C889300008DAB36 /* ZSStable.png */ = {isa = PBXFileReference; lastKnownFileType = image.png; path = ZSStable.png; sourceTree = "<group>"; };
		F70F0DCA1C889300008DAB36 /* ZSStable@2x.png */ = {isa = PBXFileReference; lastKnownFileType = image.png; path = "ZSStable@2x.png"; sourceTree = "<group>"; };
		F70F0DCB1C889300008DAB36 /* ZSStextcolor.png */ = {isa = PBXFileReference; lastKnownFileType = image.png; path = ZSStextcolor.png; sourceTree = "<group>"; };
		F70F0DCC1C889300008DAB36 /* ZSStextcolor@2x.png */ = {isa = PBXFileReference; lastKnownFileType = image.png; path = "ZSStextcolor@2x.png"; sourceTree = "<group>"; };
		F70F0DCD1C889300008DAB36 /* ZSSunderline.png */ = {isa = PBXFileReference; lastKnownFileType = image.png; path = ZSSunderline.png; sourceTree = "<group>"; };
		F70F0DCE1C889300008DAB36 /* ZSSunderline@2x.png */ = {isa = PBXFileReference; lastKnownFileType = image.png; path = "ZSSunderline@2x.png"; sourceTree = "<group>"; };
		F70F0DCF1C889300008DAB36 /* ZSSundo.png */ = {isa = PBXFileReference; lastKnownFileType = image.png; path = ZSSundo.png; sourceTree = "<group>"; };
		F70F0DD01C889300008DAB36 /* ZSSundo@2x.png */ = {isa = PBXFileReference; lastKnownFileType = image.png; path = "ZSSundo@2x.png"; sourceTree = "<group>"; };
		F70F0DD11C889300008DAB36 /* ZSSunlink.png */ = {isa = PBXFileReference; lastKnownFileType = image.png; path = ZSSunlink.png; sourceTree = "<group>"; };
		F70F0DD21C889300008DAB36 /* ZSSunlink@2x.png */ = {isa = PBXFileReference; lastKnownFileType = image.png; path = "ZSSunlink@2x.png"; sourceTree = "<group>"; };
		F70F0DD31C889300008DAB36 /* ZSSunorderedlist.png */ = {isa = PBXFileReference; lastKnownFileType = image.png; path = ZSSunorderedlist.png; sourceTree = "<group>"; };
		F70F0DD41C889300008DAB36 /* ZSSunorderedlist@2x.png */ = {isa = PBXFileReference; lastKnownFileType = image.png; path = "ZSSunorderedlist@2x.png"; sourceTree = "<group>"; };
		F70F0DD51C889300008DAB36 /* ZSSviewsource.png */ = {isa = PBXFileReference; lastKnownFileType = image.png; path = ZSSviewsource.png; sourceTree = "<group>"; };
		F70F0DD61C889300008DAB36 /* ZSSviewsource@2x.png */ = {isa = PBXFileReference; lastKnownFileType = image.png; path = "ZSSviewsource@2x.png"; sourceTree = "<group>"; };
		F70F0DD81C889300008DAB36 /* CYRLayoutManager.h */ = {isa = PBXFileReference; fileEncoding = 4; lastKnownFileType = sourcecode.c.h; path = CYRLayoutManager.h; sourceTree = "<group>"; };
		F70F0DD91C889300008DAB36 /* CYRLayoutManager.m */ = {isa = PBXFileReference; fileEncoding = 4; lastKnownFileType = sourcecode.c.objc; path = CYRLayoutManager.m; sourceTree = "<group>"; };
		F70F0DDA1C889300008DAB36 /* CYRTextStorage.h */ = {isa = PBXFileReference; fileEncoding = 4; lastKnownFileType = sourcecode.c.h; path = CYRTextStorage.h; sourceTree = "<group>"; };
		F70F0DDB1C889300008DAB36 /* CYRTextStorage.m */ = {isa = PBXFileReference; fileEncoding = 4; lastKnownFileType = sourcecode.c.objc; path = CYRTextStorage.m; sourceTree = "<group>"; };
		F70F0DDC1C889300008DAB36 /* CYRTextView.h */ = {isa = PBXFileReference; fileEncoding = 4; lastKnownFileType = sourcecode.c.h; path = CYRTextView.h; sourceTree = "<group>"; };
		F70F0DDD1C889300008DAB36 /* CYRTextView.m */ = {isa = PBXFileReference; fileEncoding = 4; lastKnownFileType = sourcecode.c.objc; path = CYRTextView.m; sourceTree = "<group>"; };
		F70F0DDE1C889300008DAB36 /* CYRToken.h */ = {isa = PBXFileReference; fileEncoding = 4; lastKnownFileType = sourcecode.c.h; path = CYRToken.h; sourceTree = "<group>"; };
		F70F0DDF1C889300008DAB36 /* CYRToken.m */ = {isa = PBXFileReference; fileEncoding = 4; lastKnownFileType = sourcecode.c.objc; path = CYRToken.m; sourceTree = "<group>"; };
		F70F0DE01C889300008DAB36 /* HRBrightnessCursor.h */ = {isa = PBXFileReference; fileEncoding = 4; lastKnownFileType = sourcecode.c.h; path = HRBrightnessCursor.h; sourceTree = "<group>"; };
		F70F0DE11C889300008DAB36 /* HRBrightnessCursor.m */ = {isa = PBXFileReference; fileEncoding = 4; lastKnownFileType = sourcecode.c.objc; path = HRBrightnessCursor.m; sourceTree = "<group>"; };
		F70F0DE21C889300008DAB36 /* HRCgUtil.h */ = {isa = PBXFileReference; fileEncoding = 4; lastKnownFileType = sourcecode.c.h; path = HRCgUtil.h; sourceTree = "<group>"; };
		F70F0DE31C889300008DAB36 /* HRCgUtil.m */ = {isa = PBXFileReference; fileEncoding = 4; lastKnownFileType = sourcecode.c.objc; path = HRCgUtil.m; sourceTree = "<group>"; };
		F70F0DE41C889300008DAB36 /* HRColorCursor.h */ = {isa = PBXFileReference; fileEncoding = 4; lastKnownFileType = sourcecode.c.h; path = HRColorCursor.h; sourceTree = "<group>"; };
		F70F0DE51C889300008DAB36 /* HRColorCursor.m */ = {isa = PBXFileReference; fileEncoding = 4; lastKnownFileType = sourcecode.c.objc; path = HRColorCursor.m; sourceTree = "<group>"; };
		F70F0DE61C889300008DAB36 /* HRColorPickerMacros.h */ = {isa = PBXFileReference; fileEncoding = 4; lastKnownFileType = sourcecode.c.h; path = HRColorPickerMacros.h; sourceTree = "<group>"; };
		F70F0DE71C889300008DAB36 /* HRColorPickerView.h */ = {isa = PBXFileReference; fileEncoding = 4; lastKnownFileType = sourcecode.c.h; path = HRColorPickerView.h; sourceTree = "<group>"; };
		F70F0DE81C889300008DAB36 /* HRColorPickerView.m */ = {isa = PBXFileReference; fileEncoding = 4; lastKnownFileType = sourcecode.c.objc; path = HRColorPickerView.m; sourceTree = "<group>"; };
		F70F0DE91C889300008DAB36 /* HRColorPickerViewController.h */ = {isa = PBXFileReference; fileEncoding = 4; lastKnownFileType = sourcecode.c.h; path = HRColorPickerViewController.h; sourceTree = "<group>"; };
		F70F0DEA1C889300008DAB36 /* HRColorPickerViewController.m */ = {isa = PBXFileReference; fileEncoding = 4; lastKnownFileType = sourcecode.c.objc; path = HRColorPickerViewController.m; sourceTree = "<group>"; };
		F70F0DEB1C889300008DAB36 /* HRColorUtil.h */ = {isa = PBXFileReference; fileEncoding = 4; lastKnownFileType = sourcecode.c.h; path = HRColorUtil.h; sourceTree = "<group>"; };
		F70F0DEC1C889300008DAB36 /* HRColorUtil.m */ = {isa = PBXFileReference; fileEncoding = 4; lastKnownFileType = sourcecode.c.objc; path = HRColorUtil.m; sourceTree = "<group>"; };
		F70F0DED1C889300008DAB36 /* ZSSBarButtonItem.h */ = {isa = PBXFileReference; fileEncoding = 4; lastKnownFileType = sourcecode.c.h; path = ZSSBarButtonItem.h; sourceTree = "<group>"; };
		F70F0DEE1C889300008DAB36 /* ZSSBarButtonItem.m */ = {isa = PBXFileReference; fileEncoding = 4; lastKnownFileType = sourcecode.c.objc; path = ZSSBarButtonItem.m; sourceTree = "<group>"; };
		F70F0DEF1C889300008DAB36 /* ZSSRichTextEditor.h */ = {isa = PBXFileReference; fileEncoding = 4; lastKnownFileType = sourcecode.c.h; path = ZSSRichTextEditor.h; sourceTree = "<group>"; };
		F70F0DF01C889300008DAB36 /* ZSSRichTextEditor.js */ = {isa = PBXFileReference; fileEncoding = 4; lastKnownFileType = sourcecode.javascript; path = ZSSRichTextEditor.js; sourceTree = "<group>"; };
		F70F0DF11C889300008DAB36 /* ZSSRichTextEditor.m */ = {isa = PBXFileReference; fileEncoding = 4; lastKnownFileType = sourcecode.c.objc; path = ZSSRichTextEditor.m; sourceTree = "<group>"; };
		F70F0DF21C889300008DAB36 /* ZSSTextView.h */ = {isa = PBXFileReference; fileEncoding = 4; lastKnownFileType = sourcecode.c.h; path = ZSSTextView.h; sourceTree = "<group>"; };
		F70F0DF31C889300008DAB36 /* ZSSTextView.m */ = {isa = PBXFileReference; fileEncoding = 4; lastKnownFileType = sourcecode.c.objc; path = ZSSTextView.m; sourceTree = "<group>"; };
		F70F0EA41C889317008DAB36 /* Reader-Button-H.png */ = {isa = PBXFileReference; lastKnownFileType = image.png; path = "Reader-Button-H.png"; sourceTree = "<group>"; };
		F70F0EA51C889317008DAB36 /* Reader-Button-H@2x.png */ = {isa = PBXFileReference; lastKnownFileType = image.png; path = "Reader-Button-H@2x.png"; sourceTree = "<group>"; };
		F70F0EA61C889317008DAB36 /* Reader-Button-N.png */ = {isa = PBXFileReference; lastKnownFileType = image.png; path = "Reader-Button-N.png"; sourceTree = "<group>"; };
		F70F0EA71C889317008DAB36 /* Reader-Button-N@2x.png */ = {isa = PBXFileReference; lastKnownFileType = image.png; path = "Reader-Button-N@2x.png"; sourceTree = "<group>"; };
		F70F0EA81C889317008DAB36 /* Reader-Email.png */ = {isa = PBXFileReference; lastKnownFileType = image.png; path = "Reader-Email.png"; sourceTree = "<group>"; };
		F70F0EA91C889317008DAB36 /* Reader-Email@2x.png */ = {isa = PBXFileReference; lastKnownFileType = image.png; path = "Reader-Email@2x.png"; sourceTree = "<group>"; };
		F70F0EAA1C889317008DAB36 /* Reader-Export.png */ = {isa = PBXFileReference; lastKnownFileType = image.png; path = "Reader-Export.png"; sourceTree = "<group>"; };
		F70F0EAB1C889317008DAB36 /* Reader-Export@2x.png */ = {isa = PBXFileReference; lastKnownFileType = image.png; path = "Reader-Export@2x.png"; sourceTree = "<group>"; };
		F70F0EAC1C889317008DAB36 /* Reader-Mark-N.png */ = {isa = PBXFileReference; lastKnownFileType = image.png; path = "Reader-Mark-N.png"; sourceTree = "<group>"; };
		F70F0EAD1C889317008DAB36 /* Reader-Mark-N@2x.png */ = {isa = PBXFileReference; lastKnownFileType = image.png; path = "Reader-Mark-N@2x.png"; sourceTree = "<group>"; };
		F70F0EAE1C889317008DAB36 /* Reader-Mark-Y.png */ = {isa = PBXFileReference; lastKnownFileType = image.png; path = "Reader-Mark-Y.png"; sourceTree = "<group>"; };
		F70F0EAF1C889317008DAB36 /* Reader-Mark-Y@2x.png */ = {isa = PBXFileReference; lastKnownFileType = image.png; path = "Reader-Mark-Y@2x.png"; sourceTree = "<group>"; };
		F70F0EB01C889317008DAB36 /* Reader-Print.png */ = {isa = PBXFileReference; lastKnownFileType = image.png; path = "Reader-Print.png"; sourceTree = "<group>"; };
		F70F0EB11C889317008DAB36 /* Reader-Print@2x.png */ = {isa = PBXFileReference; lastKnownFileType = image.png; path = "Reader-Print@2x.png"; sourceTree = "<group>"; };
		F70F0EB21C889317008DAB36 /* Reader-Thumbs.png */ = {isa = PBXFileReference; lastKnownFileType = image.png; path = "Reader-Thumbs.png"; sourceTree = "<group>"; };
		F70F0EB31C889317008DAB36 /* Reader-Thumbs@2x.png */ = {isa = PBXFileReference; lastKnownFileType = image.png; path = "Reader-Thumbs@2x.png"; sourceTree = "<group>"; };
		F70F0EB51C889317008DAB36 /* CGPDFDocument.h */ = {isa = PBXFileReference; fileEncoding = 4; lastKnownFileType = sourcecode.c.h; path = CGPDFDocument.h; sourceTree = "<group>"; };
		F70F0EB61C889317008DAB36 /* CGPDFDocument.m */ = {isa = PBXFileReference; fileEncoding = 4; lastKnownFileType = sourcecode.c.objc; path = CGPDFDocument.m; sourceTree = "<group>"; };
		F70F0EB71C889317008DAB36 /* ReaderConstants.h */ = {isa = PBXFileReference; fileEncoding = 4; lastKnownFileType = sourcecode.c.h; path = ReaderConstants.h; sourceTree = "<group>"; };
		F70F0EB81C889317008DAB36 /* ReaderConstants.m */ = {isa = PBXFileReference; fileEncoding = 4; lastKnownFileType = sourcecode.c.objc; path = ReaderConstants.m; sourceTree = "<group>"; };
		F70F0EB91C889317008DAB36 /* ReaderContentPage.h */ = {isa = PBXFileReference; fileEncoding = 4; lastKnownFileType = sourcecode.c.h; path = ReaderContentPage.h; sourceTree = "<group>"; };
		F70F0EBA1C889317008DAB36 /* ReaderContentPage.m */ = {isa = PBXFileReference; fileEncoding = 4; lastKnownFileType = sourcecode.c.objc; path = ReaderContentPage.m; sourceTree = "<group>"; };
		F70F0EBB1C889317008DAB36 /* ReaderContentTile.h */ = {isa = PBXFileReference; fileEncoding = 4; lastKnownFileType = sourcecode.c.h; path = ReaderContentTile.h; sourceTree = "<group>"; };
		F70F0EBC1C889317008DAB36 /* ReaderContentTile.m */ = {isa = PBXFileReference; fileEncoding = 4; lastKnownFileType = sourcecode.c.objc; path = ReaderContentTile.m; sourceTree = "<group>"; };
		F70F0EBD1C889317008DAB36 /* ReaderContentView.h */ = {isa = PBXFileReference; fileEncoding = 4; lastKnownFileType = sourcecode.c.h; path = ReaderContentView.h; sourceTree = "<group>"; };
		F70F0EBE1C889317008DAB36 /* ReaderContentView.m */ = {isa = PBXFileReference; fileEncoding = 4; lastKnownFileType = sourcecode.c.objc; path = ReaderContentView.m; sourceTree = "<group>"; };
		F70F0EBF1C889317008DAB36 /* ReaderDocument.h */ = {isa = PBXFileReference; fileEncoding = 4; lastKnownFileType = sourcecode.c.h; path = ReaderDocument.h; sourceTree = "<group>"; };
		F70F0EC01C889317008DAB36 /* ReaderDocument.m */ = {isa = PBXFileReference; fileEncoding = 4; lastKnownFileType = sourcecode.c.objc; path = ReaderDocument.m; sourceTree = "<group>"; };
		F70F0EC11C889317008DAB36 /* ReaderDocumentOutline.h */ = {isa = PBXFileReference; fileEncoding = 4; lastKnownFileType = sourcecode.c.h; path = ReaderDocumentOutline.h; sourceTree = "<group>"; };
		F70F0EC21C889317008DAB36 /* ReaderDocumentOutline.m */ = {isa = PBXFileReference; fileEncoding = 4; lastKnownFileType = sourcecode.c.objc; path = ReaderDocumentOutline.m; sourceTree = "<group>"; };
		F70F0EC31C889317008DAB36 /* ReaderMainPagebar.h */ = {isa = PBXFileReference; fileEncoding = 4; lastKnownFileType = sourcecode.c.h; path = ReaderMainPagebar.h; sourceTree = "<group>"; };
		F70F0EC41C889317008DAB36 /* ReaderMainPagebar.m */ = {isa = PBXFileReference; fileEncoding = 4; lastKnownFileType = sourcecode.c.objc; path = ReaderMainPagebar.m; sourceTree = "<group>"; };
		F70F0EC51C889317008DAB36 /* ReaderMainToolbar.h */ = {isa = PBXFileReference; fileEncoding = 4; lastKnownFileType = sourcecode.c.h; path = ReaderMainToolbar.h; sourceTree = "<group>"; };
		F70F0EC61C889317008DAB36 /* ReaderMainToolbar.m */ = {isa = PBXFileReference; fileEncoding = 4; lastKnownFileType = sourcecode.c.objc; path = ReaderMainToolbar.m; sourceTree = "<group>"; };
		F70F0EC71C889317008DAB36 /* ReaderThumbCache.h */ = {isa = PBXFileReference; fileEncoding = 4; lastKnownFileType = sourcecode.c.h; path = ReaderThumbCache.h; sourceTree = "<group>"; };
		F70F0EC81C889317008DAB36 /* ReaderThumbCache.m */ = {isa = PBXFileReference; fileEncoding = 4; lastKnownFileType = sourcecode.c.objc; path = ReaderThumbCache.m; sourceTree = "<group>"; };
		F70F0EC91C889317008DAB36 /* ReaderThumbFetch.h */ = {isa = PBXFileReference; fileEncoding = 4; lastKnownFileType = sourcecode.c.h; path = ReaderThumbFetch.h; sourceTree = "<group>"; };
		F70F0ECA1C889317008DAB36 /* ReaderThumbFetch.m */ = {isa = PBXFileReference; fileEncoding = 4; lastKnownFileType = sourcecode.c.objc; path = ReaderThumbFetch.m; sourceTree = "<group>"; };
		F70F0ECB1C889317008DAB36 /* ReaderThumbQueue.h */ = {isa = PBXFileReference; fileEncoding = 4; lastKnownFileType = sourcecode.c.h; path = ReaderThumbQueue.h; sourceTree = "<group>"; };
		F70F0ECC1C889317008DAB36 /* ReaderThumbQueue.m */ = {isa = PBXFileReference; fileEncoding = 4; lastKnownFileType = sourcecode.c.objc; path = ReaderThumbQueue.m; sourceTree = "<group>"; };
		F70F0ECD1C889317008DAB36 /* ReaderThumbRender.h */ = {isa = PBXFileReference; fileEncoding = 4; lastKnownFileType = sourcecode.c.h; path = ReaderThumbRender.h; sourceTree = "<group>"; };
		F70F0ECE1C889317008DAB36 /* ReaderThumbRender.m */ = {isa = PBXFileReference; fileEncoding = 4; lastKnownFileType = sourcecode.c.objc; path = ReaderThumbRender.m; sourceTree = "<group>"; };
		F70F0ECF1C889317008DAB36 /* ReaderThumbRequest.h */ = {isa = PBXFileReference; fileEncoding = 4; lastKnownFileType = sourcecode.c.h; path = ReaderThumbRequest.h; sourceTree = "<group>"; };
		F70F0ED01C889317008DAB36 /* ReaderThumbRequest.m */ = {isa = PBXFileReference; fileEncoding = 4; lastKnownFileType = sourcecode.c.objc; path = ReaderThumbRequest.m; sourceTree = "<group>"; };
		F70F0ED11C889317008DAB36 /* ReaderThumbsView.h */ = {isa = PBXFileReference; fileEncoding = 4; lastKnownFileType = sourcecode.c.h; path = ReaderThumbsView.h; sourceTree = "<group>"; };
		F70F0ED21C889317008DAB36 /* ReaderThumbsView.m */ = {isa = PBXFileReference; fileEncoding = 4; lastKnownFileType = sourcecode.c.objc; path = ReaderThumbsView.m; sourceTree = "<group>"; };
		F70F0ED31C889317008DAB36 /* ReaderThumbView.h */ = {isa = PBXFileReference; fileEncoding = 4; lastKnownFileType = sourcecode.c.h; path = ReaderThumbView.h; sourceTree = "<group>"; };
		F70F0ED41C889317008DAB36 /* ReaderThumbView.m */ = {isa = PBXFileReference; fileEncoding = 4; lastKnownFileType = sourcecode.c.objc; path = ReaderThumbView.m; sourceTree = "<group>"; };
		F70F0ED51C889317008DAB36 /* ReaderViewController.h */ = {isa = PBXFileReference; fileEncoding = 4; lastKnownFileType = sourcecode.c.h; path = ReaderViewController.h; sourceTree = "<group>"; };
		F70F0ED61C889317008DAB36 /* ReaderViewController.m */ = {isa = PBXFileReference; fileEncoding = 4; lastKnownFileType = sourcecode.c.objc; path = ReaderViewController.m; sourceTree = "<group>"; };
		F70F0ED71C889317008DAB36 /* ThumbsMainToolbar.h */ = {isa = PBXFileReference; fileEncoding = 4; lastKnownFileType = sourcecode.c.h; path = ThumbsMainToolbar.h; sourceTree = "<group>"; };
		F70F0ED81C889317008DAB36 /* ThumbsMainToolbar.m */ = {isa = PBXFileReference; fileEncoding = 4; lastKnownFileType = sourcecode.c.objc; path = ThumbsMainToolbar.m; sourceTree = "<group>"; };
		F70F0ED91C889317008DAB36 /* ThumbsViewController.h */ = {isa = PBXFileReference; fileEncoding = 4; lastKnownFileType = sourcecode.c.h; path = ThumbsViewController.h; sourceTree = "<group>"; };
		F70F0EDA1C889317008DAB36 /* ThumbsViewController.m */ = {isa = PBXFileReference; fileEncoding = 4; lastKnownFileType = sourcecode.c.objc; path = ThumbsViewController.m; sourceTree = "<group>"; };
		F70F0EDB1C889317008DAB36 /* UIXToolbarView.h */ = {isa = PBXFileReference; fileEncoding = 4; lastKnownFileType = sourcecode.c.h; path = UIXToolbarView.h; sourceTree = "<group>"; };
		F70F0EDC1C889317008DAB36 /* UIXToolbarView.m */ = {isa = PBXFileReference; fileEncoding = 4; lastKnownFileType = sourcecode.c.objc; path = UIXToolbarView.m; sourceTree = "<group>"; };
		F70F0F281C889339008DAB36 /* LMMediaPlayerView.bundle */ = {isa = PBXFileReference; lastKnownFileType = "wrapper.plug-in"; path = LMMediaPlayerView.bundle; sourceTree = "<group>"; };
		F70F0F291C889339008DAB36 /* LMMediaPlayerView.xib */ = {isa = PBXFileReference; fileEncoding = 4; lastKnownFileType = file.xib; path = LMMediaPlayerView.xib; sourceTree = "<group>"; };
		F70F0F2D1C889339008DAB36 /* NSArray+LMMediaPlayerShuffle.h */ = {isa = PBXFileReference; fileEncoding = 4; lastKnownFileType = sourcecode.c.h; path = "NSArray+LMMediaPlayerShuffle.h"; sourceTree = "<group>"; };
		F70F0F2E1C889339008DAB36 /* NSArray+LMMediaPlayerShuffle.m */ = {isa = PBXFileReference; fileEncoding = 4; lastKnownFileType = sourcecode.c.objc; path = "NSArray+LMMediaPlayerShuffle.m"; sourceTree = "<group>"; };
		F70F0F301C889339008DAB36 /* LMMediaPlayerHelper.h */ = {isa = PBXFileReference; fileEncoding = 4; lastKnownFileType = sourcecode.c.h; path = LMMediaPlayerHelper.h; sourceTree = "<group>"; };
		F70F0F311C889339008DAB36 /* LMMediaPlayerHelper.m */ = {isa = PBXFileReference; fileEncoding = 4; lastKnownFileType = sourcecode.c.objc; path = LMMediaPlayerHelper.m; sourceTree = "<group>"; };
		F70F0F341C889339008DAB36 /* LMMediaItem.h */ = {isa = PBXFileReference; fileEncoding = 4; lastKnownFileType = sourcecode.c.h; path = LMMediaItem.h; sourceTree = "<group>"; };
		F70F0F351C889339008DAB36 /* LMMediaItem.m */ = {isa = PBXFileReference; fileEncoding = 4; lastKnownFileType = sourcecode.c.objc; path = LMMediaItem.m; sourceTree = "<group>"; };
		F70F0F371C889339008DAB36 /* LMMediaItemQueueManager.h */ = {isa = PBXFileReference; fileEncoding = 4; lastKnownFileType = sourcecode.c.h; path = LMMediaItemQueueManager.h; sourceTree = "<group>"; };
		F70F0F381C889339008DAB36 /* LMMediaItemQueueManager.m */ = {isa = PBXFileReference; fileEncoding = 4; lastKnownFileType = sourcecode.c.objc; path = LMMediaItemQueueManager.m; sourceTree = "<group>"; };
		F70F0F3A1C889339008DAB36 /* LMMediaItemStreamingCache.h */ = {isa = PBXFileReference; fileEncoding = 4; lastKnownFileType = sourcecode.c.h; path = LMMediaItemStreamingCache.h; sourceTree = "<group>"; };
		F70F0F3B1C889339008DAB36 /* LMMediaItemStreamingCache.m */ = {isa = PBXFileReference; fileEncoding = 4; lastKnownFileType = sourcecode.c.objc; path = LMMediaItemStreamingCache.m; sourceTree = "<group>"; };
		F70F0F3D1C889339008DAB36 /* LMMediaPlayer.h */ = {isa = PBXFileReference; fileEncoding = 4; lastKnownFileType = sourcecode.c.h; path = LMMediaPlayer.h; sourceTree = "<group>"; };
		F70F0F3E1C889339008DAB36 /* LMMediaPlayer.m */ = {isa = PBXFileReference; fileEncoding = 4; lastKnownFileType = sourcecode.c.objc; path = LMMediaPlayer.m; sourceTree = "<group>"; };
		F70F0F401C889339008DAB36 /* LMMediaPlayerView.h */ = {isa = PBXFileReference; fileEncoding = 4; lastKnownFileType = sourcecode.c.h; path = LMMediaPlayerView.h; sourceTree = "<group>"; };
		F70F0F411C889339008DAB36 /* LMMediaPlayerView.m */ = {isa = PBXFileReference; fileEncoding = 4; lastKnownFileType = sourcecode.c.objc; path = LMMediaPlayerView.m; sourceTree = "<group>"; };
		F70F0F551C889353008DAB36 /* AHKActionSheet.h */ = {isa = PBXFileReference; fileEncoding = 4; lastKnownFileType = sourcecode.c.h; path = AHKActionSheet.h; sourceTree = "<group>"; };
		F70F0F561C889353008DAB36 /* AHKActionSheet.m */ = {isa = PBXFileReference; fileEncoding = 4; lastKnownFileType = sourcecode.c.objc; path = AHKActionSheet.m; sourceTree = "<group>"; };
		F70F0F571C889353008DAB36 /* AHKActionSheetViewController.h */ = {isa = PBXFileReference; fileEncoding = 4; lastKnownFileType = sourcecode.c.h; path = AHKActionSheetViewController.h; sourceTree = "<group>"; };
		F70F0F581C889353008DAB36 /* AHKActionSheetViewController.m */ = {isa = PBXFileReference; fileEncoding = 4; lastKnownFileType = sourcecode.c.objc; path = AHKActionSheetViewController.m; sourceTree = "<group>"; };
		F70F0F591C889353008DAB36 /* UIImage+AHKAdditions.h */ = {isa = PBXFileReference; fileEncoding = 4; lastKnownFileType = sourcecode.c.h; path = "UIImage+AHKAdditions.h"; sourceTree = "<group>"; };
		F70F0F5A1C889353008DAB36 /* UIImage+AHKAdditions.m */ = {isa = PBXFileReference; fileEncoding = 4; lastKnownFileType = sourcecode.c.objc; path = "UIImage+AHKAdditions.m"; sourceTree = "<group>"; };
		F70F0F5B1C889353008DAB36 /* UIWindow+AHKAdditions.h */ = {isa = PBXFileReference; fileEncoding = 4; lastKnownFileType = sourcecode.c.h; path = "UIWindow+AHKAdditions.h"; sourceTree = "<group>"; };
		F70F0F5C1C889353008DAB36 /* UIWindow+AHKAdditions.m */ = {isa = PBXFileReference; fileEncoding = 4; lastKnownFileType = sourcecode.c.objc; path = "UIWindow+AHKAdditions.m"; sourceTree = "<group>"; };
		F70F0F941C889487008DAB36 /* crypt.h */ = {isa = PBXFileReference; fileEncoding = 4; lastKnownFileType = sourcecode.c.h; path = crypt.h; sourceTree = "<group>"; };
		F70F0F951C889487008DAB36 /* ioapi.c */ = {isa = PBXFileReference; fileEncoding = 4; lastKnownFileType = sourcecode.c.c; path = ioapi.c; sourceTree = "<group>"; };
		F70F0F961C889487008DAB36 /* ioapi.h */ = {isa = PBXFileReference; fileEncoding = 4; lastKnownFileType = sourcecode.c.h; path = ioapi.h; sourceTree = "<group>"; };
		F70F0F971C889487008DAB36 /* mztools.c */ = {isa = PBXFileReference; fileEncoding = 4; lastKnownFileType = sourcecode.c.c; path = mztools.c; sourceTree = "<group>"; };
		F70F0F981C889487008DAB36 /* mztools.h */ = {isa = PBXFileReference; fileEncoding = 4; lastKnownFileType = sourcecode.c.h; path = mztools.h; sourceTree = "<group>"; };
		F70F0F991C889487008DAB36 /* unzip.c */ = {isa = PBXFileReference; fileEncoding = 4; lastKnownFileType = sourcecode.c.c; path = unzip.c; sourceTree = "<group>"; };
		F70F0F9A1C889487008DAB36 /* unzip.h */ = {isa = PBXFileReference; fileEncoding = 4; lastKnownFileType = sourcecode.c.h; path = unzip.h; sourceTree = "<group>"; };
		F70F0F9B1C889487008DAB36 /* zip.c */ = {isa = PBXFileReference; fileEncoding = 4; lastKnownFileType = sourcecode.c.c; path = zip.c; sourceTree = "<group>"; };
		F70F0F9C1C889487008DAB36 /* zip.h */ = {isa = PBXFileReference; fileEncoding = 4; lastKnownFileType = sourcecode.c.h; path = zip.h; sourceTree = "<group>"; };
		F70F0F9D1C889487008DAB36 /* SSZipArchive.h */ = {isa = PBXFileReference; fileEncoding = 4; lastKnownFileType = sourcecode.c.h; path = SSZipArchive.h; sourceTree = "<group>"; };
		F70F0F9E1C889487008DAB36 /* SSZipArchive.m */ = {isa = PBXFileReference; fileEncoding = 4; lastKnownFileType = sourcecode.c.objc; path = SSZipArchive.m; sourceTree = "<group>"; };
		F7145A2E1D12E62B00CAFEEC /* Nextcloud.entitlements */ = {isa = PBXFileReference; fileEncoding = 4; lastKnownFileType = text.xml; path = Nextcloud.entitlements; sourceTree = "<group>"; };
		F7151A7F1D477A4B00E6AF45 /* en */ = {isa = PBXFileReference; lastKnownFileType = text; name = en; path = en.lproj/TTOpenInAppActivityLocalizable.string; sourceTree = "<group>"; };
		F7151A801D477A4B00E6AF45 /* en */ = {isa = PBXFileReference; lastKnownFileType = text.plist.strings; name = en; path = en.lproj/BKPasscodeView.strings; sourceTree = "<group>"; };
		F7151A811D477A4B00E6AF45 /* en */ = {isa = PBXFileReference; lastKnownFileType = text.plist.strings; name = en; path = en.lproj/Localizable.strings; sourceTree = "<group>"; };
		F7151A821D477A4B00E6AF45 /* en */ = {isa = PBXFileReference; lastKnownFileType = text.plist.strings; name = en; path = en.lproj/InfoPlist.strings; sourceTree = "<group>"; };
		F7151A831D477A4B00E6AF45 /* en */ = {isa = PBXFileReference; lastKnownFileType = text.plist.strings; name = en; path = en.lproj/Intro.strings; sourceTree = "<group>"; };
		F7151A841D477A4B00E6AF45 /* en */ = {isa = PBXFileReference; lastKnownFileType = text.plist.strings; name = en; path = en.lproj/Error.strings; sourceTree = "<group>"; };
		F7151A851D477A5400E6AF45 /* it */ = {isa = PBXFileReference; lastKnownFileType = text; name = it; path = it.lproj/TTOpenInAppActivityLocalizable.string; sourceTree = "<group>"; };
		F7151A861D477A5400E6AF45 /* it */ = {isa = PBXFileReference; lastKnownFileType = text.plist.strings; name = it; path = it.lproj/BKPasscodeView.strings; sourceTree = "<group>"; };
		F7151A871D477A5400E6AF45 /* it */ = {isa = PBXFileReference; lastKnownFileType = text.plist.strings; name = it; path = it.lproj/Localizable.strings; sourceTree = "<group>"; };
		F7151A881D477A5400E6AF45 /* it */ = {isa = PBXFileReference; lastKnownFileType = text.plist.strings; name = it; path = it.lproj/InfoPlist.strings; sourceTree = "<group>"; };
		F7151A891D477A5500E6AF45 /* it */ = {isa = PBXFileReference; lastKnownFileType = text.plist.strings; name = it; path = it.lproj/Intro.strings; sourceTree = "<group>"; };
		F7151A8A1D477A5500E6AF45 /* it */ = {isa = PBXFileReference; lastKnownFileType = text.plist.strings; name = it; path = it.lproj/Error.strings; sourceTree = "<group>"; };
		F719FDB11CF06645004895D0 /* CCPhotosCameraUpload.h */ = {isa = PBXFileReference; fileEncoding = 4; lastKnownFileType = sourcecode.c.h; path = CCPhotosCameraUpload.h; sourceTree = "<group>"; };
		F719FDB21CF06645004895D0 /* CCPhotosCameraUpload.m */ = {isa = PBXFileReference; fileEncoding = 4; lastKnownFileType = sourcecode.c.objc; path = CCPhotosCameraUpload.m; sourceTree = "<group>"; };
		F71E67F61DC1F76F003BA52B /* ownCloud iOS library.xcodeproj */ = {isa = PBXFileReference; lastKnownFileType = "wrapper.pb-project"; name = "ownCloud iOS library.xcodeproj"; path = "Libraries external/OCCommunicationLib/ownCloud iOS library.xcodeproj"; sourceTree = SOURCE_ROOT; };
		F71EDBFC1C4B93ED00265D0C /* JBroken.h */ = {isa = PBXFileReference; fileEncoding = 4; lastKnownFileType = sourcecode.c.h; path = JBroken.h; sourceTree = "<group>"; };
		F71EDBFD1C4B93ED00265D0C /* JBroken.m */ = {isa = PBXFileReference; fileEncoding = 4; lastKnownFileType = sourcecode.c.objc; path = JBroken.m; sourceTree = "<group>"; };
		F721371D1BAFF0920012B613 /* CCAccountWeb.h */ = {isa = PBXFileReference; fileEncoding = 4; lastKnownFileType = sourcecode.c.h; path = CCAccountWeb.h; sourceTree = "<group>"; };
		F721371E1BAFF0920012B613 /* CCAccountWeb.m */ = {isa = PBXFileReference; fileEncoding = 4; lastKnownFileType = sourcecode.c.objc; path = CCAccountWeb.m; sourceTree = "<group>"; };
		F72137211BAFF0920012B613 /* CCBancomat.h */ = {isa = PBXFileReference; fileEncoding = 4; lastKnownFileType = sourcecode.c.h; path = CCBancomat.h; sourceTree = "<group>"; };
		F72137221BAFF0920012B613 /* CCBancomat.m */ = {isa = PBXFileReference; fileEncoding = 4; lastKnownFileType = sourcecode.c.objc; path = CCBancomat.m; sourceTree = "<group>"; };
		F72137231BAFF0920012B613 /* CCCartaDiCredito.h */ = {isa = PBXFileReference; fileEncoding = 4; lastKnownFileType = sourcecode.c.h; path = CCCartaDiCredito.h; sourceTree = "<group>"; };
		F72137241BAFF0920012B613 /* CCCartaDiCredito.m */ = {isa = PBXFileReference; fileEncoding = 4; lastKnownFileType = sourcecode.c.objc; path = CCCartaDiCredito.m; sourceTree = "<group>"; };
		F72137251BAFF0920012B613 /* CCCartaIdentita.h */ = {isa = PBXFileReference; fileEncoding = 4; lastKnownFileType = sourcecode.c.h; path = CCCartaIdentita.h; sourceTree = "<group>"; };
		F72137261BAFF0920012B613 /* CCCartaIdentita.m */ = {isa = PBXFileReference; fileEncoding = 4; lastKnownFileType = sourcecode.c.objc; path = CCCartaIdentita.m; sourceTree = "<group>"; };
		F72137271BAFF0920012B613 /* CCContoCorrente.h */ = {isa = PBXFileReference; fileEncoding = 4; lastKnownFileType = sourcecode.c.h; path = CCContoCorrente.h; sourceTree = "<group>"; };
		F72137281BAFF0920012B613 /* CCContoCorrente.m */ = {isa = PBXFileReference; fileEncoding = 4; lastKnownFileType = sourcecode.c.objc; path = CCContoCorrente.m; sourceTree = "<group>"; };
		F72137291BAFF0920012B613 /* CCNote.h */ = {isa = PBXFileReference; fileEncoding = 4; lastKnownFileType = sourcecode.c.h; path = CCNote.h; sourceTree = "<group>"; };
		F721372A1BAFF0920012B613 /* CCNote.m */ = {isa = PBXFileReference; fileEncoding = 4; lastKnownFileType = sourcecode.c.objc; path = CCNote.m; sourceTree = "<group>"; };
		F721372B1BAFF0920012B613 /* CCPassaporto.h */ = {isa = PBXFileReference; fileEncoding = 4; lastKnownFileType = sourcecode.c.h; path = CCPassaporto.h; sourceTree = "<group>"; };
		F721372C1BAFF0920012B613 /* CCPassaporto.m */ = {isa = PBXFileReference; fileEncoding = 4; lastKnownFileType = sourcecode.c.objc; path = CCPassaporto.m; sourceTree = "<group>"; };
		F721372D1BAFF0920012B613 /* CCPatenteGuida.h */ = {isa = PBXFileReference; fileEncoding = 4; lastKnownFileType = sourcecode.c.h; path = CCPatenteGuida.h; sourceTree = "<group>"; };
		F721372E1BAFF0920012B613 /* CCPatenteGuida.m */ = {isa = PBXFileReference; fileEncoding = 4; lastKnownFileType = sourcecode.c.objc; path = CCPatenteGuida.m; sourceTree = "<group>"; };
		F721372F1BAFF0920012B613 /* CCTemplates.h */ = {isa = PBXFileReference; fileEncoding = 4; lastKnownFileType = sourcecode.c.h; path = CCTemplates.h; sourceTree = "<group>"; };
		F72137301BAFF0920012B613 /* CCTemplates.m */ = {isa = PBXFileReference; fileEncoding = 4; lastKnownFileType = sourcecode.c.objc; path = CCTemplates.m; sourceTree = "<group>"; };
		F7229B361DF7187F00E8C4E7 /* InfoCryptoCloud.plist */ = {isa = PBXFileReference; fileEncoding = 4; lastKnownFileType = text.plist.xml; path = InfoCryptoCloud.plist; sourceTree = "<group>"; };
		F7229B371DF7187F00E8C4E7 /* InfoNextcloud.plist */ = {isa = PBXFileReference; fileEncoding = 4; lastKnownFileType = text.plist.xml; path = InfoNextcloud.plist; sourceTree = "<group>"; };
		F7229B461DF71BA800E8C4E7 /* ChangeLog */ = {isa = PBXFileReference; fileEncoding = 4; lastKnownFileType = text; path = ChangeLog; sourceTree = SOURCE_ROOT; };
		F7229B491DF71BB300E8C4E7 /* AUTHORS */ = {isa = PBXFileReference; fileEncoding = 4; lastKnownFileType = text; path = AUTHORS; sourceTree = SOURCE_ROOT; };
		F722CEE41A40361A00C40606 /* OFL.txt */ = {isa = PBXFileReference; fileEncoding = 4; lastKnownFileType = text; path = OFL.txt; sourceTree = "<group>"; };
		F722CEE51A40361A00C40606 /* Raleway-Bold.ttf */ = {isa = PBXFileReference; lastKnownFileType = file; path = "Raleway-Bold.ttf"; sourceTree = "<group>"; };
		F722CEE61A40361A00C40606 /* Raleway-ExtraBold.ttf */ = {isa = PBXFileReference; lastKnownFileType = file; path = "Raleway-ExtraBold.ttf"; sourceTree = "<group>"; };
		F722CEE71A40361A00C40606 /* Raleway-ExtraLight.ttf */ = {isa = PBXFileReference; lastKnownFileType = file; path = "Raleway-ExtraLight.ttf"; sourceTree = "<group>"; };
		F722CEE81A40361A00C40606 /* Raleway-Heavy.ttf */ = {isa = PBXFileReference; lastKnownFileType = file; path = "Raleway-Heavy.ttf"; sourceTree = "<group>"; };
		F722CEE91A40361A00C40606 /* Raleway-Light.ttf */ = {isa = PBXFileReference; lastKnownFileType = file; path = "Raleway-Light.ttf"; sourceTree = "<group>"; };
		F722CEEA1A40361A00C40606 /* Raleway-Medium.ttf */ = {isa = PBXFileReference; lastKnownFileType = file; path = "Raleway-Medium.ttf"; sourceTree = "<group>"; };
		F722CEEB1A40361A00C40606 /* Raleway-Regular.ttf */ = {isa = PBXFileReference; lastKnownFileType = file; path = "Raleway-Regular.ttf"; sourceTree = "<group>"; };
		F722CEEC1A40361A00C40606 /* Raleway-SemiBold.ttf */ = {isa = PBXFileReference; lastKnownFileType = file; path = "Raleway-SemiBold.ttf"; sourceTree = "<group>"; };
		F722CEED1A40361A00C40606 /* Raleway-Thin.ttf */ = {isa = PBXFileReference; lastKnownFileType = file; path = "Raleway-Thin.ttf"; sourceTree = "<group>"; };
		F72764621DB8FE2A002334CD /* CCSynchronization.h */ = {isa = PBXFileReference; fileEncoding = 4; lastKnownFileType = sourcecode.c.h; path = CCSynchronization.h; sourceTree = "<group>"; };
		F72764631DB8FE2A002334CD /* CCSynchronization.m */ = {isa = PBXFileReference; fileEncoding = 4; lastKnownFileType = sourcecode.c.objc; path = CCSynchronization.m; sourceTree = "<group>"; };
		F7296A601C8880C9001A7809 /* CCCellShareExt.h */ = {isa = PBXFileReference; fileEncoding = 4; lastKnownFileType = sourcecode.c.h; path = CCCellShareExt.h; sourceTree = "<group>"; };
		F7296A611C8880C9001A7809 /* CCCellShareExt.m */ = {isa = PBXFileReference; fileEncoding = 4; lastKnownFileType = sourcecode.c.objc; path = CCCellShareExt.m; sourceTree = "<group>"; };
		F7296A621C8880C9001A7809 /* CCCellShareExt.xib */ = {isa = PBXFileReference; fileEncoding = 4; lastKnownFileType = file.xib; path = CCCellShareExt.xib; sourceTree = "<group>"; };
		F7296A661C8880ED001A7809 /* CCloadItemData.swift */ = {isa = PBXFileReference; fileEncoding = 4; lastKnownFileType = sourcecode.swift; path = CCloadItemData.swift; sourceTree = "<group>"; };
		F73049B81CB567F000C7C320 /* NSString+TruncateToWidth.h */ = {isa = PBXFileReference; fileEncoding = 4; lastKnownFileType = sourcecode.c.h; path = "NSString+TruncateToWidth.h"; sourceTree = "<group>"; };
		F73049B91CB567F000C7C320 /* NSString+TruncateToWidth.m */ = {isa = PBXFileReference; fileEncoding = 4; lastKnownFileType = sourcecode.c.objc; path = "NSString+TruncateToWidth.m"; sourceTree = "<group>"; };
		F732BA031D76CE1500E9878B /* CCNetworking.h */ = {isa = PBXFileReference; fileEncoding = 4; lastKnownFileType = sourcecode.c.h; path = CCNetworking.h; sourceTree = "<group>"; };
		F732BA041D76CE1500E9878B /* CCNetworking.m */ = {isa = PBXFileReference; fileEncoding = 4; lastKnownFileType = sourcecode.c.objc; path = CCNetworking.m; sourceTree = "<group>"; };
		F7388E261CB27FE40031C19C /* CCSecurityOptions.h */ = {isa = PBXFileReference; fileEncoding = 4; lastKnownFileType = sourcecode.c.h; path = CCSecurityOptions.h; sourceTree = "<group>"; };
		F7388E271CB27FE40031C19C /* CCSecurityOptions.m */ = {isa = PBXFileReference; fileEncoding = 4; lastKnownFileType = sourcecode.c.objc; path = CCSecurityOptions.m; sourceTree = "<group>"; };
		F73CCD801DC13775007E38D8 /* Info.plist */ = {isa = PBXFileReference; fileEncoding = 4; lastKnownFileType = text.plist.xml; path = Info.plist; sourceTree = "<group>"; };
		F73CCD831DC13775007E38D8 /* XLFormBaseCell.h */ = {isa = PBXFileReference; fileEncoding = 4; lastKnownFileType = sourcecode.c.h; path = XLFormBaseCell.h; sourceTree = "<group>"; };
		F73CCD841DC13775007E38D8 /* XLFormBaseCell.m */ = {isa = PBXFileReference; fileEncoding = 4; lastKnownFileType = sourcecode.c.objc; path = XLFormBaseCell.m; sourceTree = "<group>"; };
		F73CCD851DC13775007E38D8 /* XLFormButtonCell.h */ = {isa = PBXFileReference; fileEncoding = 4; lastKnownFileType = sourcecode.c.h; path = XLFormButtonCell.h; sourceTree = "<group>"; };
		F73CCD861DC13775007E38D8 /* XLFormButtonCell.m */ = {isa = PBXFileReference; fileEncoding = 4; lastKnownFileType = sourcecode.c.objc; path = XLFormButtonCell.m; sourceTree = "<group>"; };
		F73CCD871DC13775007E38D8 /* XLFormCheckCell.h */ = {isa = PBXFileReference; fileEncoding = 4; lastKnownFileType = sourcecode.c.h; path = XLFormCheckCell.h; sourceTree = "<group>"; };
		F73CCD881DC13775007E38D8 /* XLFormCheckCell.m */ = {isa = PBXFileReference; fileEncoding = 4; lastKnownFileType = sourcecode.c.objc; path = XLFormCheckCell.m; sourceTree = "<group>"; };
		F73CCD891DC13775007E38D8 /* XLFormDateCell.h */ = {isa = PBXFileReference; fileEncoding = 4; lastKnownFileType = sourcecode.c.h; path = XLFormDateCell.h; sourceTree = "<group>"; };
		F73CCD8A1DC13775007E38D8 /* XLFormDateCell.m */ = {isa = PBXFileReference; fileEncoding = 4; lastKnownFileType = sourcecode.c.objc; path = XLFormDateCell.m; sourceTree = "<group>"; };
		F73CCD8B1DC13775007E38D8 /* XLFormDatePickerCell.h */ = {isa = PBXFileReference; fileEncoding = 4; lastKnownFileType = sourcecode.c.h; path = XLFormDatePickerCell.h; sourceTree = "<group>"; };
		F73CCD8C1DC13775007E38D8 /* XLFormDatePickerCell.m */ = {isa = PBXFileReference; fileEncoding = 4; lastKnownFileType = sourcecode.c.objc; path = XLFormDatePickerCell.m; sourceTree = "<group>"; };
		F73CCD8D1DC13775007E38D8 /* XLFormDescriptorCell.h */ = {isa = PBXFileReference; fileEncoding = 4; lastKnownFileType = sourcecode.c.h; path = XLFormDescriptorCell.h; sourceTree = "<group>"; };
		F73CCD8E1DC13776007E38D8 /* XLFormImageCell.h */ = {isa = PBXFileReference; fileEncoding = 4; lastKnownFileType = sourcecode.c.h; path = XLFormImageCell.h; sourceTree = "<group>"; };
		F73CCD8F1DC13776007E38D8 /* XLFormImageCell.m */ = {isa = PBXFileReference; fileEncoding = 4; lastKnownFileType = sourcecode.c.objc; path = XLFormImageCell.m; sourceTree = "<group>"; };
		F73CCD901DC13776007E38D8 /* XLFormInlineRowDescriptorCell.h */ = {isa = PBXFileReference; fileEncoding = 4; lastKnownFileType = sourcecode.c.h; path = XLFormInlineRowDescriptorCell.h; sourceTree = "<group>"; };
		F73CCD911DC13776007E38D8 /* XLFormInlineSelectorCell.h */ = {isa = PBXFileReference; fileEncoding = 4; lastKnownFileType = sourcecode.c.h; path = XLFormInlineSelectorCell.h; sourceTree = "<group>"; };
		F73CCD921DC13776007E38D8 /* XLFormInlineSelectorCell.m */ = {isa = PBXFileReference; fileEncoding = 4; lastKnownFileType = sourcecode.c.objc; path = XLFormInlineSelectorCell.m; sourceTree = "<group>"; };
		F73CCD931DC13776007E38D8 /* XLFormLeftRightSelectorCell.h */ = {isa = PBXFileReference; fileEncoding = 4; lastKnownFileType = sourcecode.c.h; path = XLFormLeftRightSelectorCell.h; sourceTree = "<group>"; };
		F73CCD941DC13776007E38D8 /* XLFormLeftRightSelectorCell.m */ = {isa = PBXFileReference; fileEncoding = 4; lastKnownFileType = sourcecode.c.objc; path = XLFormLeftRightSelectorCell.m; sourceTree = "<group>"; };
		F73CCD951DC13776007E38D8 /* XLFormPickerCell.h */ = {isa = PBXFileReference; fileEncoding = 4; lastKnownFileType = sourcecode.c.h; path = XLFormPickerCell.h; sourceTree = "<group>"; };
		F73CCD961DC13776007E38D8 /* XLFormPickerCell.m */ = {isa = PBXFileReference; fileEncoding = 4; lastKnownFileType = sourcecode.c.objc; path = XLFormPickerCell.m; sourceTree = "<group>"; };
		F73CCD971DC13776007E38D8 /* XLFormSegmentedCell.h */ = {isa = PBXFileReference; fileEncoding = 4; lastKnownFileType = sourcecode.c.h; path = XLFormSegmentedCell.h; sourceTree = "<group>"; };
		F73CCD981DC13776007E38D8 /* XLFormSegmentedCell.m */ = {isa = PBXFileReference; fileEncoding = 4; lastKnownFileType = sourcecode.c.objc; path = XLFormSegmentedCell.m; sourceTree = "<group>"; };
		F73CCD991DC13776007E38D8 /* XLFormSelectorCell.h */ = {isa = PBXFileReference; fileEncoding = 4; lastKnownFileType = sourcecode.c.h; path = XLFormSelectorCell.h; sourceTree = "<group>"; };
		F73CCD9A1DC13776007E38D8 /* XLFormSelectorCell.m */ = {isa = PBXFileReference; fileEncoding = 4; lastKnownFileType = sourcecode.c.objc; path = XLFormSelectorCell.m; sourceTree = "<group>"; };
		F73CCD9B1DC13776007E38D8 /* XLFormSliderCell.h */ = {isa = PBXFileReference; fileEncoding = 4; lastKnownFileType = sourcecode.c.h; path = XLFormSliderCell.h; sourceTree = "<group>"; };
		F73CCD9C1DC13776007E38D8 /* XLFormSliderCell.m */ = {isa = PBXFileReference; fileEncoding = 4; lastKnownFileType = sourcecode.c.objc; path = XLFormSliderCell.m; sourceTree = "<group>"; };
		F73CCD9D1DC13776007E38D8 /* XLFormStepCounterCell.h */ = {isa = PBXFileReference; fileEncoding = 4; lastKnownFileType = sourcecode.c.h; path = XLFormStepCounterCell.h; sourceTree = "<group>"; };
		F73CCD9E1DC13776007E38D8 /* XLFormStepCounterCell.m */ = {isa = PBXFileReference; fileEncoding = 4; lastKnownFileType = sourcecode.c.objc; path = XLFormStepCounterCell.m; sourceTree = "<group>"; };
		F73CCD9F1DC13776007E38D8 /* XLFormSwitchCell.h */ = {isa = PBXFileReference; fileEncoding = 4; lastKnownFileType = sourcecode.c.h; path = XLFormSwitchCell.h; sourceTree = "<group>"; };
		F73CCDA01DC13776007E38D8 /* XLFormSwitchCell.m */ = {isa = PBXFileReference; fileEncoding = 4; lastKnownFileType = sourcecode.c.objc; path = XLFormSwitchCell.m; sourceTree = "<group>"; };
		F73CCDA11DC13776007E38D8 /* XLFormTextFieldCell.h */ = {isa = PBXFileReference; fileEncoding = 4; lastKnownFileType = sourcecode.c.h; path = XLFormTextFieldCell.h; sourceTree = "<group>"; };
		F73CCDA21DC13776007E38D8 /* XLFormTextFieldCell.m */ = {isa = PBXFileReference; fileEncoding = 4; lastKnownFileType = sourcecode.c.objc; path = XLFormTextFieldCell.m; sourceTree = "<group>"; };
		F73CCDA31DC13776007E38D8 /* XLFormTextViewCell.h */ = {isa = PBXFileReference; fileEncoding = 4; lastKnownFileType = sourcecode.c.h; path = XLFormTextViewCell.h; sourceTree = "<group>"; };
		F73CCDA41DC13776007E38D8 /* XLFormTextViewCell.m */ = {isa = PBXFileReference; fileEncoding = 4; lastKnownFileType = sourcecode.c.objc; path = XLFormTextViewCell.m; sourceTree = "<group>"; };
		F73CCDA61DC13776007E38D8 /* XLFormOptionsObject.h */ = {isa = PBXFileReference; fileEncoding = 4; lastKnownFileType = sourcecode.c.h; path = XLFormOptionsObject.h; sourceTree = "<group>"; };
		F73CCDA71DC13776007E38D8 /* XLFormOptionsObject.m */ = {isa = PBXFileReference; fileEncoding = 4; lastKnownFileType = sourcecode.c.objc; path = XLFormOptionsObject.m; sourceTree = "<group>"; };
		F73CCDA81DC13776007E38D8 /* XLFormOptionsViewController.h */ = {isa = PBXFileReference; fileEncoding = 4; lastKnownFileType = sourcecode.c.h; path = XLFormOptionsViewController.h; sourceTree = "<group>"; };
		F73CCDA91DC13776007E38D8 /* XLFormOptionsViewController.m */ = {isa = PBXFileReference; fileEncoding = 4; lastKnownFileType = sourcecode.c.objc; path = XLFormOptionsViewController.m; sourceTree = "<group>"; };
		F73CCDAA1DC13776007E38D8 /* XLFormRowDescriptorViewController.h */ = {isa = PBXFileReference; fileEncoding = 4; lastKnownFileType = sourcecode.c.h; path = XLFormRowDescriptorViewController.h; sourceTree = "<group>"; };
		F73CCDAB1DC13776007E38D8 /* XLFormViewController.h */ = {isa = PBXFileReference; fileEncoding = 4; lastKnownFileType = sourcecode.c.h; path = XLFormViewController.h; sourceTree = "<group>"; };
		F73CCDAC1DC13776007E38D8 /* XLFormViewController.m */ = {isa = PBXFileReference; fileEncoding = 4; lastKnownFileType = sourcecode.c.objc; path = XLFormViewController.m; sourceTree = "<group>"; };
		F73CCDAE1DC13776007E38D8 /* XLFormDescriptor.h */ = {isa = PBXFileReference; fileEncoding = 4; lastKnownFileType = sourcecode.c.h; path = XLFormDescriptor.h; sourceTree = "<group>"; };
		F73CCDAF1DC13776007E38D8 /* XLFormDescriptor.m */ = {isa = PBXFileReference; fileEncoding = 4; lastKnownFileType = sourcecode.c.objc; path = XLFormDescriptor.m; sourceTree = "<group>"; };
		F73CCDB01DC13776007E38D8 /* XLFormDescriptorDelegate.h */ = {isa = PBXFileReference; fileEncoding = 4; lastKnownFileType = sourcecode.c.h; path = XLFormDescriptorDelegate.h; sourceTree = "<group>"; };
		F73CCDB11DC13776007E38D8 /* XLFormRowDescriptor.h */ = {isa = PBXFileReference; fileEncoding = 4; lastKnownFileType = sourcecode.c.h; path = XLFormRowDescriptor.h; sourceTree = "<group>"; };
		F73CCDB21DC13776007E38D8 /* XLFormRowDescriptor.m */ = {isa = PBXFileReference; fileEncoding = 4; lastKnownFileType = sourcecode.c.objc; path = XLFormRowDescriptor.m; sourceTree = "<group>"; };
		F73CCDB31DC13776007E38D8 /* XLFormSectionDescriptor.h */ = {isa = PBXFileReference; fileEncoding = 4; lastKnownFileType = sourcecode.c.h; path = XLFormSectionDescriptor.h; sourceTree = "<group>"; };
		F73CCDB41DC13776007E38D8 /* XLFormSectionDescriptor.m */ = {isa = PBXFileReference; fileEncoding = 4; lastKnownFileType = sourcecode.c.objc; path = XLFormSectionDescriptor.m; sourceTree = "<group>"; };
		F73CCDB61DC13776007E38D8 /* NSArray+XLFormAdditions.h */ = {isa = PBXFileReference; fileEncoding = 4; lastKnownFileType = sourcecode.c.h; path = "NSArray+XLFormAdditions.h"; sourceTree = "<group>"; };
		F73CCDB71DC13776007E38D8 /* NSArray+XLFormAdditions.m */ = {isa = PBXFileReference; fileEncoding = 4; lastKnownFileType = sourcecode.c.objc; path = "NSArray+XLFormAdditions.m"; sourceTree = "<group>"; };
		F73CCDB81DC13776007E38D8 /* NSExpression+XLFormAdditions.h */ = {isa = PBXFileReference; fileEncoding = 4; lastKnownFileType = sourcecode.c.h; path = "NSExpression+XLFormAdditions.h"; sourceTree = "<group>"; };
		F73CCDB91DC13776007E38D8 /* NSExpression+XLFormAdditions.m */ = {isa = PBXFileReference; fileEncoding = 4; lastKnownFileType = sourcecode.c.objc; path = "NSExpression+XLFormAdditions.m"; sourceTree = "<group>"; };
		F73CCDBA1DC13776007E38D8 /* NSObject+XLFormAdditions.h */ = {isa = PBXFileReference; fileEncoding = 4; lastKnownFileType = sourcecode.c.h; path = "NSObject+XLFormAdditions.h"; sourceTree = "<group>"; };
		F73CCDBB1DC13776007E38D8 /* NSObject+XLFormAdditions.m */ = {isa = PBXFileReference; fileEncoding = 4; lastKnownFileType = sourcecode.c.objc; path = "NSObject+XLFormAdditions.m"; sourceTree = "<group>"; };
		F73CCDBC1DC13776007E38D8 /* NSPredicate+XLFormAdditions.h */ = {isa = PBXFileReference; fileEncoding = 4; lastKnownFileType = sourcecode.c.h; path = "NSPredicate+XLFormAdditions.h"; sourceTree = "<group>"; };
		F73CCDBD1DC13776007E38D8 /* NSPredicate+XLFormAdditions.m */ = {isa = PBXFileReference; fileEncoding = 4; lastKnownFileType = sourcecode.c.objc; path = "NSPredicate+XLFormAdditions.m"; sourceTree = "<group>"; };
		F73CCDBE1DC13776007E38D8 /* NSString+XLFormAdditions.h */ = {isa = PBXFileReference; fileEncoding = 4; lastKnownFileType = sourcecode.c.h; path = "NSString+XLFormAdditions.h"; sourceTree = "<group>"; };
		F73CCDBF1DC13776007E38D8 /* NSString+XLFormAdditions.m */ = {isa = PBXFileReference; fileEncoding = 4; lastKnownFileType = sourcecode.c.objc; path = "NSString+XLFormAdditions.m"; sourceTree = "<group>"; };
		F73CCDC01DC13776007E38D8 /* UIView+XLFormAdditions.h */ = {isa = PBXFileReference; fileEncoding = 4; lastKnownFileType = sourcecode.c.h; path = "UIView+XLFormAdditions.h"; sourceTree = "<group>"; };
		F73CCDC11DC13776007E38D8 /* UIView+XLFormAdditions.m */ = {isa = PBXFileReference; fileEncoding = 4; lastKnownFileType = sourcecode.c.objc; path = "UIView+XLFormAdditions.m"; sourceTree = "<group>"; };
		F73CCDC31DC13776007E38D8 /* XLFormRightDetailCell.h */ = {isa = PBXFileReference; fileEncoding = 4; lastKnownFileType = sourcecode.c.h; path = XLFormRightDetailCell.h; sourceTree = "<group>"; };
		F73CCDC41DC13776007E38D8 /* XLFormRightDetailCell.m */ = {isa = PBXFileReference; fileEncoding = 4; lastKnownFileType = sourcecode.c.objc; path = XLFormRightDetailCell.m; sourceTree = "<group>"; };
		F73CCDC51DC13776007E38D8 /* XLFormRightImageButton.h */ = {isa = PBXFileReference; fileEncoding = 4; lastKnownFileType = sourcecode.c.h; path = XLFormRightImageButton.h; sourceTree = "<group>"; };
		F73CCDC61DC13776007E38D8 /* XLFormRightImageButton.m */ = {isa = PBXFileReference; fileEncoding = 4; lastKnownFileType = sourcecode.c.objc; path = XLFormRightImageButton.m; sourceTree = "<group>"; };
		F73CCDC71DC13776007E38D8 /* XLFormRowNavigationAccessoryView.h */ = {isa = PBXFileReference; fileEncoding = 4; lastKnownFileType = sourcecode.c.h; path = XLFormRowNavigationAccessoryView.h; sourceTree = "<group>"; };
		F73CCDC81DC13776007E38D8 /* XLFormRowNavigationAccessoryView.m */ = {isa = PBXFileReference; fileEncoding = 4; lastKnownFileType = sourcecode.c.objc; path = XLFormRowNavigationAccessoryView.m; sourceTree = "<group>"; };
		F73CCDC91DC13776007E38D8 /* XLFormTextView.h */ = {isa = PBXFileReference; fileEncoding = 4; lastKnownFileType = sourcecode.c.h; path = XLFormTextView.h; sourceTree = "<group>"; };
		F73CCDCA1DC13776007E38D8 /* XLFormTextView.m */ = {isa = PBXFileReference; fileEncoding = 4; lastKnownFileType = sourcecode.c.objc; path = XLFormTextView.m; sourceTree = "<group>"; };
		F73CCDCC1DC13776007E38D8 /* XLFormRegexValidator.h */ = {isa = PBXFileReference; fileEncoding = 4; lastKnownFileType = sourcecode.c.h; path = XLFormRegexValidator.h; sourceTree = "<group>"; };
		F73CCDCD1DC13776007E38D8 /* XLFormRegexValidator.m */ = {isa = PBXFileReference; fileEncoding = 4; lastKnownFileType = sourcecode.c.objc; path = XLFormRegexValidator.m; sourceTree = "<group>"; };
		F73CCDCE1DC13776007E38D8 /* XLFormValidationStatus.h */ = {isa = PBXFileReference; fileEncoding = 4; lastKnownFileType = sourcecode.c.h; path = XLFormValidationStatus.h; sourceTree = "<group>"; };
		F73CCDCF1DC13776007E38D8 /* XLFormValidationStatus.m */ = {isa = PBXFileReference; fileEncoding = 4; lastKnownFileType = sourcecode.c.objc; path = XLFormValidationStatus.m; sourceTree = "<group>"; };
		F73CCDD01DC13776007E38D8 /* XLFormValidator.h */ = {isa = PBXFileReference; fileEncoding = 4; lastKnownFileType = sourcecode.c.h; path = XLFormValidator.h; sourceTree = "<group>"; };
		F73CCDD11DC13776007E38D8 /* XLFormValidator.m */ = {isa = PBXFileReference; fileEncoding = 4; lastKnownFileType = sourcecode.c.objc; path = XLFormValidator.m; sourceTree = "<group>"; };
		F73CCDD21DC13776007E38D8 /* XLFormValidatorProtocol.h */ = {isa = PBXFileReference; fileEncoding = 4; lastKnownFileType = sourcecode.c.h; path = XLFormValidatorProtocol.h; sourceTree = "<group>"; };
		F73CCDD31DC13776007E38D8 /* XLForm.h */ = {isa = PBXFileReference; fileEncoding = 4; lastKnownFileType = sourcecode.c.h; path = XLForm.h; sourceTree = "<group>"; };
		F73CCDD41DC13776007E38D8 /* XLForm.m */ = {isa = PBXFileReference; fileEncoding = 4; lastKnownFileType = sourcecode.c.objc; path = XLForm.m; sourceTree = "<group>"; };
		F73CCDD51DC13776007E38D8 /* XLForm.bundle */ = {isa = PBXFileReference; lastKnownFileType = "wrapper.plug-in"; path = XLForm.bundle; sourceTree = "<group>"; };
		F73CCE231DC13788007E38D8 /* UIScrollView+EmptyDataSet.h */ = {isa = PBXFileReference; fileEncoding = 4; lastKnownFileType = sourcecode.c.h; path = "UIScrollView+EmptyDataSet.h"; sourceTree = "<group>"; };
		F73CCE241DC13788007E38D8 /* UIScrollView+EmptyDataSet.m */ = {isa = PBXFileReference; fileEncoding = 4; lastKnownFileType = sourcecode.c.objc; path = "UIScrollView+EmptyDataSet.m"; sourceTree = "<group>"; };
		F73CCE281DC13798007E38D8 /* Info.plist */ = {isa = PBXFileReference; fileEncoding = 4; lastKnownFileType = text.plist.xml; path = Info.plist; sourceTree = "<group>"; };
		F73CCE291DC13798007E38D8 /* UICKeyChainStore.h */ = {isa = PBXFileReference; fileEncoding = 4; lastKnownFileType = sourcecode.c.h; path = UICKeyChainStore.h; sourceTree = "<group>"; };
		F73CCE2A1DC13798007E38D8 /* UICKeyChainStore.m */ = {isa = PBXFileReference; fileEncoding = 4; lastKnownFileType = sourcecode.c.objc; path = UICKeyChainStore.m; sourceTree = "<group>"; };
		F74344151E1264EE001CC831 /* Picker.entitlements */ = {isa = PBXFileReference; lastKnownFileType = text.plist.entitlements; path = Picker.entitlements; sourceTree = "<group>"; };
		F74344161E1264EE001CC831 /* DocumentPickerViewController.swift */ = {isa = PBXFileReference; lastKnownFileType = sourcecode.swift; path = DocumentPickerViewController.swift; sourceTree = "<group>"; };
		F74344191E1264EE001CC831 /* Base */ = {isa = PBXFileReference; lastKnownFileType = file.storyboard; name = Base; path = Base.lproj/MainInterface.storyboard; sourceTree = "<group>"; };
		F743441B1E1264EE001CC831 /* Info.plist */ = {isa = PBXFileReference; lastKnownFileType = text.plist.xml; path = Info.plist; sourceTree = "<group>"; };
		F74344231E1264EE001CC831 /* PickerFileProvider.entitlements */ = {isa = PBXFileReference; lastKnownFileType = text.plist.entitlements; path = PickerFileProvider.entitlements; sourceTree = "<group>"; };
		F74344241E1264EE001CC831 /* FileProvider.swift */ = {isa = PBXFileReference; lastKnownFileType = sourcecode.swift; path = FileProvider.swift; sourceTree = "<group>"; };
		F74344261E1264EE001CC831 /* Info.plist */ = {isa = PBXFileReference; lastKnownFileType = text.plist.xml; path = Info.plist; sourceTree = "<group>"; };
		F74344521E126D06001CC831 /* Picker-Bridging-Header.h */ = {isa = PBXFileReference; lastKnownFileType = sourcecode.c.h; path = "Picker-Bridging-Header.h"; sourceTree = "<group>"; };
		F74344901E128E8F001CC831 /* Picker.appex */ = {isa = PBXFileReference; explicitFileType = "wrapper.app-extension"; includeInIndex = 0; path = Picker.appex; sourceTree = BUILT_PRODUCTS_DIR; };
		F74344911E128E96001CC831 /* PickerFileProvider.appex */ = {isa = PBXFileReference; explicitFileType = "wrapper.app-extension"; includeInIndex = 0; path = PickerFileProvider.appex; sourceTree = BUILT_PRODUCTS_DIR; };
		F743B2C31C95BBE8006F5B4A /* CCShareInfoCMOC.h */ = {isa = PBXFileReference; fileEncoding = 4; lastKnownFileType = sourcecode.c.h; path = CCShareInfoCMOC.h; sourceTree = "<group>"; };
		F743B2C41C95BBE8006F5B4A /* CCShareInfoCMOC.m */ = {isa = PBXFileReference; fileEncoding = 4; lastKnownFileType = sourcecode.c.objc; path = CCShareInfoCMOC.m; sourceTree = "<group>"; };
		F744BE921BEBB2EE004FFF66 /* CCIntro.h */ = {isa = PBXFileReference; fileEncoding = 4; lastKnownFileType = sourcecode.c.h; path = CCIntro.h; sourceTree = "<group>"; };
		F744BE931BEBB2EE004FFF66 /* CCIntro.m */ = {isa = PBXFileReference; fileEncoding = 4; lastKnownFileType = sourcecode.c.objc; path = CCIntro.m; sourceTree = "<group>"; };
		F744BE961BEBB31E004FFF66 /* ImagesIntro.xcassets */ = {isa = PBXFileReference; lastKnownFileType = folder.assetcatalog; path = ImagesIntro.xcassets; sourceTree = "<group>"; };
		F74D3DBD1BAC1941000BAE4B /* OCNetworking.h */ = {isa = PBXFileReference; fileEncoding = 4; lastKnownFileType = sourcecode.c.h; path = OCNetworking.h; sourceTree = "<group>"; };
		F74D3DBE1BAC1941000BAE4B /* OCNetworking.m */ = {isa = PBXFileReference; fileEncoding = 4; lastKnownFileType = sourcecode.c.objc; path = OCNetworking.m; sourceTree = "<group>"; };
		F75037431DBFA91A008FB480 /* ALView+PureLayout.h */ = {isa = PBXFileReference; fileEncoding = 4; lastKnownFileType = sourcecode.c.h; path = "ALView+PureLayout.h"; sourceTree = "<group>"; };
		F75037441DBFA91A008FB480 /* ALView+PureLayout.m */ = {isa = PBXFileReference; fileEncoding = 4; lastKnownFileType = sourcecode.c.objc; path = "ALView+PureLayout.m"; sourceTree = "<group>"; };
		F75037451DBFA91A008FB480 /* NSArray+PureLayout.h */ = {isa = PBXFileReference; fileEncoding = 4; lastKnownFileType = sourcecode.c.h; path = "NSArray+PureLayout.h"; sourceTree = "<group>"; };
		F75037461DBFA91A008FB480 /* NSArray+PureLayout.m */ = {isa = PBXFileReference; fileEncoding = 4; lastKnownFileType = sourcecode.c.objc; path = "NSArray+PureLayout.m"; sourceTree = "<group>"; };
		F75037471DBFA91A008FB480 /* NSLayoutConstraint+PureLayout.h */ = {isa = PBXFileReference; fileEncoding = 4; lastKnownFileType = sourcecode.c.h; path = "NSLayoutConstraint+PureLayout.h"; sourceTree = "<group>"; };
		F75037481DBFA91A008FB480 /* NSLayoutConstraint+PureLayout.m */ = {isa = PBXFileReference; fileEncoding = 4; lastKnownFileType = sourcecode.c.objc; path = "NSLayoutConstraint+PureLayout.m"; sourceTree = "<group>"; };
		F75037491DBFA91A008FB480 /* PureLayout+Internal.h */ = {isa = PBXFileReference; fileEncoding = 4; lastKnownFileType = sourcecode.c.h; path = "PureLayout+Internal.h"; sourceTree = "<group>"; };
		F750374A1DBFA91A008FB480 /* PureLayout.h */ = {isa = PBXFileReference; fileEncoding = 4; lastKnownFileType = sourcecode.c.h; path = PureLayout.h; sourceTree = "<group>"; };
		F750374B1DBFA91A008FB480 /* PureLayoutDefines.h */ = {isa = PBXFileReference; fileEncoding = 4; lastKnownFileType = sourcecode.c.h; path = PureLayoutDefines.h; sourceTree = "<group>"; };
		F7514EDA1C7B1336008F3338 /* CCHud.h */ = {isa = PBXFileReference; fileEncoding = 4; lastKnownFileType = sourcecode.c.h; path = CCHud.h; sourceTree = "<group>"; };
		F7514EDB1C7B1336008F3338 /* CCHud.m */ = {isa = PBXFileReference; fileEncoding = 4; lastKnownFileType = sourcecode.c.objc; path = CCHud.m; sourceTree = "<group>"; };
		F7540EE21D5B238600C3FFA8 /* aes.h */ = {isa = PBXFileReference; fileEncoding = 4; lastKnownFileType = sourcecode.c.h; path = aes.h; sourceTree = "<group>"; };
		F7540EE31D5B238600C3FFA8 /* asn1.h */ = {isa = PBXFileReference; fileEncoding = 4; lastKnownFileType = sourcecode.c.h; path = asn1.h; sourceTree = "<group>"; };
		F7540EE41D5B238600C3FFA8 /* asn1_mac.h */ = {isa = PBXFileReference; fileEncoding = 4; lastKnownFileType = sourcecode.c.h; path = asn1_mac.h; sourceTree = "<group>"; };
		F7540EE51D5B238600C3FFA8 /* asn1t.h */ = {isa = PBXFileReference; fileEncoding = 4; lastKnownFileType = sourcecode.c.h; path = asn1t.h; sourceTree = "<group>"; };
		F7540EE61D5B238600C3FFA8 /* bio.h */ = {isa = PBXFileReference; fileEncoding = 4; lastKnownFileType = sourcecode.c.h; path = bio.h; sourceTree = "<group>"; };
		F7540EE71D5B238600C3FFA8 /* blowfish.h */ = {isa = PBXFileReference; fileEncoding = 4; lastKnownFileType = sourcecode.c.h; path = blowfish.h; sourceTree = "<group>"; };
		F7540EE81D5B238600C3FFA8 /* bn.h */ = {isa = PBXFileReference; fileEncoding = 4; lastKnownFileType = sourcecode.c.h; path = bn.h; sourceTree = "<group>"; };
		F7540EE91D5B238600C3FFA8 /* buffer.h */ = {isa = PBXFileReference; fileEncoding = 4; lastKnownFileType = sourcecode.c.h; path = buffer.h; sourceTree = "<group>"; };
		F7540EEA1D5B238600C3FFA8 /* camellia.h */ = {isa = PBXFileReference; fileEncoding = 4; lastKnownFileType = sourcecode.c.h; path = camellia.h; sourceTree = "<group>"; };
		F7540EEB1D5B238600C3FFA8 /* cast.h */ = {isa = PBXFileReference; fileEncoding = 4; lastKnownFileType = sourcecode.c.h; path = cast.h; sourceTree = "<group>"; };
		F7540EEC1D5B238600C3FFA8 /* cmac.h */ = {isa = PBXFileReference; fileEncoding = 4; lastKnownFileType = sourcecode.c.h; path = cmac.h; sourceTree = "<group>"; };
		F7540EED1D5B238600C3FFA8 /* cms.h */ = {isa = PBXFileReference; fileEncoding = 4; lastKnownFileType = sourcecode.c.h; path = cms.h; sourceTree = "<group>"; };
		F7540EEE1D5B238600C3FFA8 /* comp.h */ = {isa = PBXFileReference; fileEncoding = 4; lastKnownFileType = sourcecode.c.h; path = comp.h; sourceTree = "<group>"; };
		F7540EEF1D5B238600C3FFA8 /* conf.h */ = {isa = PBXFileReference; fileEncoding = 4; lastKnownFileType = sourcecode.c.h; path = conf.h; sourceTree = "<group>"; };
		F7540EF01D5B238600C3FFA8 /* conf_api.h */ = {isa = PBXFileReference; fileEncoding = 4; lastKnownFileType = sourcecode.c.h; path = conf_api.h; sourceTree = "<group>"; };
		F7540EF11D5B238600C3FFA8 /* crypto.h */ = {isa = PBXFileReference; fileEncoding = 4; lastKnownFileType = sourcecode.c.h; path = crypto.h; sourceTree = "<group>"; };
		F7540EF21D5B238600C3FFA8 /* des.h */ = {isa = PBXFileReference; fileEncoding = 4; lastKnownFileType = sourcecode.c.h; path = des.h; sourceTree = "<group>"; };
		F7540EF31D5B238600C3FFA8 /* des_old.h */ = {isa = PBXFileReference; fileEncoding = 4; lastKnownFileType = sourcecode.c.h; path = des_old.h; sourceTree = "<group>"; };
		F7540EF41D5B238600C3FFA8 /* dh.h */ = {isa = PBXFileReference; fileEncoding = 4; lastKnownFileType = sourcecode.c.h; path = dh.h; sourceTree = "<group>"; };
		F7540EF51D5B238600C3FFA8 /* dsa.h */ = {isa = PBXFileReference; fileEncoding = 4; lastKnownFileType = sourcecode.c.h; path = dsa.h; sourceTree = "<group>"; };
		F7540EF61D5B238600C3FFA8 /* dso.h */ = {isa = PBXFileReference; fileEncoding = 4; lastKnownFileType = sourcecode.c.h; path = dso.h; sourceTree = "<group>"; };
		F7540EF71D5B238600C3FFA8 /* dtls1.h */ = {isa = PBXFileReference; fileEncoding = 4; lastKnownFileType = sourcecode.c.h; path = dtls1.h; sourceTree = "<group>"; };
		F7540EF81D5B238600C3FFA8 /* e_os2.h */ = {isa = PBXFileReference; fileEncoding = 4; lastKnownFileType = sourcecode.c.h; path = e_os2.h; sourceTree = "<group>"; };
		F7540EF91D5B238600C3FFA8 /* ebcdic.h */ = {isa = PBXFileReference; fileEncoding = 4; lastKnownFileType = sourcecode.c.h; path = ebcdic.h; sourceTree = "<group>"; };
		F7540EFA1D5B238600C3FFA8 /* ec.h */ = {isa = PBXFileReference; fileEncoding = 4; lastKnownFileType = sourcecode.c.h; path = ec.h; sourceTree = "<group>"; };
		F7540EFB1D5B238600C3FFA8 /* ecdh.h */ = {isa = PBXFileReference; fileEncoding = 4; lastKnownFileType = sourcecode.c.h; path = ecdh.h; sourceTree = "<group>"; };
		F7540EFC1D5B238600C3FFA8 /* ecdsa.h */ = {isa = PBXFileReference; fileEncoding = 4; lastKnownFileType = sourcecode.c.h; path = ecdsa.h; sourceTree = "<group>"; };
		F7540EFD1D5B238600C3FFA8 /* engine.h */ = {isa = PBXFileReference; fileEncoding = 4; lastKnownFileType = sourcecode.c.h; path = engine.h; sourceTree = "<group>"; };
		F7540EFE1D5B238600C3FFA8 /* err.h */ = {isa = PBXFileReference; fileEncoding = 4; lastKnownFileType = sourcecode.c.h; path = err.h; sourceTree = "<group>"; };
		F7540EFF1D5B238600C3FFA8 /* evp.h */ = {isa = PBXFileReference; fileEncoding = 4; lastKnownFileType = sourcecode.c.h; path = evp.h; sourceTree = "<group>"; };
		F7540F001D5B238600C3FFA8 /* hmac.h */ = {isa = PBXFileReference; fileEncoding = 4; lastKnownFileType = sourcecode.c.h; path = hmac.h; sourceTree = "<group>"; };
		F7540F011D5B238600C3FFA8 /* idea.h */ = {isa = PBXFileReference; fileEncoding = 4; lastKnownFileType = sourcecode.c.h; path = idea.h; sourceTree = "<group>"; };
		F7540F021D5B238600C3FFA8 /* krb5_asn.h */ = {isa = PBXFileReference; fileEncoding = 4; lastKnownFileType = sourcecode.c.h; path = krb5_asn.h; sourceTree = "<group>"; };
		F7540F031D5B238600C3FFA8 /* kssl.h */ = {isa = PBXFileReference; fileEncoding = 4; lastKnownFileType = sourcecode.c.h; path = kssl.h; sourceTree = "<group>"; };
		F7540F041D5B238600C3FFA8 /* lhash.h */ = {isa = PBXFileReference; fileEncoding = 4; lastKnownFileType = sourcecode.c.h; path = lhash.h; sourceTree = "<group>"; };
		F7540F051D5B238600C3FFA8 /* md4.h */ = {isa = PBXFileReference; fileEncoding = 4; lastKnownFileType = sourcecode.c.h; path = md4.h; sourceTree = "<group>"; };
		F7540F061D5B238600C3FFA8 /* md5.h */ = {isa = PBXFileReference; fileEncoding = 4; lastKnownFileType = sourcecode.c.h; path = md5.h; sourceTree = "<group>"; };
		F7540F071D5B238600C3FFA8 /* mdc2.h */ = {isa = PBXFileReference; fileEncoding = 4; lastKnownFileType = sourcecode.c.h; path = mdc2.h; sourceTree = "<group>"; };
		F7540F081D5B238600C3FFA8 /* modes.h */ = {isa = PBXFileReference; fileEncoding = 4; lastKnownFileType = sourcecode.c.h; path = modes.h; sourceTree = "<group>"; };
		F7540F091D5B238600C3FFA8 /* obj_mac.h */ = {isa = PBXFileReference; fileEncoding = 4; lastKnownFileType = sourcecode.c.h; path = obj_mac.h; sourceTree = "<group>"; };
		F7540F0A1D5B238600C3FFA8 /* objects.h */ = {isa = PBXFileReference; fileEncoding = 4; lastKnownFileType = sourcecode.c.h; path = objects.h; sourceTree = "<group>"; };
		F7540F0B1D5B238600C3FFA8 /* ocsp.h */ = {isa = PBXFileReference; fileEncoding = 4; lastKnownFileType = sourcecode.c.h; path = ocsp.h; sourceTree = "<group>"; };
		F7540F0C1D5B238600C3FFA8 /* opensslconf.h */ = {isa = PBXFileReference; fileEncoding = 4; lastKnownFileType = sourcecode.c.h; path = opensslconf.h; sourceTree = "<group>"; };
		F7540F0D1D5B238600C3FFA8 /* opensslv.h */ = {isa = PBXFileReference; fileEncoding = 4; lastKnownFileType = sourcecode.c.h; path = opensslv.h; sourceTree = "<group>"; };
		F7540F0E1D5B238600C3FFA8 /* ossl_typ.h */ = {isa = PBXFileReference; fileEncoding = 4; lastKnownFileType = sourcecode.c.h; path = ossl_typ.h; sourceTree = "<group>"; };
		F7540F0F1D5B238600C3FFA8 /* pem.h */ = {isa = PBXFileReference; fileEncoding = 4; lastKnownFileType = sourcecode.c.h; path = pem.h; sourceTree = "<group>"; };
		F7540F101D5B238600C3FFA8 /* pem2.h */ = {isa = PBXFileReference; fileEncoding = 4; lastKnownFileType = sourcecode.c.h; path = pem2.h; sourceTree = "<group>"; };
		F7540F111D5B238600C3FFA8 /* pkcs12.h */ = {isa = PBXFileReference; fileEncoding = 4; lastKnownFileType = sourcecode.c.h; path = pkcs12.h; sourceTree = "<group>"; };
		F7540F121D5B238600C3FFA8 /* pkcs7.h */ = {isa = PBXFileReference; fileEncoding = 4; lastKnownFileType = sourcecode.c.h; path = pkcs7.h; sourceTree = "<group>"; };
		F7540F131D5B238600C3FFA8 /* pqueue.h */ = {isa = PBXFileReference; fileEncoding = 4; lastKnownFileType = sourcecode.c.h; path = pqueue.h; sourceTree = "<group>"; };
		F7540F141D5B238600C3FFA8 /* rand.h */ = {isa = PBXFileReference; fileEncoding = 4; lastKnownFileType = sourcecode.c.h; path = rand.h; sourceTree = "<group>"; };
		F7540F151D5B238600C3FFA8 /* rc2.h */ = {isa = PBXFileReference; fileEncoding = 4; lastKnownFileType = sourcecode.c.h; path = rc2.h; sourceTree = "<group>"; };
		F7540F161D5B238600C3FFA8 /* rc4.h */ = {isa = PBXFileReference; fileEncoding = 4; lastKnownFileType = sourcecode.c.h; path = rc4.h; sourceTree = "<group>"; };
		F7540F171D5B238600C3FFA8 /* ripemd.h */ = {isa = PBXFileReference; fileEncoding = 4; lastKnownFileType = sourcecode.c.h; path = ripemd.h; sourceTree = "<group>"; };
		F7540F181D5B238600C3FFA8 /* rsa.h */ = {isa = PBXFileReference; fileEncoding = 4; lastKnownFileType = sourcecode.c.h; path = rsa.h; sourceTree = "<group>"; };
		F7540F191D5B238600C3FFA8 /* safestack.h */ = {isa = PBXFileReference; fileEncoding = 4; lastKnownFileType = sourcecode.c.h; path = safestack.h; sourceTree = "<group>"; };
		F7540F1A1D5B238600C3FFA8 /* seed.h */ = {isa = PBXFileReference; fileEncoding = 4; lastKnownFileType = sourcecode.c.h; path = seed.h; sourceTree = "<group>"; };
		F7540F1B1D5B238600C3FFA8 /* sha.h */ = {isa = PBXFileReference; fileEncoding = 4; lastKnownFileType = sourcecode.c.h; path = sha.h; sourceTree = "<group>"; };
		F7540F1C1D5B238600C3FFA8 /* srp.h */ = {isa = PBXFileReference; fileEncoding = 4; lastKnownFileType = sourcecode.c.h; path = srp.h; sourceTree = "<group>"; };
		F7540F1D1D5B238600C3FFA8 /* srtp.h */ = {isa = PBXFileReference; fileEncoding = 4; lastKnownFileType = sourcecode.c.h; path = srtp.h; sourceTree = "<group>"; };
		F7540F1E1D5B238600C3FFA8 /* ssl.h */ = {isa = PBXFileReference; fileEncoding = 4; lastKnownFileType = sourcecode.c.h; path = ssl.h; sourceTree = "<group>"; };
		F7540F1F1D5B238600C3FFA8 /* ssl2.h */ = {isa = PBXFileReference; fileEncoding = 4; lastKnownFileType = sourcecode.c.h; path = ssl2.h; sourceTree = "<group>"; };
		F7540F201D5B238600C3FFA8 /* ssl23.h */ = {isa = PBXFileReference; fileEncoding = 4; lastKnownFileType = sourcecode.c.h; path = ssl23.h; sourceTree = "<group>"; };
		F7540F211D5B238600C3FFA8 /* ssl3.h */ = {isa = PBXFileReference; fileEncoding = 4; lastKnownFileType = sourcecode.c.h; path = ssl3.h; sourceTree = "<group>"; };
		F7540F221D5B238600C3FFA8 /* stack.h */ = {isa = PBXFileReference; fileEncoding = 4; lastKnownFileType = sourcecode.c.h; path = stack.h; sourceTree = "<group>"; };
		F7540F231D5B238600C3FFA8 /* symhacks.h */ = {isa = PBXFileReference; fileEncoding = 4; lastKnownFileType = sourcecode.c.h; path = symhacks.h; sourceTree = "<group>"; };
		F7540F241D5B238600C3FFA8 /* tls1.h */ = {isa = PBXFileReference; fileEncoding = 4; lastKnownFileType = sourcecode.c.h; path = tls1.h; sourceTree = "<group>"; };
		F7540F251D5B238600C3FFA8 /* ts.h */ = {isa = PBXFileReference; fileEncoding = 4; lastKnownFileType = sourcecode.c.h; path = ts.h; sourceTree = "<group>"; };
		F7540F261D5B238600C3FFA8 /* txt_db.h */ = {isa = PBXFileReference; fileEncoding = 4; lastKnownFileType = sourcecode.c.h; path = txt_db.h; sourceTree = "<group>"; };
		F7540F271D5B238600C3FFA8 /* ui.h */ = {isa = PBXFileReference; fileEncoding = 4; lastKnownFileType = sourcecode.c.h; path = ui.h; sourceTree = "<group>"; };
		F7540F281D5B238600C3FFA8 /* ui_compat.h */ = {isa = PBXFileReference; fileEncoding = 4; lastKnownFileType = sourcecode.c.h; path = ui_compat.h; sourceTree = "<group>"; };
		F7540F291D5B238600C3FFA8 /* whrlpool.h */ = {isa = PBXFileReference; fileEncoding = 4; lastKnownFileType = sourcecode.c.h; path = whrlpool.h; sourceTree = "<group>"; };
		F7540F2A1D5B238600C3FFA8 /* x509.h */ = {isa = PBXFileReference; fileEncoding = 4; lastKnownFileType = sourcecode.c.h; path = x509.h; sourceTree = "<group>"; };
		F7540F2B1D5B238600C3FFA8 /* x509_vfy.h */ = {isa = PBXFileReference; fileEncoding = 4; lastKnownFileType = sourcecode.c.h; path = x509_vfy.h; sourceTree = "<group>"; };
		F7540F2C1D5B238600C3FFA8 /* x509v3.h */ = {isa = PBXFileReference; fileEncoding = 4; lastKnownFileType = sourcecode.c.h; path = x509v3.h; sourceTree = "<group>"; };
		F757D2A61BB3E7C40031FDD7 /* CCLogin.h */ = {isa = PBXFileReference; fileEncoding = 4; lastKnownFileType = sourcecode.c.h; path = CCLogin.h; sourceTree = "<group>"; };
		F757D2A71BB3E7C40031FDD7 /* CCLogin.m */ = {isa = PBXFileReference; fileEncoding = 4; lastKnownFileType = sourcecode.c.objc; path = CCLogin.m; sourceTree = "<group>"; };
		F7596C771D128FC80092A6B8 /* Nextcloud.xcassets */ = {isa = PBXFileReference; lastKnownFileType = folder.assetcatalog; path = Nextcloud.xcassets; sourceTree = "<group>"; };
		F75ADF441DC75FFE008A7347 /* CCLogin.storyboard */ = {isa = PBXFileReference; fileEncoding = 4; lastKnownFileType = file.storyboard; path = CCLogin.storyboard; sourceTree = "<group>"; };
		F75CDBF51DF063AD00116AD0 /* .gitignore */ = {isa = PBXFileReference; lastKnownFileType = text; name = .gitignore; path = ../.gitignore; sourceTree = "<group>"; };
		F76344751BF259A800188725 /* synchronized.gif */ = {isa = PBXFileReference; lastKnownFileType = image.gif; path = synchronized.gif; sourceTree = "<group>"; };
		F76344761BF259A800188725 /* synchronizedcrypto.gif */ = {isa = PBXFileReference; lastKnownFileType = image.gif; path = synchronizedcrypto.gif; sourceTree = "<group>"; };
		F7659A221DC0B726004860C4 /* EAIntroPage.h */ = {isa = PBXFileReference; fileEncoding = 4; lastKnownFileType = sourcecode.c.h; path = EAIntroPage.h; sourceTree = "<group>"; };
		F7659A231DC0B726004860C4 /* EAIntroPage.m */ = {isa = PBXFileReference; fileEncoding = 4; lastKnownFileType = sourcecode.c.objc; path = EAIntroPage.m; sourceTree = "<group>"; };
		F7659A241DC0B726004860C4 /* EAIntroView.h */ = {isa = PBXFileReference; fileEncoding = 4; lastKnownFileType = sourcecode.c.h; path = EAIntroView.h; sourceTree = "<group>"; };
		F7659A251DC0B726004860C4 /* EAIntroView.m */ = {isa = PBXFileReference; fileEncoding = 4; lastKnownFileType = sourcecode.c.objc; path = EAIntroView.m; sourceTree = "<group>"; };
		F7659A2B1DC0B72F004860C4 /* EARestrictedScrollView.h */ = {isa = PBXFileReference; fileEncoding = 4; lastKnownFileType = sourcecode.c.h; path = EARestrictedScrollView.h; sourceTree = "<group>"; };
		F7659A2C1DC0B72F004860C4 /* EARestrictedScrollView.m */ = {isa = PBXFileReference; fileEncoding = 4; lastKnownFileType = sourcecode.c.objc; path = EARestrictedScrollView.m; sourceTree = "<group>"; };
		F7659A301DC0B737004860C4 /* Info.plist */ = {isa = PBXFileReference; fileEncoding = 4; lastKnownFileType = text.plist.xml; path = Info.plist; sourceTree = "<group>"; };
		F7659A311DC0B737004860C4 /* iRate.bundle */ = {isa = PBXFileReference; lastKnownFileType = "wrapper.plug-in"; path = iRate.bundle; sourceTree = "<group>"; };
		F7659A321DC0B737004860C4 /* iRate.h */ = {isa = PBXFileReference; fileEncoding = 4; lastKnownFileType = sourcecode.c.h; path = iRate.h; sourceTree = "<group>"; };
		F7659A331DC0B737004860C4 /* iRate.m */ = {isa = PBXFileReference; fileEncoding = 4; lastKnownFileType = sourcecode.c.objc; path = iRate.m; sourceTree = "<group>"; };
		F7659A3B1DC0B760004860C4 /* NSIndexPath+PSTCollectionViewAdditions.h */ = {isa = PBXFileReference; fileEncoding = 4; lastKnownFileType = sourcecode.c.h; path = "NSIndexPath+PSTCollectionViewAdditions.h"; sourceTree = "<group>"; };
		F7659A3C1DC0B760004860C4 /* NSIndexPath+PSTCollectionViewAdditions.m */ = {isa = PBXFileReference; fileEncoding = 4; lastKnownFileType = sourcecode.c.objc; path = "NSIndexPath+PSTCollectionViewAdditions.m"; sourceTree = "<group>"; };
		F7659A3D1DC0B760004860C4 /* PSTCollectionView.h */ = {isa = PBXFileReference; fileEncoding = 4; lastKnownFileType = sourcecode.c.h; path = PSTCollectionView.h; sourceTree = "<group>"; };
		F7659A3E1DC0B760004860C4 /* PSTCollectionView.m */ = {isa = PBXFileReference; fileEncoding = 4; lastKnownFileType = sourcecode.c.objc; path = PSTCollectionView.m; sourceTree = "<group>"; };
		F7659A3F1DC0B760004860C4 /* PSTCollectionViewCell.h */ = {isa = PBXFileReference; fileEncoding = 4; lastKnownFileType = sourcecode.c.h; path = PSTCollectionViewCell.h; sourceTree = "<group>"; };
		F7659A401DC0B760004860C4 /* PSTCollectionViewCell.m */ = {isa = PBXFileReference; fileEncoding = 4; lastKnownFileType = sourcecode.c.objc; path = PSTCollectionViewCell.m; sourceTree = "<group>"; };
		F7659A411DC0B760004860C4 /* PSTCollectionViewCommon.h */ = {isa = PBXFileReference; fileEncoding = 4; lastKnownFileType = sourcecode.c.h; path = PSTCollectionViewCommon.h; sourceTree = "<group>"; };
		F7659A421DC0B760004860C4 /* PSTCollectionViewController.h */ = {isa = PBXFileReference; fileEncoding = 4; lastKnownFileType = sourcecode.c.h; path = PSTCollectionViewController.h; sourceTree = "<group>"; };
		F7659A431DC0B760004860C4 /* PSTCollectionViewController.m */ = {isa = PBXFileReference; fileEncoding = 4; lastKnownFileType = sourcecode.c.objc; path = PSTCollectionViewController.m; sourceTree = "<group>"; };
		F7659A441DC0B760004860C4 /* PSTCollectionViewData.h */ = {isa = PBXFileReference; fileEncoding = 4; lastKnownFileType = sourcecode.c.h; path = PSTCollectionViewData.h; sourceTree = "<group>"; };
		F7659A451DC0B760004860C4 /* PSTCollectionViewData.m */ = {isa = PBXFileReference; fileEncoding = 4; lastKnownFileType = sourcecode.c.objc; path = PSTCollectionViewData.m; sourceTree = "<group>"; };
		F7659A461DC0B760004860C4 /* PSTCollectionViewFlowLayout.h */ = {isa = PBXFileReference; fileEncoding = 4; lastKnownFileType = sourcecode.c.h; path = PSTCollectionViewFlowLayout.h; sourceTree = "<group>"; };
		F7659A471DC0B760004860C4 /* PSTCollectionViewFlowLayout.m */ = {isa = PBXFileReference; fileEncoding = 4; lastKnownFileType = sourcecode.c.objc; path = PSTCollectionViewFlowLayout.m; sourceTree = "<group>"; };
		F7659A481DC0B760004860C4 /* PSTCollectionViewItemKey.h */ = {isa = PBXFileReference; fileEncoding = 4; lastKnownFileType = sourcecode.c.h; path = PSTCollectionViewItemKey.h; sourceTree = "<group>"; };
		F7659A491DC0B760004860C4 /* PSTCollectionViewItemKey.m */ = {isa = PBXFileReference; fileEncoding = 4; lastKnownFileType = sourcecode.c.objc; path = PSTCollectionViewItemKey.m; sourceTree = "<group>"; };
		F7659A4A1DC0B760004860C4 /* PSTCollectionViewLayout+Internals.h */ = {isa = PBXFileReference; fileEncoding = 4; lastKnownFileType = sourcecode.c.h; path = "PSTCollectionViewLayout+Internals.h"; sourceTree = "<group>"; };
		F7659A4B1DC0B760004860C4 /* PSTCollectionViewLayout.h */ = {isa = PBXFileReference; fileEncoding = 4; lastKnownFileType = sourcecode.c.h; path = PSTCollectionViewLayout.h; sourceTree = "<group>"; };
		F7659A4C1DC0B760004860C4 /* PSTCollectionViewLayout.m */ = {isa = PBXFileReference; fileEncoding = 4; lastKnownFileType = sourcecode.c.objc; path = PSTCollectionViewLayout.m; sourceTree = "<group>"; };
		F7659A4D1DC0B760004860C4 /* PSTCollectionViewUpdateItem.h */ = {isa = PBXFileReference; fileEncoding = 4; lastKnownFileType = sourcecode.c.h; path = PSTCollectionViewUpdateItem.h; sourceTree = "<group>"; };
		F7659A4E1DC0B760004860C4 /* PSTCollectionViewUpdateItem.m */ = {isa = PBXFileReference; fileEncoding = 4; lastKnownFileType = sourcecode.c.objc; path = PSTCollectionViewUpdateItem.m; sourceTree = "<group>"; };
		F7659A4F1DC0B760004860C4 /* PSTGridLayoutInfo.h */ = {isa = PBXFileReference; fileEncoding = 4; lastKnownFileType = sourcecode.c.h; path = PSTGridLayoutInfo.h; sourceTree = "<group>"; };
		F7659A501DC0B760004860C4 /* PSTGridLayoutInfo.m */ = {isa = PBXFileReference; fileEncoding = 4; lastKnownFileType = sourcecode.c.objc; path = PSTGridLayoutInfo.m; sourceTree = "<group>"; };
		F7659A511DC0B760004860C4 /* PSTGridLayoutItem.h */ = {isa = PBXFileReference; fileEncoding = 4; lastKnownFileType = sourcecode.c.h; path = PSTGridLayoutItem.h; sourceTree = "<group>"; };
		F7659A521DC0B760004860C4 /* PSTGridLayoutItem.m */ = {isa = PBXFileReference; fileEncoding = 4; lastKnownFileType = sourcecode.c.objc; path = PSTGridLayoutItem.m; sourceTree = "<group>"; };
		F7659A531DC0B760004860C4 /* PSTGridLayoutRow.h */ = {isa = PBXFileReference; fileEncoding = 4; lastKnownFileType = sourcecode.c.h; path = PSTGridLayoutRow.h; sourceTree = "<group>"; };
		F7659A541DC0B760004860C4 /* PSTGridLayoutRow.m */ = {isa = PBXFileReference; fileEncoding = 4; lastKnownFileType = sourcecode.c.objc; path = PSTGridLayoutRow.m; sourceTree = "<group>"; };
		F7659A551DC0B760004860C4 /* PSTGridLayoutSection.h */ = {isa = PBXFileReference; fileEncoding = 4; lastKnownFileType = sourcecode.c.h; path = PSTGridLayoutSection.h; sourceTree = "<group>"; };
		F7659A561DC0B760004860C4 /* PSTGridLayoutSection.m */ = {isa = PBXFileReference; fileEncoding = 4; lastKnownFileType = sourcecode.c.objc; path = PSTGridLayoutSection.m; sourceTree = "<group>"; };
		F7676A611D5CB1B900DF734C /* TWMessageBarManager.h */ = {isa = PBXFileReference; fileEncoding = 4; lastKnownFileType = sourcecode.c.h; path = TWMessageBarManager.h; sourceTree = "<group>"; };
		F7676A621D5CB1B900DF734C /* TWMessageBarManager.m */ = {isa = PBXFileReference; fileEncoding = 4; lastKnownFileType = sourcecode.c.objc; path = TWMessageBarManager.m; sourceTree = "<group>"; };
		F7676A721D5CB2A300DF734C /* icon-error.png */ = {isa = PBXFileReference; lastKnownFileType = image.png; path = "icon-error.png"; sourceTree = "<group>"; };
		F7676A731D5CB2A300DF734C /* icon-error@2x.png */ = {isa = PBXFileReference; lastKnownFileType = image.png; path = "icon-error@2x.png"; sourceTree = "<group>"; };
		F7676A741D5CB2A300DF734C /* icon-info.png */ = {isa = PBXFileReference; lastKnownFileType = image.png; path = "icon-info.png"; sourceTree = "<group>"; };
		F7676A751D5CB2A400DF734C /* icon-info@2x.png */ = {isa = PBXFileReference; lastKnownFileType = image.png; path = "icon-info@2x.png"; sourceTree = "<group>"; };
		F7676A761D5CB2A400DF734C /* icon-success.png */ = {isa = PBXFileReference; lastKnownFileType = image.png; path = "icon-success.png"; sourceTree = "<group>"; };
		F7676A771D5CB2A400DF734C /* icon-success@2x.png */ = {isa = PBXFileReference; lastKnownFileType = image.png; path = "icon-success@2x.png"; sourceTree = "<group>"; };
		F768EAFB1BFB7CD800B6E341 /* CCShareOC.h */ = {isa = PBXFileReference; fileEncoding = 4; lastKnownFileType = sourcecode.c.h; path = CCShareOC.h; sourceTree = "<group>"; };
		F768EAFC1BFB7CD800B6E341 /* CCShareOC.m */ = {isa = PBXFileReference; fileEncoding = 4; lastKnownFileType = sourcecode.c.objc; path = CCShareOC.m; sourceTree = "<group>"; };
		F768EB021BFB7EA900B6E341 /* CCShare.storyboard */ = {isa = PBXFileReference; fileEncoding = 4; lastKnownFileType = file.storyboard; path = CCShare.storyboard; sourceTree = "<group>"; };
		F76C3B831C6388BC00DC4301 /* CCGraphics.h */ = {isa = PBXFileReference; fileEncoding = 4; lastKnownFileType = sourcecode.c.h; path = CCGraphics.h; sourceTree = "<group>"; };
		F76C3B841C6388BC00DC4301 /* CCGraphics.m */ = {isa = PBXFileReference; fileEncoding = 4; lastKnownFileType = sourcecode.c.objc; path = CCGraphics.m; sourceTree = "<group>"; };
		F76C3B871C638A4C00DC4301 /* CCError.h */ = {isa = PBXFileReference; fileEncoding = 4; lastKnownFileType = sourcecode.c.h; path = CCError.h; sourceTree = "<group>"; };
		F76C3B881C638A4C00DC4301 /* CCError.m */ = {isa = PBXFileReference; fileEncoding = 4; lastKnownFileType = sourcecode.c.objc; path = CCError.m; sourceTree = "<group>"; };
		F771CD5A1E07F6620066F76D /* TableAutomaticUpload+CoreDataClass.h */ = {isa = PBXFileReference; fileEncoding = 4; lastKnownFileType = sourcecode.c.h; path = "TableAutomaticUpload+CoreDataClass.h"; sourceTree = "<group>"; };
		F771CD5B1E07F6620066F76D /* TableAutomaticUpload+CoreDataClass.m */ = {isa = PBXFileReference; fileEncoding = 4; lastKnownFileType = sourcecode.c.objc; path = "TableAutomaticUpload+CoreDataClass.m"; sourceTree = "<group>"; };
		F771CD5C1E07F6620066F76D /* TableAutomaticUpload+CoreDataProperties.h */ = {isa = PBXFileReference; fileEncoding = 4; lastKnownFileType = sourcecode.c.h; path = "TableAutomaticUpload+CoreDataProperties.h"; sourceTree = "<group>"; };
		F771CD5D1E07F6620066F76D /* TableAutomaticUpload+CoreDataProperties.m */ = {isa = PBXFileReference; fileEncoding = 4; lastKnownFileType = sourcecode.c.objc; path = "TableAutomaticUpload+CoreDataProperties.m"; sourceTree = "<group>"; };
		F776B0CB1BEA22F00081EFBA /* CCManageSynchronizations.h */ = {isa = PBXFileReference; fileEncoding = 4; lastKnownFileType = sourcecode.c.h; path = CCManageSynchronizations.h; sourceTree = "<group>"; };
		F776B0CC1BEA22F00081EFBA /* CCManageSynchronizations.m */ = {isa = PBXFileReference; fileEncoding = 4; lastKnownFileType = sourcecode.c.objc; path = CCManageSynchronizations.m; sourceTree = "<group>"; };
		F777F0301C29717F00CE81CB /* PHAsset+Utility.h */ = {isa = PBXFileReference; fileEncoding = 4; lastKnownFileType = sourcecode.c.h; path = "PHAsset+Utility.h"; sourceTree = "<group>"; };
		F777F0311C29717F00CE81CB /* PHAsset+Utility.m */ = {isa = PBXFileReference; fileEncoding = 4; lastKnownFileType = sourcecode.c.objc; path = "PHAsset+Utility.m"; sourceTree = "<group>"; };
		F77D49A71DC238E500CDC568 /* loading@2x.gif */ = {isa = PBXFileReference; lastKnownFileType = image.gif; path = "loading@2x.gif"; sourceTree = "<group>"; };
		F78088E61DD3A1DB005C5A7C /* cryptocloud 2.xcdatamodel */ = {isa = PBXFileReference; lastKnownFileType = wrapper.xcdatamodel; path = "cryptocloud 2.xcdatamodel"; sourceTree = "<group>"; };
		F78088E71DD3A1DB005C5A7C /* cryptocloud 3.xcdatamodel */ = {isa = PBXFileReference; lastKnownFileType = wrapper.xcdatamodel; path = "cryptocloud 3.xcdatamodel"; sourceTree = "<group>"; };
		F78088E81DD3A1DB005C5A7C /* cryptocloud 4.xcdatamodel */ = {isa = PBXFileReference; lastKnownFileType = wrapper.xcdatamodel; path = "cryptocloud 4.xcdatamodel"; sourceTree = "<group>"; };
		F78088E91DD3A1DB005C5A7C /* cryptocloud.xcdatamodel */ = {isa = PBXFileReference; lastKnownFileType = wrapper.xcdatamodel; path = cryptocloud.xcdatamodel; sourceTree = "<group>"; };
		F7818A0F1D99480E00CD5029 /* fr */ = {isa = PBXFileReference; lastKnownFileType = text; name = fr; path = fr.lproj/TTOpenInAppActivityLocalizable.string; sourceTree = "<group>"; };
		F7818A101D99480E00CD5029 /* fr */ = {isa = PBXFileReference; lastKnownFileType = text.plist.strings; name = fr; path = fr.lproj/BKPasscodeView.strings; sourceTree = "<group>"; };
		F7818A111D99480E00CD5029 /* fr */ = {isa = PBXFileReference; lastKnownFileType = text.plist.strings; name = fr; path = fr.lproj/Localizable.strings; sourceTree = "<group>"; };
		F7818A121D99480F00CD5029 /* fr */ = {isa = PBXFileReference; lastKnownFileType = text.plist.strings; name = fr; path = fr.lproj/InfoPlist.strings; sourceTree = "<group>"; };
		F7818A131D99480F00CD5029 /* fr */ = {isa = PBXFileReference; lastKnownFileType = text.plist.strings; name = fr; path = fr.lproj/Intro.strings; sourceTree = "<group>"; };
		F7818A141D99480F00CD5029 /* fr */ = {isa = PBXFileReference; lastKnownFileType = text.plist.strings; name = fr; path = fr.lproj/Error.strings; sourceTree = "<group>"; };
		F78316861C0CB3CA00C43975 /* CCShareUserOC.h */ = {isa = PBXFileReference; fileEncoding = 4; lastKnownFileType = sourcecode.c.h; path = CCShareUserOC.h; sourceTree = "<group>"; };
		F78316871C0CB3CA00C43975 /* CCShareUserOC.m */ = {isa = PBXFileReference; fileEncoding = 4; lastKnownFileType = sourcecode.c.objc; path = CCShareUserOC.m; sourceTree = "<group>"; };
		F787E5581BC503ED00AFBFE1 /* Main.storyboard */ = {isa = PBXFileReference; fileEncoding = 4; lastKnownFileType = file.storyboard; path = Main.storyboard; sourceTree = "<group>"; };
		F78BFECA1D3111B800E513CF /* LaunchScreenNextcloud.xib */ = {isa = PBXFileReference; fileEncoding = 4; lastKnownFileType = file.xib; path = LaunchScreenNextcloud.xib; sourceTree = "<group>"; };
		F78BFEDE1D31126B00E513CF /* MainInterface.storyboard */ = {isa = PBXFileReference; fileEncoding = 4; lastKnownFileType = file.storyboard; path = MainInterface.storyboard; sourceTree = "<group>"; };
		F78F6FAE1CC8CCB700F4EA25 /* CCSection.h */ = {isa = PBXFileReference; fileEncoding = 4; lastKnownFileType = sourcecode.c.h; path = CCSection.h; sourceTree = "<group>"; };
		F78F6FAF1CC8CCB700F4EA25 /* CCSection.m */ = {isa = PBXFileReference; fileEncoding = 4; lastKnownFileType = sourcecode.c.objc; path = CCSection.m; sourceTree = "<group>"; };
		F792A77B1BC7C45400C9388E /* CCSplit.h */ = {isa = PBXFileReference; fileEncoding = 4; lastKnownFileType = sourcecode.c.h; path = CCSplit.h; sourceTree = "<group>"; };
		F792A77C1BC7C45400C9388E /* CCSplit.m */ = {isa = PBXFileReference; fileEncoding = 4; lastKnownFileType = sourcecode.c.objc; path = CCSplit.m; sourceTree = "<group>"; };
		F7956FC91B4886E60085DEA3 /* CCUploadFromOtherUpp.h */ = {isa = PBXFileReference; fileEncoding = 4; lastKnownFileType = sourcecode.c.h; path = CCUploadFromOtherUpp.h; sourceTree = "<group>"; };
		F7956FCA1B4886E60085DEA3 /* CCUploadFromOtherUpp.m */ = {isa = PBXFileReference; fileEncoding = 4; lastKnownFileType = sourcecode.c.objc; path = CCUploadFromOtherUpp.m; sourceTree = "<group>"; };
		F7956FCB1B4886E60085DEA3 /* CCUploadFromOtherUpp.storyboard */ = {isa = PBXFileReference; fileEncoding = 4; lastKnownFileType = file.storyboard; path = CCUploadFromOtherUpp.storyboard; sourceTree = "<group>"; };
		F797F4061CF1ECFE00D0B84B /* CCManagePhotos.h */ = {isa = PBXFileReference; fileEncoding = 4; lastKnownFileType = sourcecode.c.h; path = CCManagePhotos.h; sourceTree = "<group>"; };
		F797F4071CF1ECFE00D0B84B /* CCManagePhotos.m */ = {isa = PBXFileReference; fileEncoding = 4; lastKnownFileType = sourcecode.c.objc; path = CCManagePhotos.m; sourceTree = "<group>"; };
		F7994B731D5B854C008525D9 /* TableCertificates+CoreDataProperties.h */ = {isa = PBXFileReference; fileEncoding = 4; lastKnownFileType = sourcecode.c.h; path = "TableCertificates+CoreDataProperties.h"; sourceTree = "<group>"; };
		F7994B741D5B854C008525D9 /* TableCertificates+CoreDataProperties.m */ = {isa = PBXFileReference; fileEncoding = 4; lastKnownFileType = sourcecode.c.objc; path = "TableCertificates+CoreDataProperties.m"; sourceTree = "<group>"; };
		F7994B751D5B854C008525D9 /* TableCertificates.h */ = {isa = PBXFileReference; fileEncoding = 4; lastKnownFileType = sourcecode.c.h; path = TableCertificates.h; sourceTree = "<group>"; };
		F7994B761D5B854C008525D9 /* TableCertificates.m */ = {isa = PBXFileReference; fileEncoding = 4; lastKnownFileType = sourcecode.c.objc; path = TableCertificates.m; sourceTree = "<group>"; };
		F7A54C341C6267B500E2C8BF /* CCExifGeo.h */ = {isa = PBXFileReference; fileEncoding = 4; lastKnownFileType = sourcecode.c.h; path = CCExifGeo.h; sourceTree = "<group>"; };
		F7A54C351C6267B500E2C8BF /* CCExifGeo.m */ = {isa = PBXFileReference; fileEncoding = 4; lastKnownFileType = sourcecode.c.objc; path = CCExifGeo.m; sourceTree = "<group>"; };
		F7A582D61A24DAB500E903D7 /* AppDelegate.m */ = {isa = PBXFileReference; fileEncoding = 4; lastKnownFileType = sourcecode.c.objc; lineEnding = 0; path = AppDelegate.m; sourceTree = "<group>"; };
		F7A582D71A24DAB500E903D7 /* AppDelegate.h */ = {isa = PBXFileReference; fileEncoding = 4; lastKnownFileType = sourcecode.c.h; lineEnding = 0; path = AppDelegate.h; sourceTree = "<group>"; };
		F7AB19C51BAF01A60027D7BA /* CCCellFavorite.h */ = {isa = PBXFileReference; fileEncoding = 4; lastKnownFileType = sourcecode.c.h; path = CCCellFavorite.h; sourceTree = "<group>"; };
		F7AB19C61BAF01A60027D7BA /* CCCellFavorite.m */ = {isa = PBXFileReference; fileEncoding = 4; lastKnownFileType = sourcecode.c.objc; path = CCCellFavorite.m; sourceTree = "<group>"; };
		F7AB19C71BAF01A60027D7BA /* CCCellFavorite.xib */ = {isa = PBXFileReference; fileEncoding = 4; lastKnownFileType = file.xib; path = CCCellFavorite.xib; sourceTree = "<group>"; };
		F7AB19C81BAF01A60027D7BA /* CCFavorite.h */ = {isa = PBXFileReference; fileEncoding = 4; lastKnownFileType = sourcecode.c.h; path = CCFavorite.h; sourceTree = "<group>"; };
		F7AB19C91BAF01A60027D7BA /* CCFavorite.m */ = {isa = PBXFileReference; fileEncoding = 4; lastKnownFileType = sourcecode.c.objc; path = CCFavorite.m; sourceTree = "<group>"; };
		F7AB79EF1BB1A3AD00A82F32 /* CCManageOptimizations.h */ = {isa = PBXFileReference; fileEncoding = 4; lastKnownFileType = sourcecode.c.h; path = CCManageOptimizations.h; sourceTree = "<group>"; };
		F7AB79F01BB1A3AD00A82F32 /* CCManageOptimizations.m */ = {isa = PBXFileReference; fileEncoding = 4; lastKnownFileType = sourcecode.c.objc; path = CCManageOptimizations.m; sourceTree = "<group>"; };
		F7ACE4291BAC0268006C0017 /* Acknowledgements.h */ = {isa = PBXFileReference; fileEncoding = 4; lastKnownFileType = sourcecode.c.h; path = Acknowledgements.h; sourceTree = "<group>"; };
		F7ACE42A1BAC0268006C0017 /* Acknowledgements.m */ = {isa = PBXFileReference; fileEncoding = 4; lastKnownFileType = sourcecode.c.objc; path = Acknowledgements.m; sourceTree = "<group>"; };
		F7ACE42B1BAC0268006C0017 /* Acknowledgements.rtf */ = {isa = PBXFileReference; fileEncoding = 4; lastKnownFileType = text.rtf; path = Acknowledgements.rtf; sourceTree = "<group>"; };
		F7ACE42C1BAC0268006C0017 /* CCManageAccount.h */ = {isa = PBXFileReference; fileEncoding = 4; lastKnownFileType = sourcecode.c.h; path = CCManageAccount.h; sourceTree = "<group>"; };
		F7ACE42D1BAC0268006C0017 /* CCManageAccount.m */ = {isa = PBXFileReference; fileEncoding = 4; lastKnownFileType = sourcecode.c.objc; path = CCManageAccount.m; sourceTree = "<group>"; };
		F7ACE42E1BAC0268006C0017 /* CCManageCameraUpload.h */ = {isa = PBXFileReference; fileEncoding = 4; lastKnownFileType = sourcecode.c.h; path = CCManageCameraUpload.h; sourceTree = "<group>"; };
		F7ACE42F1BAC0268006C0017 /* CCManageCameraUpload.m */ = {isa = PBXFileReference; fileEncoding = 4; lastKnownFileType = sourcecode.c.objc; path = CCManageCameraUpload.m; sourceTree = "<group>"; };
		F7ACE4301BAC0268006C0017 /* CCSettings.h */ = {isa = PBXFileReference; fileEncoding = 4; lastKnownFileType = sourcecode.c.h; path = CCSettings.h; sourceTree = "<group>"; };
		F7ACE4311BAC0268006C0017 /* CCSettings.m */ = {isa = PBXFileReference; fileEncoding = 4; lastKnownFileType = sourcecode.c.objc; path = CCSettings.m; sourceTree = "<group>"; };
		F7B446441C4D29E300DBCC11 /* TableLocalFile+CoreDataProperties.h */ = {isa = PBXFileReference; fileEncoding = 4; lastKnownFileType = sourcecode.c.h; path = "TableLocalFile+CoreDataProperties.h"; sourceTree = "<group>"; };
		F7B446451C4D29E300DBCC11 /* TableLocalFile+CoreDataProperties.m */ = {isa = PBXFileReference; fileEncoding = 4; lastKnownFileType = sourcecode.c.objc; path = "TableLocalFile+CoreDataProperties.m"; sourceTree = "<group>"; };
		F7B446461C4D29E300DBCC11 /* TableLocalFile.h */ = {isa = PBXFileReference; fileEncoding = 4; lastKnownFileType = sourcecode.c.h; path = TableLocalFile.h; sourceTree = "<group>"; };
		F7B446471C4D29E300DBCC11 /* TableLocalFile.m */ = {isa = PBXFileReference; fileEncoding = 4; lastKnownFileType = sourcecode.c.objc; path = TableLocalFile.m; sourceTree = "<group>"; };
		F7B446481C4D29E300DBCC11 /* TableGPS+CoreDataProperties.h */ = {isa = PBXFileReference; fileEncoding = 4; lastKnownFileType = sourcecode.c.h; path = "TableGPS+CoreDataProperties.h"; sourceTree = "<group>"; };
		F7B446491C4D29E300DBCC11 /* TableGPS+CoreDataProperties.m */ = {isa = PBXFileReference; fileEncoding = 4; lastKnownFileType = sourcecode.c.objc; path = "TableGPS+CoreDataProperties.m"; sourceTree = "<group>"; };
		F7B4464A1C4D29E300DBCC11 /* TableGPS.h */ = {isa = PBXFileReference; fileEncoding = 4; lastKnownFileType = sourcecode.c.h; path = TableGPS.h; sourceTree = "<group>"; };
		F7B4464B1C4D29E300DBCC11 /* TableGPS.m */ = {isa = PBXFileReference; fileEncoding = 4; lastKnownFileType = sourcecode.c.objc; path = TableGPS.m; sourceTree = "<group>"; };
		F7B4464C1C4D29E300DBCC11 /* TableDirectory+CoreDataProperties.h */ = {isa = PBXFileReference; fileEncoding = 4; lastKnownFileType = sourcecode.c.h; path = "TableDirectory+CoreDataProperties.h"; sourceTree = "<group>"; };
		F7B4464D1C4D29E300DBCC11 /* TableDirectory+CoreDataProperties.m */ = {isa = PBXFileReference; fileEncoding = 4; lastKnownFileType = sourcecode.c.objc; path = "TableDirectory+CoreDataProperties.m"; sourceTree = "<group>"; };
		F7B4464E1C4D29E300DBCC11 /* TableDirectory.h */ = {isa = PBXFileReference; fileEncoding = 4; lastKnownFileType = sourcecode.c.h; path = TableDirectory.h; sourceTree = "<group>"; };
		F7B4464F1C4D29E300DBCC11 /* TableDirectory.m */ = {isa = PBXFileReference; fileEncoding = 4; lastKnownFileType = sourcecode.c.objc; path = TableDirectory.m; sourceTree = "<group>"; };
		F7B446501C4D29E300DBCC11 /* TableMetadata+CoreDataProperties.h */ = {isa = PBXFileReference; fileEncoding = 4; lastKnownFileType = sourcecode.c.h; path = "TableMetadata+CoreDataProperties.h"; sourceTree = "<group>"; };
		F7B446511C4D29E300DBCC11 /* TableMetadata+CoreDataProperties.m */ = {isa = PBXFileReference; fileEncoding = 4; lastKnownFileType = sourcecode.c.objc; path = "TableMetadata+CoreDataProperties.m"; sourceTree = "<group>"; };
		F7B446521C4D29E300DBCC11 /* TableMetadata.h */ = {isa = PBXFileReference; fileEncoding = 4; lastKnownFileType = sourcecode.c.h; path = TableMetadata.h; sourceTree = "<group>"; };
		F7B446531C4D29E300DBCC11 /* TableMetadata.m */ = {isa = PBXFileReference; fileEncoding = 4; lastKnownFileType = sourcecode.c.objc; path = TableMetadata.m; sourceTree = "<group>"; };
		F7B446541C4D29E300DBCC11 /* TableAccount+CoreDataProperties.h */ = {isa = PBXFileReference; fileEncoding = 4; lastKnownFileType = sourcecode.c.h; path = "TableAccount+CoreDataProperties.h"; sourceTree = "<group>"; };
		F7B446551C4D29E300DBCC11 /* TableAccount+CoreDataProperties.m */ = {isa = PBXFileReference; fileEncoding = 4; lastKnownFileType = sourcecode.c.objc; path = "TableAccount+CoreDataProperties.m"; sourceTree = "<group>"; };
		F7B446561C4D29E300DBCC11 /* TableAccount.h */ = {isa = PBXFileReference; fileEncoding = 4; lastKnownFileType = sourcecode.c.h; path = TableAccount.h; sourceTree = "<group>"; };
		F7B446571C4D29E300DBCC11 /* TableAccount.m */ = {isa = PBXFileReference; fileEncoding = 4; lastKnownFileType = sourcecode.c.objc; path = TableAccount.m; sourceTree = "<group>"; };
		F7B61E861DC13C20009E938F /* MagicalRecord.xcodeproj */ = {isa = PBXFileReference; lastKnownFileType = "wrapper.pb-project"; name = MagicalRecord.xcodeproj; path = "Libraries external/MagicalRecord/MagicalRecord.xcodeproj"; sourceTree = SOURCE_ROOT; };
		F7B81D7F1C64E77F006D02DF /* CCCoreData.h */ = {isa = PBXFileReference; fileEncoding = 4; lastKnownFileType = sourcecode.c.h; path = CCCoreData.h; sourceTree = "<group>"; };
		F7B81D801C64E77F006D02DF /* CCCoreData.m */ = {isa = PBXFileReference; fileEncoding = 4; lastKnownFileType = sourcecode.c.objc; path = CCCoreData.m; sourceTree = "<group>"; };
		F7BE6E2B1D2D5C3B00106933 /* CCQuickActions.h */ = {isa = PBXFileReference; fileEncoding = 4; lastKnownFileType = sourcecode.c.h; path = CCQuickActions.h; sourceTree = "<group>"; };
		F7BE6E2C1D2D5C3B00106933 /* CCQuickActions.m */ = {isa = PBXFileReference; fileEncoding = 4; lastKnownFileType = sourcecode.c.objc; path = CCQuickActions.m; sourceTree = "<group>"; };
		F7BF1B3F1D51E893000854F6 /* CCLoginNCOC.h */ = {isa = PBXFileReference; fileEncoding = 4; lastKnownFileType = sourcecode.c.h; path = CCLoginNCOC.h; sourceTree = "<group>"; };
		F7BF1B401D51E893000854F6 /* CCLoginNCOC.m */ = {isa = PBXFileReference; fileEncoding = 4; lastKnownFileType = sourcecode.c.objc; path = CCLoginNCOC.m; sourceTree = "<group>"; };
		F7BFA4541E0693EE0010E44C /* cryptocloud 5.xcdatamodel */ = {isa = PBXFileReference; lastKnownFileType = wrapper.xcdatamodel; path = "cryptocloud 5.xcdatamodel"; sourceTree = "<group>"; };
		F7BFCCBE1B68C21900548E76 /* CCManageAsset.h */ = {isa = PBXFileReference; fileEncoding = 4; lastKnownFileType = sourcecode.c.h; path = CCManageAsset.h; sourceTree = "<group>"; };
		F7BFCCBF1B68C21900548E76 /* CCManageAsset.m */ = {isa = PBXFileReference; fileEncoding = 4; lastKnownFileType = sourcecode.c.objc; path = CCManageAsset.m; sourceTree = "<group>"; };
		F7BFCCC01B68C21900548E76 /* CCManageLocation.h */ = {isa = PBXFileReference; fileEncoding = 4; lastKnownFileType = sourcecode.c.h; path = CCManageLocation.h; sourceTree = "<group>"; };
		F7BFCCC11B68C21900548E76 /* CCManageLocation.m */ = {isa = PBXFileReference; fileEncoding = 4; lastKnownFileType = sourcecode.c.objc; path = CCManageLocation.m; sourceTree = "<group>"; };
		F7C0F46E1C8880540059EC54 /* ShareViewController.h */ = {isa = PBXFileReference; lastKnownFileType = sourcecode.c.h; lineEnding = 0; path = ShareViewController.h; sourceTree = "<group>"; xcLanguageSpecificationIdentifier = xcode.lang.objcpp; };
		F7C0F46F1C8880540059EC54 /* ShareViewController.m */ = {isa = PBXFileReference; lastKnownFileType = sourcecode.c.objc; lineEnding = 0; path = ShareViewController.m; sourceTree = "<group>"; xcLanguageSpecificationIdentifier = xcode.lang.objc; };
		F7C1D8BA1D47781C00B89DEA /* nl */ = {isa = PBXFileReference; lastKnownFileType = text; name = nl; path = nl.lproj/TTOpenInAppActivityLocalizable.string; sourceTree = "<group>"; };
		F7C1D8BB1D47781C00B89DEA /* nl */ = {isa = PBXFileReference; lastKnownFileType = text.plist.strings; name = nl; path = nl.lproj/BKPasscodeView.strings; sourceTree = "<group>"; };
		F7C1D8BC1D47781C00B89DEA /* nl */ = {isa = PBXFileReference; lastKnownFileType = text.plist.strings; name = nl; path = nl.lproj/Localizable.strings; sourceTree = "<group>"; };
		F7C1D8BD1D47781C00B89DEA /* nl */ = {isa = PBXFileReference; lastKnownFileType = text.plist.strings; name = nl; path = nl.lproj/InfoPlist.strings; sourceTree = "<group>"; };
		F7C1D8BE1D47781D00B89DEA /* nl */ = {isa = PBXFileReference; lastKnownFileType = text.plist.strings; name = nl; path = nl.lproj/Intro.strings; sourceTree = "<group>"; };
		F7C1D8BF1D47781D00B89DEA /* nl */ = {isa = PBXFileReference; lastKnownFileType = text.plist.strings; name = nl; path = nl.lproj/Error.strings; sourceTree = "<group>"; };
		F7C8C1721B482A920048180E /* CCMetadata.h */ = {isa = PBXFileReference; fileEncoding = 4; lastKnownFileType = sourcecode.c.h; lineEnding = 0; path = CCMetadata.h; sourceTree = "<group>"; xcLanguageSpecificationIdentifier = xcode.lang.objcpp; };
		F7C8C1731B482A920048180E /* CCMetadata.m */ = {isa = PBXFileReference; fileEncoding = 4; lastKnownFileType = sourcecode.c.objc; lineEnding = 0; path = CCMetadata.m; sourceTree = "<group>"; };
		F7C8C1901B482CEA0048180E /* CCGlobal.h */ = {isa = PBXFileReference; fileEncoding = 4; lastKnownFileType = sourcecode.c.h; path = CCGlobal.h; sourceTree = "<group>"; };
		F7C8C1911B482CEA0048180E /* CCGlobal.m */ = {isa = PBXFileReference; fileEncoding = 4; lastKnownFileType = sourcecode.c.objc; path = CCGlobal.m; sourceTree = "<group>"; };
		F7CD0FF91C8DDA7D006520C5 /* CCSharePermissionOC.h */ = {isa = PBXFileReference; fileEncoding = 4; lastKnownFileType = sourcecode.c.h; path = CCSharePermissionOC.h; sourceTree = "<group>"; };
		F7CD0FFA1C8DDA7D006520C5 /* CCSharePermissionOC.m */ = {isa = PBXFileReference; fileEncoding = 4; lastKnownFileType = sourcecode.c.objc; path = CCSharePermissionOC.m; sourceTree = "<group>"; };
		F7CE287F1D1ACFA70025783C /* CCProgressView.h */ = {isa = PBXFileReference; fileEncoding = 4; lastKnownFileType = sourcecode.c.h; path = CCProgressView.h; sourceTree = "<group>"; };
		F7CE28801D1ACFA70025783C /* CCProgressView.m */ = {isa = PBXFileReference; fileEncoding = 4; lastKnownFileType = sourcecode.c.objc; path = CCProgressView.m; sourceTree = "<group>"; };
		F7CE28811D1ACFA70025783C /* UINavigationController+CCProgress.h */ = {isa = PBXFileReference; fileEncoding = 4; lastKnownFileType = sourcecode.c.h; path = "UINavigationController+CCProgress.h"; sourceTree = "<group>"; };
		F7CE28821D1ACFA70025783C /* UINavigationController+CCProgress.m */ = {isa = PBXFileReference; fileEncoding = 4; lastKnownFileType = sourcecode.c.objc; path = "UINavigationController+CCProgress.m"; sourceTree = "<group>"; };
		F7CE8AFA1DC1F8D8009CAE48 /* Nextcloud.app */ = {isa = PBXFileReference; explicitFileType = wrapper.application; includeInIndex = 0; path = Nextcloud.app; sourceTree = BUILT_PRODUCTS_DIR; };
		F7CE8AFB1DC1F8D8009CAE48 /* Share Ext Nextcloud.appex */ = {isa = PBXFileReference; explicitFileType = "wrapper.app-extension"; includeInIndex = 0; path = "Share Ext Nextcloud.appex"; sourceTree = BUILT_PRODUCTS_DIR; };
		F7D02A461C5F9E4400D6F972 /* CCMove.h */ = {isa = PBXFileReference; fileEncoding = 4; lastKnownFileType = sourcecode.c.h; path = CCMove.h; sourceTree = "<group>"; };
		F7D02A471C5F9E4400D6F972 /* CCMove.m */ = {isa = PBXFileReference; fileEncoding = 4; lastKnownFileType = sourcecode.c.objc; path = CCMove.m; sourceTree = "<group>"; };
		F7D02A481C5F9E4400D6F972 /* CCMove.storyboard */ = {isa = PBXFileReference; fileEncoding = 4; lastKnownFileType = file.storyboard; path = CCMove.storyboard; sourceTree = "<group>"; };
		F7D0E65E1BC5042E008D989A /* CCDetail.h */ = {isa = PBXFileReference; fileEncoding = 4; lastKnownFileType = sourcecode.c.h; path = CCDetail.h; sourceTree = "<group>"; };
		F7D0E65F1BC5042E008D989A /* CCDetail.m */ = {isa = PBXFileReference; fileEncoding = 4; lastKnownFileType = sourcecode.c.objc; path = CCDetail.m; sourceTree = "<group>"; };
		F7D154271E2392A300202FD9 /* Nextcloud-Bridging-Header.h */ = {isa = PBXFileReference; fileEncoding = 4; lastKnownFileType = sourcecode.c.h; path = "Nextcloud-Bridging-Header.h"; sourceTree = "<group>"; };
		F7D6A0891D82DBFA0045AD1A /* CCControlCenter.h */ = {isa = PBXFileReference; fileEncoding = 4; lastKnownFileType = sourcecode.c.h; path = CCControlCenter.h; sourceTree = "<group>"; };
		F7D6A08A1D82DBFA0045AD1A /* CCControlCenter.m */ = {isa = PBXFileReference; fileEncoding = 4; lastKnownFileType = sourcecode.c.objc; path = CCControlCenter.m; sourceTree = "<group>"; };
		F7D6A08B1D82DBFA0045AD1A /* CCControlCenterCell.h */ = {isa = PBXFileReference; fileEncoding = 4; lastKnownFileType = sourcecode.c.h; path = CCControlCenterCell.h; sourceTree = "<group>"; };
		F7D6A08C1D82DBFA0045AD1A /* CCControlCenterCell.m */ = {isa = PBXFileReference; fileEncoding = 4; lastKnownFileType = sourcecode.c.objc; path = CCControlCenterCell.m; sourceTree = "<group>"; };
		F7D6A08D1D82DBFA0045AD1A /* CCControlCenterCell.xib */ = {isa = PBXFileReference; fileEncoding = 4; lastKnownFileType = file.xib; path = CCControlCenterCell.xib; sourceTree = "<group>"; };
		F7D6A08E1D82DBFA0045AD1A /* CCMenu.h */ = {isa = PBXFileReference; fileEncoding = 4; lastKnownFileType = sourcecode.c.h; path = CCMenu.h; sourceTree = "<group>"; };
		F7D6A08F1D82DBFA0045AD1A /* CCMenu.m */ = {isa = PBXFileReference; fileEncoding = 4; lastKnownFileType = sourcecode.c.objc; path = CCMenu.m; sourceTree = "<group>"; };
		F7D722AA1D11B6DA009F1A35 /* CCImages.h */ = {isa = PBXFileReference; fileEncoding = 4; lastKnownFileType = sourcecode.c.h; path = CCImages.h; sourceTree = "<group>"; };
		F7D96F0A1D99498600A587A5 /* de */ = {isa = PBXFileReference; lastKnownFileType = text; name = de; path = de.lproj/TTOpenInAppActivityLocalizable.string; sourceTree = "<group>"; };
		F7D96F0B1D99498600A587A5 /* de */ = {isa = PBXFileReference; lastKnownFileType = text.plist.strings; name = de; path = de.lproj/BKPasscodeView.strings; sourceTree = "<group>"; };
		F7D96F0C1D99498600A587A5 /* de */ = {isa = PBXFileReference; lastKnownFileType = text.plist.strings; name = de; path = de.lproj/Localizable.strings; sourceTree = "<group>"; };
		F7D96F0D1D99498600A587A5 /* de */ = {isa = PBXFileReference; lastKnownFileType = text.plist.strings; name = de; path = de.lproj/InfoPlist.strings; sourceTree = "<group>"; };
		F7D96F0E1D99498700A587A5 /* de */ = {isa = PBXFileReference; lastKnownFileType = text.plist.strings; name = de; path = de.lproj/Intro.strings; sourceTree = "<group>"; };
		F7D96F0F1D99498700A587A5 /* de */ = {isa = PBXFileReference; lastKnownFileType = text.plist.strings; name = de; path = de.lproj/Error.strings; sourceTree = "<group>"; };
		F7DCA1B81D32BD4100E48D39 /* Share Ext Nextcloud.entitlements */ = {isa = PBXFileReference; fileEncoding = 4; lastKnownFileType = text.xml; name = "Share Ext Nextcloud.entitlements"; path = "Share Ext/Share Ext Nextcloud.entitlements"; sourceTree = SOURCE_ROOT; };
		F7E456D41C89D54A00BD63F0 /* Share Ext-Bridging-Header.h */ = {isa = PBXFileReference; fileEncoding = 4; lastKnownFileType = sourcecode.c.h; path = "Share Ext-Bridging-Header.h"; sourceTree = "<group>"; };
		F7EC9CCB1C4FA803008122B5 /* TableShare+CoreDataProperties.h */ = {isa = PBXFileReference; fileEncoding = 4; lastKnownFileType = sourcecode.c.h; path = "TableShare+CoreDataProperties.h"; sourceTree = "<group>"; };
		F7EC9CCC1C4FA803008122B5 /* TableShare+CoreDataProperties.m */ = {isa = PBXFileReference; fileEncoding = 4; lastKnownFileType = sourcecode.c.objc; path = "TableShare+CoreDataProperties.m"; sourceTree = "<group>"; };
		F7EC9CCD1C4FA803008122B5 /* TableShare.h */ = {isa = PBXFileReference; fileEncoding = 4; lastKnownFileType = sourcecode.c.h; path = TableShare.h; sourceTree = "<group>"; };
		F7EC9CCE1C4FA803008122B5 /* TableShare.m */ = {isa = PBXFileReference; fileEncoding = 4; lastKnownFileType = sourcecode.c.objc; path = TableShare.m; sourceTree = "<group>"; };
		F7ECBA6C1E239DCD003E6328 /* CCCreateCloud.swift */ = {isa = PBXFileReference; fileEncoding = 4; lastKnownFileType = sourcecode.swift; path = CCCreateCloud.swift; sourceTree = "<group>"; };
		F7EF0CAC1D9E95EC00A9D15E /* CCSharedDBSession.h */ = {isa = PBXFileReference; fileEncoding = 4; lastKnownFileType = sourcecode.c.h; lineEnding = 0; path = CCSharedDBSession.h; sourceTree = "<group>"; xcLanguageSpecificationIdentifier = xcode.lang.objcpp; };
		F7EF0CAD1D9E95F400A9D15E /* CCSharedDBSession.m */ = {isa = PBXFileReference; fileEncoding = 4; lastKnownFileType = sourcecode.c.objc; lineEnding = 0; path = CCSharedDBSession.m; sourceTree = "<group>"; xcLanguageSpecificationIdentifier = xcode.lang.objc; };
		F7F0617A1BAACDD300846525 /* CryptoCloud.pch */ = {isa = PBXFileReference; fileEncoding = 4; lastKnownFileType = sourcecode.c.h; path = CryptoCloud.pch; sourceTree = "<group>"; };
		F7F06E2B1DBFACC600099AE9 /* CTAssetsPageViewController+Internal.h */ = {isa = PBXFileReference; fileEncoding = 4; lastKnownFileType = sourcecode.c.h; path = "CTAssetsPageViewController+Internal.h"; sourceTree = "<group>"; };
		F7F06E2C1DBFACC600099AE9 /* CTAssetsPickerController+Internal.h */ = {isa = PBXFileReference; fileEncoding = 4; lastKnownFileType = sourcecode.c.h; path = "CTAssetsPickerController+Internal.h"; sourceTree = "<group>"; };
		F7F06E2D1DBFACC600099AE9 /* NSBundle+CTAssetsPickerController.h */ = {isa = PBXFileReference; fileEncoding = 4; lastKnownFileType = sourcecode.c.h; path = "NSBundle+CTAssetsPickerController.h"; sourceTree = "<group>"; };
		F7F06E2E1DBFACC600099AE9 /* NSBundle+CTAssetsPickerController.m */ = {isa = PBXFileReference; fileEncoding = 4; lastKnownFileType = sourcecode.c.objc; path = "NSBundle+CTAssetsPickerController.m"; sourceTree = "<group>"; };
		F7F06E2F1DBFACC600099AE9 /* NSDateFormatter+CTAssetsPickerController.h */ = {isa = PBXFileReference; fileEncoding = 4; lastKnownFileType = sourcecode.c.h; path = "NSDateFormatter+CTAssetsPickerController.h"; sourceTree = "<group>"; };
		F7F06E301DBFACC600099AE9 /* NSDateFormatter+CTAssetsPickerController.m */ = {isa = PBXFileReference; fileEncoding = 4; lastKnownFileType = sourcecode.c.objc; path = "NSDateFormatter+CTAssetsPickerController.m"; sourceTree = "<group>"; };
		F7F06E311DBFACC600099AE9 /* NSIndexSet+CTAssetsPickerController.h */ = {isa = PBXFileReference; fileEncoding = 4; lastKnownFileType = sourcecode.c.h; path = "NSIndexSet+CTAssetsPickerController.h"; sourceTree = "<group>"; };
		F7F06E321DBFACC600099AE9 /* NSIndexSet+CTAssetsPickerController.m */ = {isa = PBXFileReference; fileEncoding = 4; lastKnownFileType = sourcecode.c.objc; path = "NSIndexSet+CTAssetsPickerController.m"; sourceTree = "<group>"; };
		F7F06E331DBFACC600099AE9 /* NSNumberFormatter+CTAssetsPickerController.h */ = {isa = PBXFileReference; fileEncoding = 4; lastKnownFileType = sourcecode.c.h; path = "NSNumberFormatter+CTAssetsPickerController.h"; sourceTree = "<group>"; };
		F7F06E341DBFACC600099AE9 /* NSNumberFormatter+CTAssetsPickerController.m */ = {isa = PBXFileReference; fileEncoding = 4; lastKnownFileType = sourcecode.c.objc; path = "NSNumberFormatter+CTAssetsPickerController.m"; sourceTree = "<group>"; };
		F7F06E351DBFACC600099AE9 /* PHAsset+CTAssetsPickerController.h */ = {isa = PBXFileReference; fileEncoding = 4; lastKnownFileType = sourcecode.c.h; path = "PHAsset+CTAssetsPickerController.h"; sourceTree = "<group>"; };
		F7F06E361DBFACC600099AE9 /* PHAsset+CTAssetsPickerController.m */ = {isa = PBXFileReference; fileEncoding = 4; lastKnownFileType = sourcecode.c.objc; path = "PHAsset+CTAssetsPickerController.m"; sourceTree = "<group>"; };
		F7F06E371DBFACC600099AE9 /* PHAssetCollection+CTAssetsPickerController.h */ = {isa = PBXFileReference; fileEncoding = 4; lastKnownFileType = sourcecode.c.h; path = "PHAssetCollection+CTAssetsPickerController.h"; sourceTree = "<group>"; };
		F7F06E381DBFACC600099AE9 /* PHAssetCollection+CTAssetsPickerController.m */ = {isa = PBXFileReference; fileEncoding = 4; lastKnownFileType = sourcecode.c.objc; path = "PHAssetCollection+CTAssetsPickerController.m"; sourceTree = "<group>"; };
		F7F06E391DBFACC600099AE9 /* PHImageManager+CTAssetsPickerController.h */ = {isa = PBXFileReference; fileEncoding = 4; lastKnownFileType = sourcecode.c.h; path = "PHImageManager+CTAssetsPickerController.h"; sourceTree = "<group>"; };
		F7F06E3A1DBFACC600099AE9 /* PHImageManager+CTAssetsPickerController.m */ = {isa = PBXFileReference; fileEncoding = 4; lastKnownFileType = sourcecode.c.objc; path = "PHImageManager+CTAssetsPickerController.m"; sourceTree = "<group>"; };
		F7F06E3B1DBFACC600099AE9 /* UICollectionView+CTAssetsPickerController.h */ = {isa = PBXFileReference; fileEncoding = 4; lastKnownFileType = sourcecode.c.h; path = "UICollectionView+CTAssetsPickerController.h"; sourceTree = "<group>"; };
		F7F06E3C1DBFACC600099AE9 /* UICollectionView+CTAssetsPickerController.m */ = {isa = PBXFileReference; fileEncoding = 4; lastKnownFileType = sourcecode.c.objc; path = "UICollectionView+CTAssetsPickerController.m"; sourceTree = "<group>"; };
		F7F06E3D1DBFACC600099AE9 /* UIImage+CTAssetsPickerController.h */ = {isa = PBXFileReference; fileEncoding = 4; lastKnownFileType = sourcecode.c.h; path = "UIImage+CTAssetsPickerController.h"; sourceTree = "<group>"; };
		F7F06E3E1DBFACC600099AE9 /* UIImage+CTAssetsPickerController.m */ = {isa = PBXFileReference; fileEncoding = 4; lastKnownFileType = sourcecode.c.objc; path = "UIImage+CTAssetsPickerController.m"; sourceTree = "<group>"; };
		F7F06E3F1DBFACC600099AE9 /* CTAssetCheckmark.h */ = {isa = PBXFileReference; fileEncoding = 4; lastKnownFileType = sourcecode.c.h; path = CTAssetCheckmark.h; sourceTree = "<group>"; };
		F7F06E401DBFACC600099AE9 /* CTAssetCheckmark.m */ = {isa = PBXFileReference; fileEncoding = 4; lastKnownFileType = sourcecode.c.objc; path = CTAssetCheckmark.m; sourceTree = "<group>"; };
		F7F06E411DBFACC600099AE9 /* CTAssetCollectionViewCell.h */ = {isa = PBXFileReference; fileEncoding = 4; lastKnownFileType = sourcecode.c.h; path = CTAssetCollectionViewCell.h; sourceTree = "<group>"; };
		F7F06E421DBFACC600099AE9 /* CTAssetCollectionViewCell.m */ = {isa = PBXFileReference; fileEncoding = 4; lastKnownFileType = sourcecode.c.objc; path = CTAssetCollectionViewCell.m; sourceTree = "<group>"; };
		F7F06E431DBFACC600099AE9 /* CTAssetCollectionViewController.h */ = {isa = PBXFileReference; fileEncoding = 4; lastKnownFileType = sourcecode.c.h; path = CTAssetCollectionViewController.h; sourceTree = "<group>"; };
		F7F06E441DBFACC600099AE9 /* CTAssetCollectionViewController.m */ = {isa = PBXFileReference; fileEncoding = 4; lastKnownFileType = sourcecode.c.objc; path = CTAssetCollectionViewController.m; sourceTree = "<group>"; };
		F7F06E451DBFACC600099AE9 /* CTAssetItemViewController.h */ = {isa = PBXFileReference; fileEncoding = 4; lastKnownFileType = sourcecode.c.h; path = CTAssetItemViewController.h; sourceTree = "<group>"; };
		F7F06E461DBFACC600099AE9 /* CTAssetItemViewController.m */ = {isa = PBXFileReference; fileEncoding = 4; lastKnownFileType = sourcecode.c.objc; path = CTAssetItemViewController.m; sourceTree = "<group>"; };
		F7F06E471DBFACC600099AE9 /* CTAssetPlayButton.h */ = {isa = PBXFileReference; fileEncoding = 4; lastKnownFileType = sourcecode.c.h; path = CTAssetPlayButton.h; sourceTree = "<group>"; };
		F7F06E481DBFACC600099AE9 /* CTAssetPlayButton.m */ = {isa = PBXFileReference; fileEncoding = 4; lastKnownFileType = sourcecode.c.objc; path = CTAssetPlayButton.m; sourceTree = "<group>"; };
		F7F06E491DBFACC600099AE9 /* CTAssetScrollView.h */ = {isa = PBXFileReference; fileEncoding = 4; lastKnownFileType = sourcecode.c.h; path = CTAssetScrollView.h; sourceTree = "<group>"; };
		F7F06E4A1DBFACC600099AE9 /* CTAssetScrollView.m */ = {isa = PBXFileReference; fileEncoding = 4; lastKnownFileType = sourcecode.c.objc; path = CTAssetScrollView.m; sourceTree = "<group>"; };
		F7F06E4B1DBFACC600099AE9 /* CTAssetSelectionButton.h */ = {isa = PBXFileReference; fileEncoding = 4; lastKnownFileType = sourcecode.c.h; path = CTAssetSelectionButton.h; sourceTree = "<group>"; };
		F7F06E4C1DBFACC600099AE9 /* CTAssetSelectionButton.m */ = {isa = PBXFileReference; fileEncoding = 4; lastKnownFileType = sourcecode.c.objc; path = CTAssetSelectionButton.m; sourceTree = "<group>"; };
		F7F06E4D1DBFACC600099AE9 /* CTAssetSelectionLabel.h */ = {isa = PBXFileReference; fileEncoding = 4; lastKnownFileType = sourcecode.c.h; path = CTAssetSelectionLabel.h; sourceTree = "<group>"; };
		F7F06E4E1DBFACC600099AE9 /* CTAssetSelectionLabel.m */ = {isa = PBXFileReference; fileEncoding = 4; lastKnownFileType = sourcecode.c.objc; path = CTAssetSelectionLabel.m; sourceTree = "<group>"; };
		F7F06E4F1DBFACC600099AE9 /* CTAssetsGridSelectedView.h */ = {isa = PBXFileReference; fileEncoding = 4; lastKnownFileType = sourcecode.c.h; path = CTAssetsGridSelectedView.h; sourceTree = "<group>"; };
		F7F06E501DBFACC600099AE9 /* CTAssetsGridSelectedView.m */ = {isa = PBXFileReference; fileEncoding = 4; lastKnownFileType = sourcecode.c.objc; path = CTAssetsGridSelectedView.m; sourceTree = "<group>"; };
		F7F06E511DBFACC600099AE9 /* CTAssetsGridView.h */ = {isa = PBXFileReference; fileEncoding = 4; lastKnownFileType = sourcecode.c.h; path = CTAssetsGridView.h; sourceTree = "<group>"; };
		F7F06E521DBFACC600099AE9 /* CTAssetsGridView.m */ = {isa = PBXFileReference; fileEncoding = 4; lastKnownFileType = sourcecode.c.objc; path = CTAssetsGridView.m; sourceTree = "<group>"; };
		F7F06E531DBFACC600099AE9 /* CTAssetsGridViewCell.h */ = {isa = PBXFileReference; fileEncoding = 4; lastKnownFileType = sourcecode.c.h; path = CTAssetsGridViewCell.h; sourceTree = "<group>"; };
		F7F06E541DBFACC600099AE9 /* CTAssetsGridViewCell.m */ = {isa = PBXFileReference; fileEncoding = 4; lastKnownFileType = sourcecode.c.objc; path = CTAssetsGridViewCell.m; sourceTree = "<group>"; };
		F7F06E551DBFACC600099AE9 /* CTAssetsGridViewController.h */ = {isa = PBXFileReference; fileEncoding = 4; lastKnownFileType = sourcecode.c.h; path = CTAssetsGridViewController.h; sourceTree = "<group>"; };
		F7F06E561DBFACC600099AE9 /* CTAssetsGridViewController.m */ = {isa = PBXFileReference; fileEncoding = 4; lastKnownFileType = sourcecode.c.objc; path = CTAssetsGridViewController.m; sourceTree = "<group>"; };
		F7F06E571DBFACC600099AE9 /* CTAssetsGridViewFooter.h */ = {isa = PBXFileReference; fileEncoding = 4; lastKnownFileType = sourcecode.c.h; path = CTAssetsGridViewFooter.h; sourceTree = "<group>"; };
		F7F06E581DBFACC600099AE9 /* CTAssetsGridViewFooter.m */ = {isa = PBXFileReference; fileEncoding = 4; lastKnownFileType = sourcecode.c.objc; path = CTAssetsGridViewFooter.m; sourceTree = "<group>"; };
		F7F06E591DBFACC600099AE9 /* CTAssetsGridViewLayout.h */ = {isa = PBXFileReference; fileEncoding = 4; lastKnownFileType = sourcecode.c.h; path = CTAssetsGridViewLayout.h; sourceTree = "<group>"; };
		F7F06E5A1DBFACC600099AE9 /* CTAssetsGridViewLayout.m */ = {isa = PBXFileReference; fileEncoding = 4; lastKnownFileType = sourcecode.c.objc; path = CTAssetsGridViewLayout.m; sourceTree = "<group>"; };
		F7F06E5B1DBFACC600099AE9 /* CTAssetsNavigationController.h */ = {isa = PBXFileReference; fileEncoding = 4; lastKnownFileType = sourcecode.c.h; path = CTAssetsNavigationController.h; sourceTree = "<group>"; };
		F7F06E5C1DBFACC600099AE9 /* CTAssetsNavigationController.m */ = {isa = PBXFileReference; fileEncoding = 4; lastKnownFileType = sourcecode.c.objc; path = CTAssetsNavigationController.m; sourceTree = "<group>"; };
		F7F06E5D1DBFACC600099AE9 /* CTAssetsPageView.h */ = {isa = PBXFileReference; fileEncoding = 4; lastKnownFileType = sourcecode.c.h; path = CTAssetsPageView.h; sourceTree = "<group>"; };
		F7F06E5E1DBFACC600099AE9 /* CTAssetsPageView.m */ = {isa = PBXFileReference; fileEncoding = 4; lastKnownFileType = sourcecode.c.objc; path = CTAssetsPageView.m; sourceTree = "<group>"; };
		F7F06E5F1DBFACC600099AE9 /* CTAssetsPageViewController.h */ = {isa = PBXFileReference; fileEncoding = 4; lastKnownFileType = sourcecode.c.h; path = CTAssetsPageViewController.h; sourceTree = "<group>"; };
		F7F06E601DBFACC600099AE9 /* CTAssetsPageViewController.m */ = {isa = PBXFileReference; fileEncoding = 4; lastKnownFileType = sourcecode.c.objc; path = CTAssetsPageViewController.m; sourceTree = "<group>"; };
		F7F06E611DBFACC600099AE9 /* CTAssetsPickerAccessDeniedView.h */ = {isa = PBXFileReference; fileEncoding = 4; lastKnownFileType = sourcecode.c.h; path = CTAssetsPickerAccessDeniedView.h; sourceTree = "<group>"; };
		F7F06E621DBFACC600099AE9 /* CTAssetsPickerAccessDeniedView.m */ = {isa = PBXFileReference; fileEncoding = 4; lastKnownFileType = sourcecode.c.objc; path = CTAssetsPickerAccessDeniedView.m; sourceTree = "<group>"; };
		F7F06E631DBFACC600099AE9 /* CTAssetsPickerController.bundle */ = {isa = PBXFileReference; lastKnownFileType = "wrapper.plug-in"; path = CTAssetsPickerController.bundle; sourceTree = "<group>"; };
		F7F06E641DBFACC600099AE9 /* CTAssetsPickerController.h */ = {isa = PBXFileReference; fileEncoding = 4; lastKnownFileType = sourcecode.c.h; path = CTAssetsPickerController.h; sourceTree = "<group>"; };
		F7F06E651DBFACC600099AE9 /* CTAssetsPickerController.m */ = {isa = PBXFileReference; fileEncoding = 4; lastKnownFileType = sourcecode.c.objc; path = CTAssetsPickerController.m; sourceTree = "<group>"; };
		F7F06E661DBFACC600099AE9 /* CTAssetsPickerDefines.h */ = {isa = PBXFileReference; fileEncoding = 4; lastKnownFileType = sourcecode.c.h; path = CTAssetsPickerDefines.h; sourceTree = "<group>"; };
		F7F06E671DBFACC600099AE9 /* CTAssetsPickerNoAssetsView.h */ = {isa = PBXFileReference; fileEncoding = 4; lastKnownFileType = sourcecode.c.h; path = CTAssetsPickerNoAssetsView.h; sourceTree = "<group>"; };
		F7F06E681DBFACC600099AE9 /* CTAssetsPickerNoAssetsView.m */ = {isa = PBXFileReference; fileEncoding = 4; lastKnownFileType = sourcecode.c.objc; path = CTAssetsPickerNoAssetsView.m; sourceTree = "<group>"; };
		F7F06E691DBFACC600099AE9 /* CTAssetsViewControllerTransition.h */ = {isa = PBXFileReference; fileEncoding = 4; lastKnownFileType = sourcecode.c.h; path = CTAssetsViewControllerTransition.h; sourceTree = "<group>"; };
		F7F06E6A1DBFACC600099AE9 /* CTAssetsViewControllerTransition.m */ = {isa = PBXFileReference; fileEncoding = 4; lastKnownFileType = sourcecode.c.objc; path = CTAssetsViewControllerTransition.m; sourceTree = "<group>"; };
		F7F06E6B1DBFACC600099AE9 /* CTAssetThumbnailOverlay.h */ = {isa = PBXFileReference; fileEncoding = 4; lastKnownFileType = sourcecode.c.h; path = CTAssetThumbnailOverlay.h; sourceTree = "<group>"; };
		F7F06E6C1DBFACC600099AE9 /* CTAssetThumbnailOverlay.m */ = {isa = PBXFileReference; fileEncoding = 4; lastKnownFileType = sourcecode.c.objc; path = CTAssetThumbnailOverlay.m; sourceTree = "<group>"; };
		F7F06E6D1DBFACC600099AE9 /* CTAssetThumbnailStacks.h */ = {isa = PBXFileReference; fileEncoding = 4; lastKnownFileType = sourcecode.c.h; path = CTAssetThumbnailStacks.h; sourceTree = "<group>"; };
		F7F06E6E1DBFACC600099AE9 /* CTAssetThumbnailStacks.m */ = {isa = PBXFileReference; fileEncoding = 4; lastKnownFileType = sourcecode.c.objc; path = CTAssetThumbnailStacks.m; sourceTree = "<group>"; };
		F7F06E6F1DBFACC600099AE9 /* CTAssetThumbnailView.h */ = {isa = PBXFileReference; fileEncoding = 4; lastKnownFileType = sourcecode.c.h; path = CTAssetThumbnailView.h; sourceTree = "<group>"; };
		F7F06E701DBFACC600099AE9 /* CTAssetThumbnailView.m */ = {isa = PBXFileReference; fileEncoding = 4; lastKnownFileType = sourcecode.c.objc; path = CTAssetThumbnailView.m; sourceTree = "<group>"; };
		F7F06E761DBFACC600099AE9 /* de */ = {isa = PBXFileReference; lastKnownFileType = text.plist.strings; name = de; path = de.lproj/CTAssetsPicker.strings; sourceTree = "<group>"; };
		F7F06E771DBFACC600099AE9 /* en */ = {isa = PBXFileReference; lastKnownFileType = text.plist.strings; name = en; path = en.lproj/CTAssetsPicker.strings; sourceTree = "<group>"; };
		F7F06E7B1DBFACC600099AE9 /* fr */ = {isa = PBXFileReference; lastKnownFileType = text.plist.strings; name = fr; path = fr.lproj/CTAssetsPicker.strings; sourceTree = "<group>"; };
		F7F06E801DBFACC600099AE9 /* it */ = {isa = PBXFileReference; lastKnownFileType = text.plist.strings; name = it; path = it.lproj/CTAssetsPicker.strings; sourceTree = "<group>"; };
		F7F06E841DBFACC600099AE9 /* nl */ = {isa = PBXFileReference; lastKnownFileType = text.plist.strings; name = nl; path = nl.lproj/CTAssetsPicker.strings; sourceTree = "<group>"; };
		F7F67BAD1A24D27800EE80DA /* main.m */ = {isa = PBXFileReference; lastKnownFileType = sourcecode.c.objc; path = main.m; sourceTree = "<group>"; };
		F7F67BB81A24D27800EE80DA /* Images.xcassets */ = {isa = PBXFileReference; lastKnownFileType = folder.assetcatalog; path = Images.xcassets; sourceTree = "<group>"; };
		F7F801001D98205A007537BC /* CCCertificate.h */ = {isa = PBXFileReference; fileEncoding = 4; lastKnownFileType = sourcecode.c.h; path = CCCertificate.h; sourceTree = "<group>"; };
		F7F801011D98205A007537BC /* CCCertificate.m */ = {isa = PBXFileReference; fileEncoding = 4; lastKnownFileType = sourcecode.c.objc; path = CCCertificate.m; sourceTree = "<group>"; };
		F7FC7D551DC1F93800BB2C6A /* libz.tbd */ = {isa = PBXFileReference; lastKnownFileType = "sourcecode.text-based-dylib-definition"; name = libz.tbd; path = usr/lib/libz.tbd; sourceTree = SDKROOT; };
		F7FCFFD61D70798C000E6E29 /* CCPeekPop.storyboard */ = {isa = PBXFileReference; fileEncoding = 4; lastKnownFileType = file.storyboard; path = CCPeekPop.storyboard; sourceTree = "<group>"; };
		F7FCFFDD1D707B83000E6E29 /* CCPeekPop.h */ = {isa = PBXFileReference; fileEncoding = 4; lastKnownFileType = sourcecode.c.h; path = CCPeekPop.h; sourceTree = "<group>"; };
		F7FCFFDE1D707B83000E6E29 /* CCPeekPop.m */ = {isa = PBXFileReference; fileEncoding = 4; lastKnownFileType = sourcecode.c.objc; path = CCPeekPop.m; sourceTree = "<group>"; };
		F7FE125C1BAC03FB0041924B /* CCBKPasscode.h */ = {isa = PBXFileReference; fileEncoding = 4; lastKnownFileType = sourcecode.c.h; path = CCBKPasscode.h; sourceTree = "<group>"; };
		F7FE125D1BAC03FB0041924B /* CCBKPasscode.m */ = {isa = PBXFileReference; fileEncoding = 4; lastKnownFileType = sourcecode.c.objc; path = CCBKPasscode.m; sourceTree = "<group>"; };
		F7FE125E1BAC03FB0041924B /* CCCrypto.h */ = {isa = PBXFileReference; fileEncoding = 4; lastKnownFileType = sourcecode.c.h; path = CCCrypto.h; sourceTree = "<group>"; };
		F7FE125F1BAC03FB0041924B /* CCCrypto.m */ = {isa = PBXFileReference; fileEncoding = 4; lastKnownFileType = sourcecode.c.objc; path = CCCrypto.m; sourceTree = "<group>"; };
		F7FEB6CE1BECADC100E7C415 /* CCManageHelp.h */ = {isa = PBXFileReference; fileEncoding = 4; lastKnownFileType = sourcecode.c.h; path = CCManageHelp.h; sourceTree = "<group>"; };
		F7FEB6CF1BECADC100E7C415 /* CCManageHelp.m */ = {isa = PBXFileReference; fileEncoding = 4; lastKnownFileType = sourcecode.c.objc; path = CCManageHelp.m; sourceTree = "<group>"; };
/* End PBXFileReference section */

/* Begin PBXFrameworksBuildPhase section */
		F7145A141D12E3B700CAFEEC /* Frameworks */ = {
			isa = PBXFrameworksBuildPhase;
			buildActionMask = 2147483647;
			files = (
				F71E68021DC1F79D003BA52B /* libownCloudiOS.a in Frameworks */,
				F72C63891DC14B0400FA5ED5 /* libMagicalRecord.a in Frameworks */,
				F70A630F1D5B3467004E2AA5 /* libssl.a in Frameworks */,
				F70A630B1D5B3467004E2AA5 /* libcrypto.a in Frameworks */,
			);
			runOnlyForDeploymentPostprocessing = 0;
		};
		F743440F1E1264ED001CC831 /* Frameworks */ = {
			isa = PBXFrameworksBuildPhase;
			buildActionMask = 2147483647;
			files = (
				F74344541E1277D8001CC831 /* libownCloudiOS.a in Frameworks */,
				F74344551E1277E2001CC831 /* libMagicalRecord.a in Frameworks */,
				F74344591E12786C001CC831 /* libssl.a in Frameworks */,
				F74344561E12784A001CC831 /* libcrypto.a in Frameworks */,
			);
			runOnlyForDeploymentPostprocessing = 0;
		};
		F743441D1E1264EE001CC831 /* Frameworks */ = {
			isa = PBXFrameworksBuildPhase;
			buildActionMask = 2147483647;
			files = (
			);
			runOnlyForDeploymentPostprocessing = 0;
		};
		F77B0EDC1D118A16002130FE /* Frameworks */ = {
			isa = PBXFrameworksBuildPhase;
			buildActionMask = 2147483647;
			files = (
				F71E68001DC1F792003BA52B /* libownCloudiOS.a in Frameworks */,
				F714526D1DC1523B0006A5D4 /* libMagicalRecord.a in Frameworks */,
				F7FC7D561DC1F93800BB2C6A /* libz.tbd in Frameworks */,
				F7BB14961D5B62C000ECEE68 /* libcrypto.a in Frameworks */,
				F7BB14971D5B62C000ECEE68 /* libssl.a in Frameworks */,
			);
			runOnlyForDeploymentPostprocessing = 0;
		};
/* End PBXFrameworksBuildPhase section */

/* Begin PBXGroup section */
		F70211F31BAC56E9003FC03E /* Main */ = {
			isa = PBXGroup;
			children = (
				F70211F51BAC56E9003FC03E /* CCCellMain.m */,
				F70211F61BAC56E9003FC03E /* CCCellMain.xib */,
				F70211F41BAC56E9003FC03E /* CCCellMain.h */,
				F70211F71BAC56E9003FC03E /* CCCellMainTransfer.h */,
				F70211F81BAC56E9003FC03E /* CCCellMainTransfer.m */,
				F70211F91BAC56E9003FC03E /* CCCellMainTransfer.xib */,
				F70211FA1BAC56E9003FC03E /* CCMain.h */,
				F70211FB1BAC56E9003FC03E /* CCMain.m */,
				F7D0E65E1BC5042E008D989A /* CCDetail.h */,
				F7D0E65F1BC5042E008D989A /* CCDetail.m */,
				F787E5581BC503ED00AFBFE1 /* Main.storyboard */,
				F78F6FAE1CC8CCB700F4EA25 /* CCSection.h */,
				F78F6FAF1CC8CCB700F4EA25 /* CCSection.m */,
				F792A77B1BC7C45400C9388E /* CCSplit.h */,
				F792A77C1BC7C45400C9388E /* CCSplit.m */,
			);
			path = Main;
			sourceTree = "<group>";
		};
		F70784811A2C8A0D00AC9FFF /* UploadFromOtherUpp */ = {
			isa = PBXGroup;
			children = (
				F7956FC91B4886E60085DEA3 /* CCUploadFromOtherUpp.h */,
				F7956FCA1B4886E60085DEA3 /* CCUploadFromOtherUpp.m */,
				F7956FCB1B4886E60085DEA3 /* CCUploadFromOtherUpp.storyboard */,
			);
			path = UploadFromOtherUpp;
			sourceTree = "<group>";
		};
		F70F02A81C889183008DAB36 /* Libraries external */ = {
			isa = PBXGroup;
			children = (
				F70F02A91C889183008DAB36 /* AESCrypt-ObjC */,
				F70F02B21C889183008DAB36 /* AFViewShaker */,
				F70F0F541C889353008DAB36 /* AHKActionSheet */,
				F70F02BE1C889183008DAB36 /* BKPasscodeView */,
				F7F06E291DBFACC600099AE9 /* CTAssetsPickerController */,
				F73CCE221DC13788007E38D8 /* DZNEmptyDataSet */,
				F7659A211DC0B726004860C4 /* EAIntroView */,
				F7659A2A1DC0B72F004860C4 /* EARestrictedScrollView */,
				F7659A2F1DC0B737004860C4 /* iRate */,
				F70F0F251C889339008DAB36 /* LMMediaPlayer */,
				F70F04821C889183008DAB36 /* MBProgressHUD */,
				F70F0C641C8892DE008DAB36 /* MWPhotoBrowser */,
				F70F04BD1C889184008DAB36 /* NYXImagesKit */,
				F7540EE11D5B238600C3FFA8 /* openssl */,
				F70F051D1C889184008DAB36 /* PPImageScrollingTableViewCell */,
				F75037421DBFA91A008FB480 /* PureLayout */,
				F70F05241C889184008DAB36 /* Reachability */,
				F7659A3A1DC0B760004860C4 /* PSTCollectionView */,
				F70F0C4F1C8892C5008DAB36 /* REMenu */,
				F70F05321C889184008DAB36 /* RNCryptor */,
				F70F0F921C889487008DAB36 /* SSZipArchive */,
				F7676A601D5CB1B900DF734C /* TWMessageBarManager */,
				F73CCE271DC13798007E38D8 /* UICKeyChainStore */,
				F70F05561C889184008DAB36 /* UIImage+animatedGIF */,
				F70F0EA21C889316008DAB36 /* VFR Pdf Reader */,
				F73CCD7F1DC13775007E38D8 /* XLForm */,
				F70F0D8C1C8892FF008DAB36 /* ZSSRichTextEditor */,
			);
			path = "Libraries external";
			sourceTree = SOURCE_ROOT;
		};
		F70F02A91C889183008DAB36 /* AESCrypt-ObjC */ = {
			isa = PBXGroup;
			children = (
				F70F02AA1C889183008DAB36 /* AESCrypt.h */,
				F70F02AB1C889183008DAB36 /* AESCrypt.m */,
				F70F02AC1C889183008DAB36 /* NSData+Base64.h */,
				F70F02AD1C889183008DAB36 /* NSData+Base64.m */,
				F70F02AE1C889183008DAB36 /* NSData+CommonCrypto.h */,
				F70F02AF1C889183008DAB36 /* NSData+CommonCrypto.m */,
				F70F02B01C889183008DAB36 /* NSString+Base64.h */,
				F70F02B11C889183008DAB36 /* NSString+Base64.m */,
			);
			path = "AESCrypt-ObjC";
			sourceTree = "<group>";
		};
		F70F02B21C889183008DAB36 /* AFViewShaker */ = {
			isa = PBXGroup;
			children = (
				F70F02B31C889183008DAB36 /* AFViewShaker.h */,
				F70F02B41C889183008DAB36 /* AFViewShaker.m */,
			);
			path = AFViewShaker;
			sourceTree = "<group>";
		};
		F70F02BE1C889183008DAB36 /* BKPasscodeView */ = {
			isa = PBXGroup;
			children = (
				F70F02BF1C889183008DAB36 /* BKPasscodeDummyViewController.h */,
				F70F02C01C889183008DAB36 /* BKPasscodeDummyViewController.m */,
				F70F02C11C889183008DAB36 /* BKPasscodeField.h */,
				F70F02C21C889183008DAB36 /* BKPasscodeField.m */,
				F70F02C31C889183008DAB36 /* BKPasscodeInputView.h */,
				F70F02C41C889183008DAB36 /* BKPasscodeInputView.m */,
				F70F02C51C889183008DAB36 /* BKPasscodeLockScreenManager.h */,
				F70F02C61C889183008DAB36 /* BKPasscodeLockScreenManager.m */,
				F70F02C71C889183008DAB36 /* BKPasscodeUtils.h */,
				F70F02C81C889183008DAB36 /* BKPasscodeViewController.h */,
				F70F02C91C889183008DAB36 /* BKPasscodeViewController.m */,
				F70F02CA1C889183008DAB36 /* BKShiftingView.h */,
				F70F02CB1C889183008DAB36 /* BKShiftingView.m */,
				F70F02CC1C889183008DAB36 /* BKTouchIDManager.h */,
				F70F02CD1C889183008DAB36 /* BKTouchIDManager.m */,
				F70F02CE1C889183008DAB36 /* BKTouchIDSwitchView.h */,
				F70F02CF1C889183008DAB36 /* BKTouchIDSwitchView.m */,
			);
			path = BKPasscodeView;
			sourceTree = "<group>";
		};
		F70F04821C889183008DAB36 /* MBProgressHUD */ = {
			isa = PBXGroup;
			children = (
				F70F04831C889183008DAB36 /* MBProgressHUD.h */,
				F70F04841C889183008DAB36 /* MBProgressHUD.m */,
			);
			path = MBProgressHUD;
			sourceTree = "<group>";
		};
		F70F04BD1C889184008DAB36 /* NYXImagesKit */ = {
			isa = PBXGroup;
			children = (
				F70F04BE1C889184008DAB36 /* Categories */,
				F70F04CF1C889184008DAB36 /* Classes */,
				F70F04D21C889184008DAB36 /* Helper */,
			);
			path = NYXImagesKit;
			sourceTree = "<group>";
		};
		F70F04BE1C889184008DAB36 /* Categories */ = {
			isa = PBXGroup;
			children = (
				F70F04BF1C889184008DAB36 /* UIImage+Blurring.h */,
				F70F04C01C889184008DAB36 /* UIImage+Blurring.m */,
				F70F04C11C889184008DAB36 /* UIImage+Enhancing.h */,
				F70F04C21C889184008DAB36 /* UIImage+Enhancing.m */,
				F70F04C31C889184008DAB36 /* UIImage+Filtering.h */,
				F70F04C41C889184008DAB36 /* UIImage+Filtering.m */,
				F70F04C51C889184008DAB36 /* UIImage+Masking.h */,
				F70F04C61C889184008DAB36 /* UIImage+Masking.m */,
				F70F04C71C889184008DAB36 /* UIImage+Reflection.h */,
				F70F04C81C889184008DAB36 /* UIImage+Reflection.m */,
				F70F04C91C889184008DAB36 /* UIImage+Resizing.h */,
				F70F04CA1C889184008DAB36 /* UIImage+Resizing.m */,
				F70F04CB1C889184008DAB36 /* UIImage+Rotating.h */,
				F70F04CC1C889184008DAB36 /* UIImage+Rotating.m */,
				F70F04CD1C889184008DAB36 /* UIImage+Saving.h */,
				F70F04CE1C889184008DAB36 /* UIImage+Saving.m */,
			);
			path = Categories;
			sourceTree = "<group>";
		};
		F70F04CF1C889184008DAB36 /* Classes */ = {
			isa = PBXGroup;
			children = (
				F70F04D01C889184008DAB36 /* NYXProgressiveImageView.h */,
				F70F04D11C889184008DAB36 /* NYXProgressiveImageView.m */,
			);
			path = Classes;
			sourceTree = "<group>";
		};
		F70F04D21C889184008DAB36 /* Helper */ = {
			isa = PBXGroup;
			children = (
				F70F04D31C889184008DAB36 /* NYXImagesHelper.h */,
				F70F04D41C889184008DAB36 /* NYXImagesHelper.m */,
				F70F04D51C889184008DAB36 /* NYXImagesKit.h */,
			);
			path = Helper;
			sourceTree = "<group>";
		};
		F70F051D1C889184008DAB36 /* PPImageScrollingTableViewCell */ = {
			isa = PBXGroup;
			children = (
				F70F051E1C889184008DAB36 /* PPCollectionViewCell.h */,
				F70F051F1C889184008DAB36 /* PPCollectionViewCell.m */,
				F70F05201C889184008DAB36 /* PPImageScrollingCellView.h */,
				F70F05211C889184008DAB36 /* PPImageScrollingCellView.m */,
				F70F05221C889184008DAB36 /* PPImageScrollingTableViewCell.h */,
				F70F05231C889184008DAB36 /* PPImageScrollingTableViewCell.m */,
			);
			path = PPImageScrollingTableViewCell;
			sourceTree = "<group>";
		};
		F70F05241C889184008DAB36 /* Reachability */ = {
			isa = PBXGroup;
			children = (
				F70F05251C889184008DAB36 /* Reachability.h */,
				F70F05261C889184008DAB36 /* Reachability.m */,
			);
			path = Reachability;
			sourceTree = "<group>";
		};
		F70F05321C889184008DAB36 /* RNCryptor */ = {
			isa = PBXGroup;
			children = (
				F70F05331C889184008DAB36 /* RNCryptor+Private.h */,
				F70F05341C889184008DAB36 /* RNCryptor.h */,
				F70F05351C889184008DAB36 /* RNCryptor.m */,
				F70F05361C889184008DAB36 /* RNCryptorEngine.h */,
				F70F05371C889184008DAB36 /* RNCryptorEngine.m */,
				F70F05381C889184008DAB36 /* RNDecryptor.h */,
				F70F05391C889184008DAB36 /* RNDecryptor.m */,
				F70F053A1C889184008DAB36 /* RNEncryptor.h */,
				F70F053B1C889184008DAB36 /* RNEncryptor.m */,
			);
			path = RNCryptor;
			sourceTree = "<group>";
		};
		F70F05561C889184008DAB36 /* UIImage+animatedGIF */ = {
			isa = PBXGroup;
			children = (
				F70F05571C889184008DAB36 /* UIImage+animatedGIF.h */,
				F70F05581C889184008DAB36 /* UIImage+animatedGIF.m */,
			);
			path = "UIImage+animatedGIF";
			sourceTree = "<group>";
		};
		F70F0C4F1C8892C5008DAB36 /* REMenu */ = {
			isa = PBXGroup;
			children = (
				F70F0C501C8892C5008DAB36 /* RECommonFunctions.h */,
				F70F0C511C8892C5008DAB36 /* RECommonFunctions.m */,
				F70F0C521C8892C5008DAB36 /* REMenu.h */,
				F70F0C531C8892C5008DAB36 /* REMenu.m */,
				F70F0C541C8892C5008DAB36 /* REMenuContainerView.h */,
				F70F0C551C8892C5008DAB36 /* REMenuContainerView.m */,
				F70F0C561C8892C5008DAB36 /* REMenuItem.h */,
				F70F0C571C8892C5008DAB36 /* REMenuItem.m */,
				F70F0C581C8892C5008DAB36 /* REMenuItemView.h */,
				F70F0C591C8892C5008DAB36 /* REMenuItemView.m */,
			);
			path = REMenu;
			sourceTree = "<group>";
		};
		F70F0C641C8892DE008DAB36 /* MWPhotoBrowser */ = {
			isa = PBXGroup;
			children = (
				F70F0C651C8892DE008DAB36 /* Assets */,
				F70F0C871C8892DF008DAB36 /* MWCaptionView.h */,
				F70F0C881C8892DF008DAB36 /* MWCaptionView.m */,
				F70F0C891C8892DF008DAB36 /* MWCommon.h */,
				F70F0C8A1C8892DF008DAB36 /* MWGridCell.h */,
				F70F0C8B1C8892DF008DAB36 /* MWGridCell.m */,
				F70F0C8C1C8892DF008DAB36 /* MWGridViewController.h */,
				F70F0C8D1C8892DF008DAB36 /* MWGridViewController.m */,
				F70F0C8E1C8892DF008DAB36 /* MWPhoto.h */,
				F70F0C8F1C8892DF008DAB36 /* MWPhoto.m */,
				F70F0C901C8892DF008DAB36 /* MWPhotoBrowser.h */,
				F70F0C911C8892DF008DAB36 /* MWPhotoBrowser.m */,
				F70F0C921C8892DF008DAB36 /* MWPhotoBrowserPrivate.h */,
				F70F0C931C8892DF008DAB36 /* MWPhotoProtocol.h */,
				F70F0C941C8892DF008DAB36 /* MWTapDetectingImageView.h */,
				F70F0C951C8892DF008DAB36 /* MWTapDetectingImageView.m */,
				F70F0C961C8892DF008DAB36 /* MWTapDetectingView.h */,
				F70F0C971C8892DF008DAB36 /* MWTapDetectingView.m */,
				F70F0C981C8892DF008DAB36 /* MWZoomingScrollView.h */,
				F70F0C991C8892DF008DAB36 /* MWZoomingScrollView.m */,
				F70F0C9A1C8892DF008DAB36 /* UIImage+MWPhotoBrowser.h */,
				F70F0C9B1C8892DF008DAB36 /* UIImage+MWPhotoBrowser.m */,
			);
			path = MWPhotoBrowser;
			sourceTree = "<group>";
		};
		F70F0C651C8892DE008DAB36 /* Assets */ = {
			isa = PBXGroup;
			children = (
				F70F0C661C8892DE008DAB36 /* ImageError.png */,
				F70F0C671C8892DE008DAB36 /* ImageError@2x.png */,
				F70F0C681C8892DF008DAB36 /* ImageError@3x.png */,
				F70F0C691C8892DF008DAB36 /* ImageSelectedOff.png */,
				F70F0C6A1C8892DF008DAB36 /* ImageSelectedOff@2x.png */,
				F70F0C6B1C8892DF008DAB36 /* ImageSelectedOff@3x.png */,
				F70F0C6C1C8892DF008DAB36 /* ImageSelectedOn.png */,
				F70F0C6D1C8892DF008DAB36 /* ImageSelectedOn@2x.png */,
				F70F0C6E1C8892DF008DAB36 /* ImageSelectedOn@3x.png */,
				F70F0C6F1C8892DF008DAB36 /* ImageSelectedSmallOff.png */,
				F70F0C701C8892DF008DAB36 /* ImageSelectedSmallOff@2x.png */,
				F70F0C711C8892DF008DAB36 /* ImageSelectedSmallOff@3x.png */,
				F70F0C721C8892DF008DAB36 /* ImageSelectedSmallOn.png */,
				F70F0C731C8892DF008DAB36 /* ImageSelectedSmallOn@2x.png */,
				F70F0C741C8892DF008DAB36 /* ImageSelectedSmallOn@3x.png */,
				F70F0C751C8892DF008DAB36 /* PlayButtonOverlayLarge.png */,
				F70F0C761C8892DF008DAB36 /* PlayButtonOverlayLarge@2x.png */,
				F70F0C771C8892DF008DAB36 /* PlayButtonOverlayLarge@3x.png */,
				F70F0C781C8892DF008DAB36 /* PlayButtonOverlayLargeTap.png */,
				F70F0C791C8892DF008DAB36 /* PlayButtonOverlayLargeTap@2x.png */,
				F70F0C7A1C8892DF008DAB36 /* PlayButtonOverlayLargeTap@3x.png */,
				F70F0C7B1C8892DF008DAB36 /* UIBarButtonItemArrowLeft.png */,
				F70F0C7C1C8892DF008DAB36 /* UIBarButtonItemArrowLeft@2x.png */,
				F70F0C7D1C8892DF008DAB36 /* UIBarButtonItemArrowLeft@3x.png */,
				F70F0C7E1C8892DF008DAB36 /* UIBarButtonItemArrowRight.png */,
				F70F0C7F1C8892DF008DAB36 /* UIBarButtonItemArrowRight@2x.png */,
				F70F0C801C8892DF008DAB36 /* UIBarButtonItemArrowRight@3x.png */,
				F70F0C811C8892DF008DAB36 /* UIBarButtonItemGrid.png */,
				F70F0C821C8892DF008DAB36 /* UIBarButtonItemGrid@2x.png */,
				F70F0C831C8892DF008DAB36 /* UIBarButtonItemGrid@3x.png */,
				F70F0C841C8892DF008DAB36 /* VideoOverlay.png */,
				F70F0C851C8892DF008DAB36 /* VideoOverlay@2x.png */,
				F70F0C861C8892DF008DAB36 /* VideoOverlay@3x.png */,
			);
			path = Assets;
			sourceTree = "<group>";
		};
		F70F0D8C1C8892FF008DAB36 /* ZSSRichTextEditor */ = {
			isa = PBXGroup;
			children = (
				F70F0D8D1C889300008DAB36 /* editor.html */,
				F70F0D8E1C889300008DAB36 /* Images */,
				F70F0DD71C889300008DAB36 /* Third Party */,
				F70F0DED1C889300008DAB36 /* ZSSBarButtonItem.h */,
				F70F0DEE1C889300008DAB36 /* ZSSBarButtonItem.m */,
				F70F0DEF1C889300008DAB36 /* ZSSRichTextEditor.h */,
				F70F0DF01C889300008DAB36 /* ZSSRichTextEditor.js */,
				F70F0DF11C889300008DAB36 /* ZSSRichTextEditor.m */,
				F70F0DF21C889300008DAB36 /* ZSSTextView.h */,
				F70F0DF31C889300008DAB36 /* ZSSTextView.m */,
			);
			path = ZSSRichTextEditor;
			sourceTree = "<group>";
		};
		F70F0D8E1C889300008DAB36 /* Images */ = {
			isa = PBXGroup;
			children = (
				F70F0D8F1C889300008DAB36 /* ZSSbgcolor.png */,
				F70F0D901C889300008DAB36 /* ZSSbgcolor@2x.png */,
				F70F0D911C889300008DAB36 /* ZSSbold.png */,
				F70F0D921C889300008DAB36 /* ZSSbold@2x.png */,
				F70F0D931C889300008DAB36 /* ZSScenterjustify.png */,
				F70F0D941C889300008DAB36 /* ZSScenterjustify@2x.png */,
				F70F0D951C889300008DAB36 /* ZSSclearstyle.png */,
				F70F0D961C889300008DAB36 /* ZSSclearstyle@2x.png */,
				F70F0D971C889300008DAB36 /* ZSSforcejustify.png */,
				F70F0D981C889300008DAB36 /* ZSSforcejustify@2x.png */,
				F70F0D991C889300008DAB36 /* ZSSh1.png */,
				F70F0D9A1C889300008DAB36 /* ZSSh1@2x.png */,
				F70F0D9B1C889300008DAB36 /* ZSSh2.png */,
				F70F0D9C1C889300008DAB36 /* ZSSh2@2x.png */,
				F70F0D9D1C889300008DAB36 /* ZSSh3.png */,
				F70F0D9E1C889300008DAB36 /* ZSSh3@2x.png */,
				F70F0D9F1C889300008DAB36 /* ZSSh4.png */,
				F70F0DA01C889300008DAB36 /* ZSSh4@2x.png */,
				F70F0DA11C889300008DAB36 /* ZSSh5.png */,
				F70F0DA21C889300008DAB36 /* ZSSh5@2x.png */,
				F70F0DA31C889300008DAB36 /* ZSSh6.png */,
				F70F0DA41C889300008DAB36 /* ZSSh6@2x.png */,
				F70F0DA51C889300008DAB36 /* ZSShorizontalrule.png */,
				F70F0DA61C889300008DAB36 /* ZSShorizontalrule@2x.png */,
				F70F0DA71C889300008DAB36 /* ZSSimage.png */,
				F70F0DA81C889300008DAB36 /* ZSSimage@2x.png */,
				F70F0DA91C889300008DAB36 /* ZSSindent.png */,
				F70F0DAA1C889300008DAB36 /* ZSSindent@2x.png */,
				F70F0DAB1C889300008DAB36 /* ZSSinsertkeyword.png */,
				F70F0DAC1C889300008DAB36 /* ZSSinsertkeyword@2x.png */,
				F70F0DAD1C889300008DAB36 /* ZSSitalic.png */,
				F70F0DAE1C889300008DAB36 /* ZSSitalic@2x.png */,
				F70F0DAF1C889300008DAB36 /* ZSSkeyboard.png */,
				F70F0DB01C889300008DAB36 /* ZSSkeyboard@2x.png */,
				F70F0DB11C889300008DAB36 /* ZSSleftjustify.png */,
				F70F0DB21C889300008DAB36 /* ZSSleftjustify@2x.png */,
				F70F0DB31C889300008DAB36 /* ZSSlink.png */,
				F70F0DB41C889300008DAB36 /* ZSSlink@2x.png */,
				F70F0DB51C889300008DAB36 /* ZSSorderedlist.png */,
				F70F0DB61C889300008DAB36 /* ZSSorderedlist@2x.png */,
				F70F0DB71C889300008DAB36 /* ZSSoutdent.png */,
				F70F0DB81C889300008DAB36 /* ZSSoutdent@2x.png */,
				F70F0DB91C889300008DAB36 /* ZSSparagraph.png */,
				F70F0DBA1C889300008DAB36 /* ZSSparagraph@2x.png */,
				F70F0DBB1C889300008DAB36 /* ZSSpicker.png */,
				F70F0DBC1C889300008DAB36 /* ZSSpicker@2x.png */,
				F70F0DBD1C889300008DAB36 /* ZSSquicklink.png */,
				F70F0DBE1C889300008DAB36 /* ZSSquicklink@2x.png */,
				F70F0DBF1C889300008DAB36 /* ZSSredo.png */,
				F70F0DC01C889300008DAB36 /* ZSSredo@2x.png */,
				F70F0DC11C889300008DAB36 /* ZSSrightjustify.png */,
				F70F0DC21C889300008DAB36 /* ZSSrightjustify@2x.png */,
				F70F0DC31C889300008DAB36 /* ZSSstrikethrough.png */,
				F70F0DC41C889300008DAB36 /* ZSSstrikethrough@2x.png */,
				F70F0DC51C889300008DAB36 /* ZSSsubscript.png */,
				F70F0DC61C889300008DAB36 /* ZSSsubscript@2x.png */,
				F70F0DC71C889300008DAB36 /* ZSSsuperscript.png */,
				F70F0DC81C889300008DAB36 /* ZSSsuperscript@2x.png */,
				F70F0DC91C889300008DAB36 /* ZSStable.png */,
				F70F0DCA1C889300008DAB36 /* ZSStable@2x.png */,
				F70F0DCB1C889300008DAB36 /* ZSStextcolor.png */,
				F70F0DCC1C889300008DAB36 /* ZSStextcolor@2x.png */,
				F70F0DCD1C889300008DAB36 /* ZSSunderline.png */,
				F70F0DCE1C889300008DAB36 /* ZSSunderline@2x.png */,
				F70F0DCF1C889300008DAB36 /* ZSSundo.png */,
				F70F0DD01C889300008DAB36 /* ZSSundo@2x.png */,
				F70F0DD11C889300008DAB36 /* ZSSunlink.png */,
				F70F0DD21C889300008DAB36 /* ZSSunlink@2x.png */,
				F70F0DD31C889300008DAB36 /* ZSSunorderedlist.png */,
				F70F0DD41C889300008DAB36 /* ZSSunorderedlist@2x.png */,
				F70F0DD51C889300008DAB36 /* ZSSviewsource.png */,
				F70F0DD61C889300008DAB36 /* ZSSviewsource@2x.png */,
			);
			path = Images;
			sourceTree = "<group>";
		};
		F70F0DD71C889300008DAB36 /* Third Party */ = {
			isa = PBXGroup;
			children = (
				F70F0DD81C889300008DAB36 /* CYRLayoutManager.h */,
				F70F0DD91C889300008DAB36 /* CYRLayoutManager.m */,
				F70F0DDA1C889300008DAB36 /* CYRTextStorage.h */,
				F70F0DDB1C889300008DAB36 /* CYRTextStorage.m */,
				F70F0DDC1C889300008DAB36 /* CYRTextView.h */,
				F70F0DDD1C889300008DAB36 /* CYRTextView.m */,
				F70F0DDE1C889300008DAB36 /* CYRToken.h */,
				F70F0DDF1C889300008DAB36 /* CYRToken.m */,
				F70F0DE01C889300008DAB36 /* HRBrightnessCursor.h */,
				F70F0DE11C889300008DAB36 /* HRBrightnessCursor.m */,
				F70F0DE21C889300008DAB36 /* HRCgUtil.h */,
				F70F0DE31C889300008DAB36 /* HRCgUtil.m */,
				F70F0DE41C889300008DAB36 /* HRColorCursor.h */,
				F70F0DE51C889300008DAB36 /* HRColorCursor.m */,
				F70F0DE61C889300008DAB36 /* HRColorPickerMacros.h */,
				F70F0DE71C889300008DAB36 /* HRColorPickerView.h */,
				F70F0DE81C889300008DAB36 /* HRColorPickerView.m */,
				F70F0DE91C889300008DAB36 /* HRColorPickerViewController.h */,
				F70F0DEA1C889300008DAB36 /* HRColorPickerViewController.m */,
				F70F0DEB1C889300008DAB36 /* HRColorUtil.h */,
				F70F0DEC1C889300008DAB36 /* HRColorUtil.m */,
			);
			path = "Third Party";
			sourceTree = "<group>";
		};
		F70F0EA21C889316008DAB36 /* VFR Pdf Reader */ = {
			isa = PBXGroup;
			children = (
				F70F0EA31C889317008DAB36 /* Graphics */,
				F70F0EB41C889317008DAB36 /* Sources */,
			);
			path = "VFR Pdf Reader";
			sourceTree = "<group>";
		};
		F70F0EA31C889317008DAB36 /* Graphics */ = {
			isa = PBXGroup;
			children = (
				F70F0EA41C889317008DAB36 /* Reader-Button-H.png */,
				F70F0EA51C889317008DAB36 /* Reader-Button-H@2x.png */,
				F70F0EA61C889317008DAB36 /* Reader-Button-N.png */,
				F70F0EA71C889317008DAB36 /* Reader-Button-N@2x.png */,
				F70F0EA81C889317008DAB36 /* Reader-Email.png */,
				F70F0EA91C889317008DAB36 /* Reader-Email@2x.png */,
				F70F0EAA1C889317008DAB36 /* Reader-Export.png */,
				F70F0EAB1C889317008DAB36 /* Reader-Export@2x.png */,
				F70F0EAC1C889317008DAB36 /* Reader-Mark-N.png */,
				F70F0EAD1C889317008DAB36 /* Reader-Mark-N@2x.png */,
				F70F0EAE1C889317008DAB36 /* Reader-Mark-Y.png */,
				F70F0EAF1C889317008DAB36 /* Reader-Mark-Y@2x.png */,
				F70F0EB01C889317008DAB36 /* Reader-Print.png */,
				F70F0EB11C889317008DAB36 /* Reader-Print@2x.png */,
				F70F0EB21C889317008DAB36 /* Reader-Thumbs.png */,
				F70F0EB31C889317008DAB36 /* Reader-Thumbs@2x.png */,
			);
			path = Graphics;
			sourceTree = "<group>";
		};
		F70F0EB41C889317008DAB36 /* Sources */ = {
			isa = PBXGroup;
			children = (
				F70F0EB51C889317008DAB36 /* CGPDFDocument.h */,
				F70F0EB61C889317008DAB36 /* CGPDFDocument.m */,
				F70F0EB71C889317008DAB36 /* ReaderConstants.h */,
				F70F0EB81C889317008DAB36 /* ReaderConstants.m */,
				F70F0EB91C889317008DAB36 /* ReaderContentPage.h */,
				F70F0EBA1C889317008DAB36 /* ReaderContentPage.m */,
				F70F0EBB1C889317008DAB36 /* ReaderContentTile.h */,
				F70F0EBC1C889317008DAB36 /* ReaderContentTile.m */,
				F70F0EBD1C889317008DAB36 /* ReaderContentView.h */,
				F70F0EBE1C889317008DAB36 /* ReaderContentView.m */,
				F70F0EBF1C889317008DAB36 /* ReaderDocument.h */,
				F70F0EC01C889317008DAB36 /* ReaderDocument.m */,
				F70F0EC11C889317008DAB36 /* ReaderDocumentOutline.h */,
				F70F0EC21C889317008DAB36 /* ReaderDocumentOutline.m */,
				F70F0EC31C889317008DAB36 /* ReaderMainPagebar.h */,
				F70F0EC41C889317008DAB36 /* ReaderMainPagebar.m */,
				F70F0EC51C889317008DAB36 /* ReaderMainToolbar.h */,
				F70F0EC61C889317008DAB36 /* ReaderMainToolbar.m */,
				F70F0EC71C889317008DAB36 /* ReaderThumbCache.h */,
				F70F0EC81C889317008DAB36 /* ReaderThumbCache.m */,
				F70F0EC91C889317008DAB36 /* ReaderThumbFetch.h */,
				F70F0ECA1C889317008DAB36 /* ReaderThumbFetch.m */,
				F70F0ECB1C889317008DAB36 /* ReaderThumbQueue.h */,
				F70F0ECC1C889317008DAB36 /* ReaderThumbQueue.m */,
				F70F0ECD1C889317008DAB36 /* ReaderThumbRender.h */,
				F70F0ECE1C889317008DAB36 /* ReaderThumbRender.m */,
				F70F0ECF1C889317008DAB36 /* ReaderThumbRequest.h */,
				F70F0ED01C889317008DAB36 /* ReaderThumbRequest.m */,
				F70F0ED11C889317008DAB36 /* ReaderThumbsView.h */,
				F70F0ED21C889317008DAB36 /* ReaderThumbsView.m */,
				F70F0ED31C889317008DAB36 /* ReaderThumbView.h */,
				F70F0ED41C889317008DAB36 /* ReaderThumbView.m */,
				F70F0ED51C889317008DAB36 /* ReaderViewController.h */,
				F70F0ED61C889317008DAB36 /* ReaderViewController.m */,
				F70F0ED71C889317008DAB36 /* ThumbsMainToolbar.h */,
				F70F0ED81C889317008DAB36 /* ThumbsMainToolbar.m */,
				F70F0ED91C889317008DAB36 /* ThumbsViewController.h */,
				F70F0EDA1C889317008DAB36 /* ThumbsViewController.m */,
				F70F0EDB1C889317008DAB36 /* UIXToolbarView.h */,
				F70F0EDC1C889317008DAB36 /* UIXToolbarView.m */,
			);
			path = Sources;
			sourceTree = "<group>";
		};
		F70F0F251C889339008DAB36 /* LMMediaPlayer */ = {
			isa = PBXGroup;
			children = (
				F70F0F261C889339008DAB36 /* Pod */,
			);
			path = LMMediaPlayer;
			sourceTree = "<group>";
		};
		F70F0F261C889339008DAB36 /* Pod */ = {
			isa = PBXGroup;
			children = (
				F70F0F271C889339008DAB36 /* Assets */,
				F70F0F2A1C889339008DAB36 /* Classes */,
			);
			path = Pod;
			sourceTree = "<group>";
		};
		F70F0F271C889339008DAB36 /* Assets */ = {
			isa = PBXGroup;
			children = (
				F70F0F281C889339008DAB36 /* LMMediaPlayerView.bundle */,
				F70F0F291C889339008DAB36 /* LMMediaPlayerView.xib */,
			);
			path = Assets;
			sourceTree = "<group>";
		};
		F70F0F2A1C889339008DAB36 /* Classes */ = {
			isa = PBXGroup;
			children = (
				F70F0F2B1C889339008DAB36 /* Category */,
				F70F0F2F1C889339008DAB36 /* Hepler */,
				F70F0F321C889339008DAB36 /* MediaPlayer */,
				F70F0F3F1C889339008DAB36 /* MediaPlayerView */,
			);
			path = Classes;
			sourceTree = "<group>";
		};
		F70F0F2B1C889339008DAB36 /* Category */ = {
			isa = PBXGroup;
			children = (
				F70F0F2C1C889339008DAB36 /* NSArray+LMMediaPlayerShuffle */,
			);
			path = Category;
			sourceTree = "<group>";
		};
		F70F0F2C1C889339008DAB36 /* NSArray+LMMediaPlayerShuffle */ = {
			isa = PBXGroup;
			children = (
				F70F0F2D1C889339008DAB36 /* NSArray+LMMediaPlayerShuffle.h */,
				F70F0F2E1C889339008DAB36 /* NSArray+LMMediaPlayerShuffle.m */,
			);
			path = "NSArray+LMMediaPlayerShuffle";
			sourceTree = "<group>";
		};
		F70F0F2F1C889339008DAB36 /* Hepler */ = {
			isa = PBXGroup;
			children = (
				F70F0F301C889339008DAB36 /* LMMediaPlayerHelper.h */,
				F70F0F311C889339008DAB36 /* LMMediaPlayerHelper.m */,
			);
			path = Hepler;
			sourceTree = "<group>";
		};
		F70F0F321C889339008DAB36 /* MediaPlayer */ = {
			isa = PBXGroup;
			children = (
				F70F0F331C889339008DAB36 /* LMMediaItem */,
				F70F0F361C889339008DAB36 /* LMMediaItemQueueManager */,
				F70F0F391C889339008DAB36 /* LMMediaItemStreamingCache */,
				F70F0F3C1C889339008DAB36 /* LMMediaPlayer */,
			);
			path = MediaPlayer;
			sourceTree = "<group>";
		};
		F70F0F331C889339008DAB36 /* LMMediaItem */ = {
			isa = PBXGroup;
			children = (
				F70F0F341C889339008DAB36 /* LMMediaItem.h */,
				F70F0F351C889339008DAB36 /* LMMediaItem.m */,
			);
			path = LMMediaItem;
			sourceTree = "<group>";
		};
		F70F0F361C889339008DAB36 /* LMMediaItemQueueManager */ = {
			isa = PBXGroup;
			children = (
				F70F0F371C889339008DAB36 /* LMMediaItemQueueManager.h */,
				F70F0F381C889339008DAB36 /* LMMediaItemQueueManager.m */,
			);
			path = LMMediaItemQueueManager;
			sourceTree = "<group>";
		};
		F70F0F391C889339008DAB36 /* LMMediaItemStreamingCache */ = {
			isa = PBXGroup;
			children = (
				F70F0F3A1C889339008DAB36 /* LMMediaItemStreamingCache.h */,
				F70F0F3B1C889339008DAB36 /* LMMediaItemStreamingCache.m */,
			);
			path = LMMediaItemStreamingCache;
			sourceTree = "<group>";
		};
		F70F0F3C1C889339008DAB36 /* LMMediaPlayer */ = {
			isa = PBXGroup;
			children = (
				F70F0F3D1C889339008DAB36 /* LMMediaPlayer.h */,
				F70F0F3E1C889339008DAB36 /* LMMediaPlayer.m */,
			);
			path = LMMediaPlayer;
			sourceTree = "<group>";
		};
		F70F0F3F1C889339008DAB36 /* MediaPlayerView */ = {
			isa = PBXGroup;
			children = (
				F70F0F401C889339008DAB36 /* LMMediaPlayerView.h */,
				F70F0F411C889339008DAB36 /* LMMediaPlayerView.m */,
			);
			path = MediaPlayerView;
			sourceTree = "<group>";
		};
		F70F0F541C889353008DAB36 /* AHKActionSheet */ = {
			isa = PBXGroup;
			children = (
				F70F0F551C889353008DAB36 /* AHKActionSheet.h */,
				F70F0F561C889353008DAB36 /* AHKActionSheet.m */,
				F70F0F571C889353008DAB36 /* AHKActionSheetViewController.h */,
				F70F0F581C889353008DAB36 /* AHKActionSheetViewController.m */,
				F70F0F591C889353008DAB36 /* UIImage+AHKAdditions.h */,
				F70F0F5A1C889353008DAB36 /* UIImage+AHKAdditions.m */,
				F70F0F5B1C889353008DAB36 /* UIWindow+AHKAdditions.h */,
				F70F0F5C1C889353008DAB36 /* UIWindow+AHKAdditions.m */,
			);
			path = AHKActionSheet;
			sourceTree = "<group>";
		};
		F70F0F921C889487008DAB36 /* SSZipArchive */ = {
			isa = PBXGroup;
			children = (
				F70F0F931C889487008DAB36 /* minizip */,
				F70F0F9D1C889487008DAB36 /* SSZipArchive.h */,
				F70F0F9E1C889487008DAB36 /* SSZipArchive.m */,
			);
			path = SSZipArchive;
			sourceTree = "<group>";
		};
		F70F0F931C889487008DAB36 /* minizip */ = {
			isa = PBXGroup;
			children = (
				F70F0F941C889487008DAB36 /* crypt.h */,
				F70F0F951C889487008DAB36 /* ioapi.c */,
				F70F0F961C889487008DAB36 /* ioapi.h */,
				F70F0F971C889487008DAB36 /* mztools.c */,
				F70F0F981C889487008DAB36 /* mztools.h */,
				F70F0F991C889487008DAB36 /* unzip.c */,
				F70F0F9A1C889487008DAB36 /* unzip.h */,
				F70F0F9B1C889487008DAB36 /* zip.c */,
				F70F0F9C1C889487008DAB36 /* zip.h */,
			);
			path = minizip;
			sourceTree = "<group>";
		};
		F719FDAE1CF06645004895D0 /* PhotosCameraUpload */ = {
			isa = PBXGroup;
			children = (
				F719FDB11CF06645004895D0 /* CCPhotosCameraUpload.h */,
				F719FDB21CF06645004895D0 /* CCPhotosCameraUpload.m */,
			);
			path = PhotosCameraUpload;
			sourceTree = "<group>";
		};
		F71E67F71DC1F76F003BA52B /* Products */ = {
			isa = PBXGroup;
			children = (
				F71E67FC1DC1F76F003BA52B /* libownCloudiOS.a */,
				F71E67FE1DC1F76F003BA52B /* ownCloud iOS libraryTests.xctest */,
			);
			name = Products;
			sourceTree = "<group>";
		};
		F721371B1BAFF0920012B613 /* Templates */ = {
			isa = PBXGroup;
			children = (
				F721371D1BAFF0920012B613 /* CCAccountWeb.h */,
				F721371E1BAFF0920012B613 /* CCAccountWeb.m */,
				F72137211BAFF0920012B613 /* CCBancomat.h */,
				F72137221BAFF0920012B613 /* CCBancomat.m */,
				F72137231BAFF0920012B613 /* CCCartaDiCredito.h */,
				F72137241BAFF0920012B613 /* CCCartaDiCredito.m */,
				F72137251BAFF0920012B613 /* CCCartaIdentita.h */,
				F72137261BAFF0920012B613 /* CCCartaIdentita.m */,
				F72137271BAFF0920012B613 /* CCContoCorrente.h */,
				F72137281BAFF0920012B613 /* CCContoCorrente.m */,
				F72137291BAFF0920012B613 /* CCNote.h */,
				F721372A1BAFF0920012B613 /* CCNote.m */,
				F721372B1BAFF0920012B613 /* CCPassaporto.h */,
				F721372C1BAFF0920012B613 /* CCPassaporto.m */,
				F721372D1BAFF0920012B613 /* CCPatenteGuida.h */,
				F721372E1BAFF0920012B613 /* CCPatenteGuida.m */,
				F721372F1BAFF0920012B613 /* CCTemplates.h */,
				F72137301BAFF0920012B613 /* CCTemplates.m */,
			);
			path = Templates;
			sourceTree = "<group>";
		};
		F7229B351DF7187F00E8C4E7 /* InfoPlist */ = {
			isa = PBXGroup;
			children = (
				F7229B361DF7187F00E8C4E7 /* InfoCryptoCloud.plist */,
				F7229B371DF7187F00E8C4E7 /* InfoNextcloud.plist */,
			);
			path = InfoPlist;
			sourceTree = "<group>";
		};
		F722CEE31A40361A00C40606 /* Raleway */ = {
			isa = PBXGroup;
			children = (
				F722CEE41A40361A00C40606 /* OFL.txt */,
				F722CEE51A40361A00C40606 /* Raleway-Bold.ttf */,
				F722CEE61A40361A00C40606 /* Raleway-ExtraBold.ttf */,
				F722CEE71A40361A00C40606 /* Raleway-ExtraLight.ttf */,
				F722CEE81A40361A00C40606 /* Raleway-Heavy.ttf */,
				F722CEE91A40361A00C40606 /* Raleway-Light.ttf */,
				F722CEEA1A40361A00C40606 /* Raleway-Medium.ttf */,
				F722CEEB1A40361A00C40606 /* Raleway-Regular.ttf */,
				F722CEEC1A40361A00C40606 /* Raleway-SemiBold.ttf */,
				F722CEED1A40361A00C40606 /* Raleway-Thin.ttf */,
			);
			path = Raleway;
			sourceTree = "<group>";
		};
		F72764611DB8FE2A002334CD /* Synchronization */ = {
			isa = PBXGroup;
			children = (
				F72764621DB8FE2A002334CD /* CCSynchronization.h */,
				F72764631DB8FE2A002334CD /* CCSynchronization.m */,
			);
			path = Synchronization;
			sourceTree = "<group>";
		};
		F728CE741BF6322C00E69702 /* Share */ = {
			isa = PBXGroup;
			children = (
				F768EB021BFB7EA900B6E341 /* CCShare.storyboard */,
				F768EAFB1BFB7CD800B6E341 /* CCShareOC.h */,
				F768EAFC1BFB7CD800B6E341 /* CCShareOC.m */,
				F7CD0FF91C8DDA7D006520C5 /* CCSharePermissionOC.h */,
				F7CD0FFA1C8DDA7D006520C5 /* CCSharePermissionOC.m */,
				F78316861C0CB3CA00C43975 /* CCShareUserOC.h */,
				F78316871C0CB3CA00C43975 /* CCShareUserOC.m */,
				F743B2C31C95BBE8006F5B4A /* CCShareInfoCMOC.h */,
				F743B2C41C95BBE8006F5B4A /* CCShareInfoCMOC.m */,
			);
			path = Share;
			sourceTree = "<group>";
		};
		F7296A5B1C8880BB001A7809 /* Supporting Files */ = {
			isa = PBXGroup;
			children = (
				F7DCA1B81D32BD4100E48D39 /* Share Ext Nextcloud.entitlements */,
			);
			name = "Supporting Files";
			path = Base.lproj;
			sourceTree = "<group>";
		};
		F7296A5F1C8880C9001A7809 /* Cell */ = {
			isa = PBXGroup;
			children = (
				F7296A601C8880C9001A7809 /* CCCellShareExt.h */,
				F7296A611C8880C9001A7809 /* CCCellShareExt.m */,
				F7296A621C8880C9001A7809 /* CCCellShareExt.xib */,
			);
			path = Cell;
			sourceTree = "<group>";
		};
		F72B60941A24F04E004EF66F /* Localizzazione */ = {
			isa = PBXGroup;
			children = (
				F7BFE0CA1B67925500F072A4 /* TTOpenInAppActivityLocalizable.string */,
				F72B60911A24F00B004EF66F /* BKPasscodeView.strings */,
				F7E70DE91A24DE4100E1B66A /* Localizable.strings */,
				F7C6D5F61BE371D800AC83AD /* InfoPlist.strings */,
				F744BE9F1BEBB69F004FFF66 /* Intro.strings */,
				F7B381BF1C074E3E004693F8 /* Error.strings */,
			);
			name = Localizzazione;
			sourceTree = "<group>";
		};
		F73CCD7F1DC13775007E38D8 /* XLForm */ = {
			isa = PBXGroup;
			children = (
				F73CCD801DC13775007E38D8 /* Info.plist */,
				F73CCD811DC13775007E38D8 /* XL */,
				F73CCDD51DC13776007E38D8 /* XLForm.bundle */,
			);
			path = XLForm;
			sourceTree = "<group>";
		};
		F73CCD811DC13775007E38D8 /* XL */ = {
			isa = PBXGroup;
			children = (
				F73CCD821DC13775007E38D8 /* Cell */,
				F73CCDA51DC13776007E38D8 /* Controllers */,
				F73CCDAD1DC13776007E38D8 /* Descriptors */,
				F73CCDB51DC13776007E38D8 /* Helpers */,
				F73CCDCB1DC13776007E38D8 /* Validation */,
				F73CCDD31DC13776007E38D8 /* XLForm.h */,
				F73CCDD41DC13776007E38D8 /* XLForm.m */,
			);
			path = XL;
			sourceTree = "<group>";
		};
		F73CCD821DC13775007E38D8 /* Cell */ = {
			isa = PBXGroup;
			children = (
				F73CCD831DC13775007E38D8 /* XLFormBaseCell.h */,
				F73CCD841DC13775007E38D8 /* XLFormBaseCell.m */,
				F73CCD851DC13775007E38D8 /* XLFormButtonCell.h */,
				F73CCD861DC13775007E38D8 /* XLFormButtonCell.m */,
				F73CCD871DC13775007E38D8 /* XLFormCheckCell.h */,
				F73CCD881DC13775007E38D8 /* XLFormCheckCell.m */,
				F73CCD891DC13775007E38D8 /* XLFormDateCell.h */,
				F73CCD8A1DC13775007E38D8 /* XLFormDateCell.m */,
				F73CCD8B1DC13775007E38D8 /* XLFormDatePickerCell.h */,
				F73CCD8C1DC13775007E38D8 /* XLFormDatePickerCell.m */,
				F73CCD8D1DC13775007E38D8 /* XLFormDescriptorCell.h */,
				F73CCD8E1DC13776007E38D8 /* XLFormImageCell.h */,
				F73CCD8F1DC13776007E38D8 /* XLFormImageCell.m */,
				F73CCD901DC13776007E38D8 /* XLFormInlineRowDescriptorCell.h */,
				F73CCD911DC13776007E38D8 /* XLFormInlineSelectorCell.h */,
				F73CCD921DC13776007E38D8 /* XLFormInlineSelectorCell.m */,
				F73CCD931DC13776007E38D8 /* XLFormLeftRightSelectorCell.h */,
				F73CCD941DC13776007E38D8 /* XLFormLeftRightSelectorCell.m */,
				F73CCD951DC13776007E38D8 /* XLFormPickerCell.h */,
				F73CCD961DC13776007E38D8 /* XLFormPickerCell.m */,
				F73CCD971DC13776007E38D8 /* XLFormSegmentedCell.h */,
				F73CCD981DC13776007E38D8 /* XLFormSegmentedCell.m */,
				F73CCD991DC13776007E38D8 /* XLFormSelectorCell.h */,
				F73CCD9A1DC13776007E38D8 /* XLFormSelectorCell.m */,
				F73CCD9B1DC13776007E38D8 /* XLFormSliderCell.h */,
				F73CCD9C1DC13776007E38D8 /* XLFormSliderCell.m */,
				F73CCD9D1DC13776007E38D8 /* XLFormStepCounterCell.h */,
				F73CCD9E1DC13776007E38D8 /* XLFormStepCounterCell.m */,
				F73CCD9F1DC13776007E38D8 /* XLFormSwitchCell.h */,
				F73CCDA01DC13776007E38D8 /* XLFormSwitchCell.m */,
				F73CCDA11DC13776007E38D8 /* XLFormTextFieldCell.h */,
				F73CCDA21DC13776007E38D8 /* XLFormTextFieldCell.m */,
				F73CCDA31DC13776007E38D8 /* XLFormTextViewCell.h */,
				F73CCDA41DC13776007E38D8 /* XLFormTextViewCell.m */,
			);
			path = Cell;
			sourceTree = "<group>";
		};
		F73CCDA51DC13776007E38D8 /* Controllers */ = {
			isa = PBXGroup;
			children = (
				F73CCDA61DC13776007E38D8 /* XLFormOptionsObject.h */,
				F73CCDA71DC13776007E38D8 /* XLFormOptionsObject.m */,
				F73CCDA81DC13776007E38D8 /* XLFormOptionsViewController.h */,
				F73CCDA91DC13776007E38D8 /* XLFormOptionsViewController.m */,
				F73CCDAA1DC13776007E38D8 /* XLFormRowDescriptorViewController.h */,
				F73CCDAB1DC13776007E38D8 /* XLFormViewController.h */,
				F73CCDAC1DC13776007E38D8 /* XLFormViewController.m */,
			);
			path = Controllers;
			sourceTree = "<group>";
		};
		F73CCDAD1DC13776007E38D8 /* Descriptors */ = {
			isa = PBXGroup;
			children = (
				F73CCDAE1DC13776007E38D8 /* XLFormDescriptor.h */,
				F73CCDAF1DC13776007E38D8 /* XLFormDescriptor.m */,
				F73CCDB01DC13776007E38D8 /* XLFormDescriptorDelegate.h */,
				F73CCDB11DC13776007E38D8 /* XLFormRowDescriptor.h */,
				F73CCDB21DC13776007E38D8 /* XLFormRowDescriptor.m */,
				F73CCDB31DC13776007E38D8 /* XLFormSectionDescriptor.h */,
				F73CCDB41DC13776007E38D8 /* XLFormSectionDescriptor.m */,
			);
			path = Descriptors;
			sourceTree = "<group>";
		};
		F73CCDB51DC13776007E38D8 /* Helpers */ = {
			isa = PBXGroup;
			children = (
				F73CCDB61DC13776007E38D8 /* NSArray+XLFormAdditions.h */,
				F73CCDB71DC13776007E38D8 /* NSArray+XLFormAdditions.m */,
				F73CCDB81DC13776007E38D8 /* NSExpression+XLFormAdditions.h */,
				F73CCDB91DC13776007E38D8 /* NSExpression+XLFormAdditions.m */,
				F73CCDBA1DC13776007E38D8 /* NSObject+XLFormAdditions.h */,
				F73CCDBB1DC13776007E38D8 /* NSObject+XLFormAdditions.m */,
				F73CCDBC1DC13776007E38D8 /* NSPredicate+XLFormAdditions.h */,
				F73CCDBD1DC13776007E38D8 /* NSPredicate+XLFormAdditions.m */,
				F73CCDBE1DC13776007E38D8 /* NSString+XLFormAdditions.h */,
				F73CCDBF1DC13776007E38D8 /* NSString+XLFormAdditions.m */,
				F73CCDC01DC13776007E38D8 /* UIView+XLFormAdditions.h */,
				F73CCDC11DC13776007E38D8 /* UIView+XLFormAdditions.m */,
				F73CCDC21DC13776007E38D8 /* Views */,
			);
			path = Helpers;
			sourceTree = "<group>";
		};
		F73CCDC21DC13776007E38D8 /* Views */ = {
			isa = PBXGroup;
			children = (
				F73CCDC31DC13776007E38D8 /* XLFormRightDetailCell.h */,
				F73CCDC41DC13776007E38D8 /* XLFormRightDetailCell.m */,
				F73CCDC51DC13776007E38D8 /* XLFormRightImageButton.h */,
				F73CCDC61DC13776007E38D8 /* XLFormRightImageButton.m */,
				F73CCDC71DC13776007E38D8 /* XLFormRowNavigationAccessoryView.h */,
				F73CCDC81DC13776007E38D8 /* XLFormRowNavigationAccessoryView.m */,
				F73CCDC91DC13776007E38D8 /* XLFormTextView.h */,
				F73CCDCA1DC13776007E38D8 /* XLFormTextView.m */,
			);
			path = Views;
			sourceTree = "<group>";
		};
		F73CCDCB1DC13776007E38D8 /* Validation */ = {
			isa = PBXGroup;
			children = (
				F73CCDCC1DC13776007E38D8 /* XLFormRegexValidator.h */,
				F73CCDCD1DC13776007E38D8 /* XLFormRegexValidator.m */,
				F73CCDCE1DC13776007E38D8 /* XLFormValidationStatus.h */,
				F73CCDCF1DC13776007E38D8 /* XLFormValidationStatus.m */,
				F73CCDD01DC13776007E38D8 /* XLFormValidator.h */,
				F73CCDD11DC13776007E38D8 /* XLFormValidator.m */,
				F73CCDD21DC13776007E38D8 /* XLFormValidatorProtocol.h */,
			);
			path = Validation;
			sourceTree = "<group>";
		};
		F73CCE221DC13788007E38D8 /* DZNEmptyDataSet */ = {
			isa = PBXGroup;
			children = (
				F73CCE231DC13788007E38D8 /* UIScrollView+EmptyDataSet.h */,
				F73CCE241DC13788007E38D8 /* UIScrollView+EmptyDataSet.m */,
			);
			path = DZNEmptyDataSet;
			sourceTree = "<group>";
		};
		F73CCE271DC13798007E38D8 /* UICKeyChainStore */ = {
			isa = PBXGroup;
			children = (
				F73CCE281DC13798007E38D8 /* Info.plist */,
				F73CCE291DC13798007E38D8 /* UICKeyChainStore.h */,
				F73CCE2A1DC13798007E38D8 /* UICKeyChainStore.m */,
			);
			path = UICKeyChainStore;
			sourceTree = "<group>";
		};
		F74344131E1264EE001CC831 /* Picker */ = {
			isa = PBXGroup;
			children = (
				F74344161E1264EE001CC831 /* DocumentPickerViewController.swift */,
				F74344521E126D06001CC831 /* Picker-Bridging-Header.h */,
				F74344181E1264EE001CC831 /* MainInterface.storyboard */,
				F743441B1E1264EE001CC831 /* Info.plist */,
				F74344141E1264EE001CC831 /* Supporting Files */,
			);
			path = Picker;
			sourceTree = "<group>";
		};
		F74344141E1264EE001CC831 /* Supporting Files */ = {
			isa = PBXGroup;
			children = (
				F74344151E1264EE001CC831 /* Picker.entitlements */,
			);
			name = "Supporting Files";
			sourceTree = "<group>";
		};
		F74344211E1264EE001CC831 /* PickerFileProvider */ = {
			isa = PBXGroup;
			children = (
				F74344241E1264EE001CC831 /* FileProvider.swift */,
				F74344261E1264EE001CC831 /* Info.plist */,
				F74344221E1264EE001CC831 /* Supporting Files */,
			);
			path = PickerFileProvider;
			sourceTree = "<group>";
		};
		F74344221E1264EE001CC831 /* Supporting Files */ = {
			isa = PBXGroup;
			children = (
				F74344231E1264EE001CC831 /* PickerFileProvider.entitlements */,
			);
			name = "Supporting Files";
			sourceTree = "<group>";
		};
		F744BE911BEBB2EE004FFF66 /* Intro */ = {
			isa = PBXGroup;
			children = (
				F744BE961BEBB31E004FFF66 /* ImagesIntro.xcassets */,
				F744BE921BEBB2EE004FFF66 /* CCIntro.h */,
				F744BE931BEBB2EE004FFF66 /* CCIntro.m */,
			);
			path = Intro;
			sourceTree = "<group>";
		};
		F74D3DB81BAC1941000BAE4B /* Networking */ = {
			isa = PBXGroup;
			children = (
				F732BA031D76CE1500E9878B /* CCNetworking.h */,
				F732BA041D76CE1500E9878B /* CCNetworking.m */,
				F74D3DBD1BAC1941000BAE4B /* OCNetworking.h */,
				F74D3DBE1BAC1941000BAE4B /* OCNetworking.m */,
			);
			path = Networking;
			sourceTree = "<group>";
		};
		F75037421DBFA91A008FB480 /* PureLayout */ = {
			isa = PBXGroup;
			children = (
				F75037431DBFA91A008FB480 /* ALView+PureLayout.h */,
				F75037441DBFA91A008FB480 /* ALView+PureLayout.m */,
				F75037451DBFA91A008FB480 /* NSArray+PureLayout.h */,
				F75037461DBFA91A008FB480 /* NSArray+PureLayout.m */,
				F75037471DBFA91A008FB480 /* NSLayoutConstraint+PureLayout.h */,
				F75037481DBFA91A008FB480 /* NSLayoutConstraint+PureLayout.m */,
				F75037491DBFA91A008FB480 /* PureLayout+Internal.h */,
				F750374A1DBFA91A008FB480 /* PureLayout.h */,
				F750374B1DBFA91A008FB480 /* PureLayoutDefines.h */,
			);
			path = PureLayout;
			sourceTree = "<group>";
		};
		F7540EE11D5B238600C3FFA8 /* openssl */ = {
			isa = PBXGroup;
			children = (
				F70A63061D5B3467004E2AA5 /* libcrypto.a */,
				F70A63071D5B3467004E2AA5 /* libssl.a */,
				F7540EE21D5B238600C3FFA8 /* aes.h */,
				F7540EE31D5B238600C3FFA8 /* asn1.h */,
				F7540EE41D5B238600C3FFA8 /* asn1_mac.h */,
				F7540EE51D5B238600C3FFA8 /* asn1t.h */,
				F7540EE61D5B238600C3FFA8 /* bio.h */,
				F7540EE71D5B238600C3FFA8 /* blowfish.h */,
				F7540EE81D5B238600C3FFA8 /* bn.h */,
				F7540EE91D5B238600C3FFA8 /* buffer.h */,
				F7540EEA1D5B238600C3FFA8 /* camellia.h */,
				F7540EEB1D5B238600C3FFA8 /* cast.h */,
				F7540EEC1D5B238600C3FFA8 /* cmac.h */,
				F7540EED1D5B238600C3FFA8 /* cms.h */,
				F7540EEE1D5B238600C3FFA8 /* comp.h */,
				F7540EEF1D5B238600C3FFA8 /* conf.h */,
				F7540EF01D5B238600C3FFA8 /* conf_api.h */,
				F7540EF11D5B238600C3FFA8 /* crypto.h */,
				F7540EF21D5B238600C3FFA8 /* des.h */,
				F7540EF31D5B238600C3FFA8 /* des_old.h */,
				F7540EF41D5B238600C3FFA8 /* dh.h */,
				F7540EF51D5B238600C3FFA8 /* dsa.h */,
				F7540EF61D5B238600C3FFA8 /* dso.h */,
				F7540EF71D5B238600C3FFA8 /* dtls1.h */,
				F7540EF81D5B238600C3FFA8 /* e_os2.h */,
				F7540EF91D5B238600C3FFA8 /* ebcdic.h */,
				F7540EFA1D5B238600C3FFA8 /* ec.h */,
				F7540EFB1D5B238600C3FFA8 /* ecdh.h */,
				F7540EFC1D5B238600C3FFA8 /* ecdsa.h */,
				F7540EFD1D5B238600C3FFA8 /* engine.h */,
				F7540EFE1D5B238600C3FFA8 /* err.h */,
				F7540EFF1D5B238600C3FFA8 /* evp.h */,
				F7540F001D5B238600C3FFA8 /* hmac.h */,
				F7540F011D5B238600C3FFA8 /* idea.h */,
				F7540F021D5B238600C3FFA8 /* krb5_asn.h */,
				F7540F031D5B238600C3FFA8 /* kssl.h */,
				F7540F041D5B238600C3FFA8 /* lhash.h */,
				F7540F051D5B238600C3FFA8 /* md4.h */,
				F7540F061D5B238600C3FFA8 /* md5.h */,
				F7540F071D5B238600C3FFA8 /* mdc2.h */,
				F7540F081D5B238600C3FFA8 /* modes.h */,
				F7540F091D5B238600C3FFA8 /* obj_mac.h */,
				F7540F0A1D5B238600C3FFA8 /* objects.h */,
				F7540F0B1D5B238600C3FFA8 /* ocsp.h */,
				F7540F0C1D5B238600C3FFA8 /* opensslconf.h */,
				F7540F0D1D5B238600C3FFA8 /* opensslv.h */,
				F7540F0E1D5B238600C3FFA8 /* ossl_typ.h */,
				F7540F0F1D5B238600C3FFA8 /* pem.h */,
				F7540F101D5B238600C3FFA8 /* pem2.h */,
				F7540F111D5B238600C3FFA8 /* pkcs12.h */,
				F7540F121D5B238600C3FFA8 /* pkcs7.h */,
				F7540F131D5B238600C3FFA8 /* pqueue.h */,
				F7540F141D5B238600C3FFA8 /* rand.h */,
				F7540F151D5B238600C3FFA8 /* rc2.h */,
				F7540F161D5B238600C3FFA8 /* rc4.h */,
				F7540F171D5B238600C3FFA8 /* ripemd.h */,
				F7540F181D5B238600C3FFA8 /* rsa.h */,
				F7540F191D5B238600C3FFA8 /* safestack.h */,
				F7540F1A1D5B238600C3FFA8 /* seed.h */,
				F7540F1B1D5B238600C3FFA8 /* sha.h */,
				F7540F1C1D5B238600C3FFA8 /* srp.h */,
				F7540F1D1D5B238600C3FFA8 /* srtp.h */,
				F7540F1E1D5B238600C3FFA8 /* ssl.h */,
				F7540F1F1D5B238600C3FFA8 /* ssl2.h */,
				F7540F201D5B238600C3FFA8 /* ssl23.h */,
				F7540F211D5B238600C3FFA8 /* ssl3.h */,
				F7540F221D5B238600C3FFA8 /* stack.h */,
				F7540F231D5B238600C3FFA8 /* symhacks.h */,
				F7540F241D5B238600C3FFA8 /* tls1.h */,
				F7540F251D5B238600C3FFA8 /* ts.h */,
				F7540F261D5B238600C3FFA8 /* txt_db.h */,
				F7540F271D5B238600C3FFA8 /* ui.h */,
				F7540F281D5B238600C3FFA8 /* ui_compat.h */,
				F7540F291D5B238600C3FFA8 /* whrlpool.h */,
				F7540F2A1D5B238600C3FFA8 /* x509.h */,
				F7540F2B1D5B238600C3FFA8 /* x509_vfy.h */,
				F7540F2C1D5B238600C3FFA8 /* x509v3.h */,
			);
			path = openssl;
			sourceTree = "<group>";
		};
		F7659A211DC0B726004860C4 /* EAIntroView */ = {
			isa = PBXGroup;
			children = (
				F7659A221DC0B726004860C4 /* EAIntroPage.h */,
				F7659A231DC0B726004860C4 /* EAIntroPage.m */,
				F7659A241DC0B726004860C4 /* EAIntroView.h */,
				F7659A251DC0B726004860C4 /* EAIntroView.m */,
			);
			path = EAIntroView;
			sourceTree = "<group>";
		};
		F7659A2A1DC0B72F004860C4 /* EARestrictedScrollView */ = {
			isa = PBXGroup;
			children = (
				F7659A2B1DC0B72F004860C4 /* EARestrictedScrollView.h */,
				F7659A2C1DC0B72F004860C4 /* EARestrictedScrollView.m */,
			);
			path = EARestrictedScrollView;
			sourceTree = "<group>";
		};
		F7659A2F1DC0B737004860C4 /* iRate */ = {
			isa = PBXGroup;
			children = (
				F7659A301DC0B737004860C4 /* Info.plist */,
				F7659A311DC0B737004860C4 /* iRate.bundle */,
				F7659A321DC0B737004860C4 /* iRate.h */,
				F7659A331DC0B737004860C4 /* iRate.m */,
			);
			path = iRate;
			sourceTree = "<group>";
		};
		F7659A3A1DC0B760004860C4 /* PSTCollectionView */ = {
			isa = PBXGroup;
			children = (
				F7659A3B1DC0B760004860C4 /* NSIndexPath+PSTCollectionViewAdditions.h */,
				F7659A3C1DC0B760004860C4 /* NSIndexPath+PSTCollectionViewAdditions.m */,
				F7659A3D1DC0B760004860C4 /* PSTCollectionView.h */,
				F7659A3E1DC0B760004860C4 /* PSTCollectionView.m */,
				F7659A3F1DC0B760004860C4 /* PSTCollectionViewCell.h */,
				F7659A401DC0B760004860C4 /* PSTCollectionViewCell.m */,
				F7659A411DC0B760004860C4 /* PSTCollectionViewCommon.h */,
				F7659A421DC0B760004860C4 /* PSTCollectionViewController.h */,
				F7659A431DC0B760004860C4 /* PSTCollectionViewController.m */,
				F7659A441DC0B760004860C4 /* PSTCollectionViewData.h */,
				F7659A451DC0B760004860C4 /* PSTCollectionViewData.m */,
				F7659A461DC0B760004860C4 /* PSTCollectionViewFlowLayout.h */,
				F7659A471DC0B760004860C4 /* PSTCollectionViewFlowLayout.m */,
				F7659A481DC0B760004860C4 /* PSTCollectionViewItemKey.h */,
				F7659A491DC0B760004860C4 /* PSTCollectionViewItemKey.m */,
				F7659A4A1DC0B760004860C4 /* PSTCollectionViewLayout+Internals.h */,
				F7659A4B1DC0B760004860C4 /* PSTCollectionViewLayout.h */,
				F7659A4C1DC0B760004860C4 /* PSTCollectionViewLayout.m */,
				F7659A4D1DC0B760004860C4 /* PSTCollectionViewUpdateItem.h */,
				F7659A4E1DC0B760004860C4 /* PSTCollectionViewUpdateItem.m */,
				F7659A4F1DC0B760004860C4 /* PSTGridLayoutInfo.h */,
				F7659A501DC0B760004860C4 /* PSTGridLayoutInfo.m */,
				F7659A511DC0B760004860C4 /* PSTGridLayoutItem.h */,
				F7659A521DC0B760004860C4 /* PSTGridLayoutItem.m */,
				F7659A531DC0B760004860C4 /* PSTGridLayoutRow.h */,
				F7659A541DC0B760004860C4 /* PSTGridLayoutRow.m */,
				F7659A551DC0B760004860C4 /* PSTGridLayoutSection.h */,
				F7659A561DC0B760004860C4 /* PSTGridLayoutSection.m */,
			);
			path = PSTCollectionView;
			sourceTree = "<group>";
		};
		F7676A601D5CB1B900DF734C /* TWMessageBarManager */ = {
			isa = PBXGroup;
			children = (
				F7676A711D5CB2A300DF734C /* Icons */,
				F7676A611D5CB1B900DF734C /* TWMessageBarManager.h */,
				F7676A621D5CB1B900DF734C /* TWMessageBarManager.m */,
			);
			path = TWMessageBarManager;
			sourceTree = "<group>";
		};
		F7676A711D5CB2A300DF734C /* Icons */ = {
			isa = PBXGroup;
			children = (
				F7676A721D5CB2A300DF734C /* icon-error.png */,
				F7676A731D5CB2A300DF734C /* icon-error@2x.png */,
				F7676A741D5CB2A300DF734C /* icon-info.png */,
				F7676A751D5CB2A400DF734C /* icon-info@2x.png */,
				F7676A761D5CB2A400DF734C /* icon-success.png */,
				F7676A771D5CB2A400DF734C /* icon-success@2x.png */,
			);
			path = Icons;
			sourceTree = "<group>";
		};
		F77F86401B4ABF6D009F0A10 /* Table */ = {
			isa = PBXGroup;
			children = (
				F771CD5A1E07F6620066F76D /* TableAutomaticUpload+CoreDataClass.h */,
				F771CD5B1E07F6620066F76D /* TableAutomaticUpload+CoreDataClass.m */,
				F771CD5C1E07F6620066F76D /* TableAutomaticUpload+CoreDataProperties.h */,
				F771CD5D1E07F6620066F76D /* TableAutomaticUpload+CoreDataProperties.m */,
				F7994B731D5B854C008525D9 /* TableCertificates+CoreDataProperties.h */,
				F7994B741D5B854C008525D9 /* TableCertificates+CoreDataProperties.m */,
				F7994B751D5B854C008525D9 /* TableCertificates.h */,
				F7994B761D5B854C008525D9 /* TableCertificates.m */,
				F7B446441C4D29E300DBCC11 /* TableLocalFile+CoreDataProperties.h */,
				F7B446451C4D29E300DBCC11 /* TableLocalFile+CoreDataProperties.m */,
				F7B446461C4D29E300DBCC11 /* TableLocalFile.h */,
				F7B446471C4D29E300DBCC11 /* TableLocalFile.m */,
				F7B446481C4D29E300DBCC11 /* TableGPS+CoreDataProperties.h */,
				F7B446491C4D29E300DBCC11 /* TableGPS+CoreDataProperties.m */,
				F7B4464A1C4D29E300DBCC11 /* TableGPS.h */,
				F7B4464B1C4D29E300DBCC11 /* TableGPS.m */,
				F7B4464C1C4D29E300DBCC11 /* TableDirectory+CoreDataProperties.h */,
				F7B4464D1C4D29E300DBCC11 /* TableDirectory+CoreDataProperties.m */,
				F7B4464E1C4D29E300DBCC11 /* TableDirectory.h */,
				F7B4464F1C4D29E300DBCC11 /* TableDirectory.m */,
				F7B446501C4D29E300DBCC11 /* TableMetadata+CoreDataProperties.h */,
				F7B446511C4D29E300DBCC11 /* TableMetadata+CoreDataProperties.m */,
				F7B446521C4D29E300DBCC11 /* TableMetadata.h */,
				F7B446531C4D29E300DBCC11 /* TableMetadata.m */,
				F7B446541C4D29E300DBCC11 /* TableAccount+CoreDataProperties.h */,
				F7B446551C4D29E300DBCC11 /* TableAccount+CoreDataProperties.m */,
				F7B446561C4D29E300DBCC11 /* TableAccount.h */,
				F7B446571C4D29E300DBCC11 /* TableAccount.m */,
				F7EC9CCB1C4FA803008122B5 /* TableShare+CoreDataProperties.h */,
				F7EC9CCC1C4FA803008122B5 /* TableShare+CoreDataProperties.m */,
				F7EC9CCD1C4FA803008122B5 /* TableShare.h */,
				F7EC9CCE1C4FA803008122B5 /* TableShare.m */,
			);
			name = Table;
			sourceTree = "<group>";
		};
		F7AB19C41BAF01A60027D7BA /* Favorite */ = {
			isa = PBXGroup;
			children = (
				F7AB19C51BAF01A60027D7BA /* CCCellFavorite.h */,
				F7AB19C61BAF01A60027D7BA /* CCCellFavorite.m */,
				F7AB19C71BAF01A60027D7BA /* CCCellFavorite.xib */,
				F7AB19C81BAF01A60027D7BA /* CCFavorite.h */,
				F7AB19C91BAF01A60027D7BA /* CCFavorite.m */,
			);
			path = Favorite;
			sourceTree = "<group>";
		};
		F7ACE4281BAC0268006C0017 /* Settings */ = {
			isa = PBXGroup;
			children = (
				F7ACE4291BAC0268006C0017 /* Acknowledgements.h */,
				F7ACE42A1BAC0268006C0017 /* Acknowledgements.m */,
				F7ACE42B1BAC0268006C0017 /* Acknowledgements.rtf */,
				F7ACE42C1BAC0268006C0017 /* CCManageAccount.h */,
				F7ACE42D1BAC0268006C0017 /* CCManageAccount.m */,
				F7ACE42E1BAC0268006C0017 /* CCManageCameraUpload.h */,
				F7ACE42F1BAC0268006C0017 /* CCManageCameraUpload.m */,
				F7FEB6CE1BECADC100E7C415 /* CCManageHelp.h */,
				F7FEB6CF1BECADC100E7C415 /* CCManageHelp.m */,
				F7AB79EF1BB1A3AD00A82F32 /* CCManageOptimizations.h */,
				F7AB79F01BB1A3AD00A82F32 /* CCManageOptimizations.m */,
				F797F4061CF1ECFE00D0B84B /* CCManagePhotos.h */,
				F797F4071CF1ECFE00D0B84B /* CCManagePhotos.m */,
				F776B0CB1BEA22F00081EFBA /* CCManageSynchronizations.h */,
				F776B0CC1BEA22F00081EFBA /* CCManageSynchronizations.m */,
				F7ACE4301BAC0268006C0017 /* CCSettings.h */,
				F7ACE4311BAC0268006C0017 /* CCSettings.m */,
			);
			path = Settings;
			sourceTree = "<group>";
		};
		F7B61E871DC13C20009E938F /* Products */ = {
			isa = PBXGroup;
			children = (
				F7B61E931DC13C20009E938F /* MagicalRecord.framework */,
				F7B61E951DC13C20009E938F /* MagicalRecord for iOS Tests.xctest */,
				F7B61E971DC13C20009E938F /* MagicalRecord.framework */,
				F7B61E991DC13C20009E938F /* MagicalRecord for OS X Tests.xctest */,
				F7B61E9B1DC13C20009E938F /* libMagicalRecord.a */,
				F7B61E9D1DC13C20009E938F /* libMagicalRecord for iOS Tests.xctest */,
				F7B61E9F1DC13C20009E938F /* libMagicalRecord.dylib */,
				F7B61EA11DC13C20009E938F /* libMagicalRecord for OS X Tests.xctest */,
			);
			name = Products;
			sourceTree = "<group>";
		};
		F7BE6E2A1D2D5C3B00106933 /* QuickActions */ = {
			isa = PBXGroup;
			children = (
				F7BE6E2B1D2D5C3B00106933 /* CCQuickActions.h */,
				F7BE6E2C1D2D5C3B00106933 /* CCQuickActions.m */,
			);
			path = QuickActions;
			sourceTree = "<group>";
		};
		F7BFCCBD1B68C21900548E76 /* ManageLocation+ManageAsset */ = {
			isa = PBXGroup;
			children = (
				F7BFCCBE1B68C21900548E76 /* CCManageAsset.h */,
				F7BFCCBF1B68C21900548E76 /* CCManageAsset.m */,
				F7BFCCC01B68C21900548E76 /* CCManageLocation.h */,
				F7BFCCC11B68C21900548E76 /* CCManageLocation.m */,
				F777F0301C29717F00CE81CB /* PHAsset+Utility.h */,
				F777F0311C29717F00CE81CB /* PHAsset+Utility.m */,
			);
			path = "ManageLocation+ManageAsset";
			sourceTree = "<group>";
		};
		F7BFFA621A24D7300044ED85 /* Login */ = {
			isa = PBXGroup;
			children = (
				F75ADF441DC75FFE008A7347 /* CCLogin.storyboard */,
				F757D2A61BB3E7C40031FDD7 /* CCLogin.h */,
				F757D2A71BB3E7C40031FDD7 /* CCLogin.m */,
				F7BF1B3F1D51E893000854F6 /* CCLoginNCOC.h */,
				F7BF1B401D51E893000854F6 /* CCLoginNCOC.m */,
				F7388E261CB27FE40031C19C /* CCSecurityOptions.h */,
				F7388E271CB27FE40031C19C /* CCSecurityOptions.m */,
			);
			path = Login;
			sourceTree = "<group>";
		};
		F7BFFA991A24D7BB0044ED85 /* Utility */ = {
			isa = PBXGroup;
			children = (
				F7A54C341C6267B500E2C8BF /* CCExifGeo.h */,
				F7A54C351C6267B500E2C8BF /* CCExifGeo.m */,
				F76C3B871C638A4C00DC4301 /* CCError.h */,
				F76C3B881C638A4C00DC4301 /* CCError.m */,
				F7514EDA1C7B1336008F3338 /* CCHud.h */,
				F7514EDB1C7B1336008F3338 /* CCHud.m */,
				F76C3B831C6388BC00DC4301 /* CCGraphics.h */,
				F76C3B841C6388BC00DC4301 /* CCGraphics.m */,
				F7053E3C1C639DF500741EA5 /* CCUtility.h */,
				F7053E3D1C639DF500741EA5 /* CCUtility.m */,
				F71EDBFC1C4B93ED00265D0C /* JBroken.h */,
				F71EDBFD1C4B93ED00265D0C /* JBroken.m */,
				F73049B81CB567F000C7C320 /* NSString+TruncateToWidth.h */,
				F73049B91CB567F000C7C320 /* NSString+TruncateToWidth.m */,
			);
			path = Utility;
			sourceTree = "<group>";
		};
		F7C0F46D1C8880540059EC54 /* Share Ext */ = {
			isa = PBXGroup;
			children = (
				F7296A5B1C8880BB001A7809 /* Supporting Files */,
				F7296A5F1C8880C9001A7809 /* Cell */,
				F78BFEDE1D31126B00E513CF /* MainInterface.storyboard */,
				F7EF0CAC1D9E95EC00A9D15E /* CCSharedDBSession.h */,
				F7EF0CAD1D9E95F400A9D15E /* CCSharedDBSession.m */,
				F7C0F46E1C8880540059EC54 /* ShareViewController.h */,
				F7C0F46F1C8880540059EC54 /* ShareViewController.m */,
				F7296A661C8880ED001A7809 /* CCloadItemData.swift */,
				F7E456D41C89D54A00BD63F0 /* Share Ext-Bridging-Header.h */,
			);
			path = "Share Ext";
			sourceTree = "<group>";
		};
		F7CE287E1D1ACFA70025783C /* UINavigationController+CCProgress */ = {
			isa = PBXGroup;
			children = (
				F7CE287F1D1ACFA70025783C /* CCProgressView.h */,
				F7CE28801D1ACFA70025783C /* CCProgressView.m */,
				F7CE28811D1ACFA70025783C /* UINavigationController+CCProgress.h */,
				F7CE28821D1ACFA70025783C /* UINavigationController+CCProgress.m */,
			);
			path = "UINavigationController+CCProgress";
			sourceTree = "<group>";
		};
		F7D6A0881D82DBFA0045AD1A /* MenuAccount+ControlCenter */ = {
			isa = PBXGroup;
			children = (
				F7D6A0891D82DBFA0045AD1A /* CCControlCenter.h */,
				F7D6A08A1D82DBFA0045AD1A /* CCControlCenter.m */,
				F7D6A08B1D82DBFA0045AD1A /* CCControlCenterCell.h */,
				F7D6A08C1D82DBFA0045AD1A /* CCControlCenterCell.m */,
				F7D6A08D1D82DBFA0045AD1A /* CCControlCenterCell.xib */,
				F7D6A08E1D82DBFA0045AD1A /* CCMenu.h */,
				F7D6A08F1D82DBFA0045AD1A /* CCMenu.m */,
			);
			path = "MenuAccount+ControlCenter";
			sourceTree = "<group>";
		};
		F7E95CEC1AC40BA40060D08E /* FileSystem */ = {
			isa = PBXGroup;
			children = (
				F77F86401B4ABF6D009F0A10 /* Table */,
				F7B81D7F1C64E77F006D02DF /* CCCoreData.h */,
				F7B81D801C64E77F006D02DF /* CCCoreData.m */,
				F7C8C1721B482A920048180E /* CCMetadata.h */,
				F7C8C1731B482A920048180E /* CCMetadata.m */,
			);
			path = FileSystem;
			sourceTree = "<group>";
		};
		F7ECBA6B1E239DCD003E6328 /* Create */ = {
			isa = PBXGroup;
			children = (
				F7ECBA6C1E239DCD003E6328 /* CCCreateCloud.swift */,
			);
			path = Create;
			sourceTree = "<group>";
		};
		F7F06E291DBFACC600099AE9 /* CTAssetsPickerController */ = {
			isa = PBXGroup;
			children = (
				F7F06E2A1DBFACC600099AE9 /* Categories */,
				F7F06E3F1DBFACC600099AE9 /* CTAssetCheckmark.h */,
				F7F06E401DBFACC600099AE9 /* CTAssetCheckmark.m */,
				F7F06E411DBFACC600099AE9 /* CTAssetCollectionViewCell.h */,
				F7F06E421DBFACC600099AE9 /* CTAssetCollectionViewCell.m */,
				F7F06E431DBFACC600099AE9 /* CTAssetCollectionViewController.h */,
				F7F06E441DBFACC600099AE9 /* CTAssetCollectionViewController.m */,
				F7F06E451DBFACC600099AE9 /* CTAssetItemViewController.h */,
				F7F06E461DBFACC600099AE9 /* CTAssetItemViewController.m */,
				F7F06E471DBFACC600099AE9 /* CTAssetPlayButton.h */,
				F7F06E481DBFACC600099AE9 /* CTAssetPlayButton.m */,
				F7F06E491DBFACC600099AE9 /* CTAssetScrollView.h */,
				F7F06E4A1DBFACC600099AE9 /* CTAssetScrollView.m */,
				F7F06E4B1DBFACC600099AE9 /* CTAssetSelectionButton.h */,
				F7F06E4C1DBFACC600099AE9 /* CTAssetSelectionButton.m */,
				F7F06E4D1DBFACC600099AE9 /* CTAssetSelectionLabel.h */,
				F7F06E4E1DBFACC600099AE9 /* CTAssetSelectionLabel.m */,
				F7F06E4F1DBFACC600099AE9 /* CTAssetsGridSelectedView.h */,
				F7F06E501DBFACC600099AE9 /* CTAssetsGridSelectedView.m */,
				F7F06E511DBFACC600099AE9 /* CTAssetsGridView.h */,
				F7F06E521DBFACC600099AE9 /* CTAssetsGridView.m */,
				F7F06E531DBFACC600099AE9 /* CTAssetsGridViewCell.h */,
				F7F06E541DBFACC600099AE9 /* CTAssetsGridViewCell.m */,
				F7F06E551DBFACC600099AE9 /* CTAssetsGridViewController.h */,
				F7F06E561DBFACC600099AE9 /* CTAssetsGridViewController.m */,
				F7F06E571DBFACC600099AE9 /* CTAssetsGridViewFooter.h */,
				F7F06E581DBFACC600099AE9 /* CTAssetsGridViewFooter.m */,
				F7F06E591DBFACC600099AE9 /* CTAssetsGridViewLayout.h */,
				F7F06E5A1DBFACC600099AE9 /* CTAssetsGridViewLayout.m */,
				F7F06E5B1DBFACC600099AE9 /* CTAssetsNavigationController.h */,
				F7F06E5C1DBFACC600099AE9 /* CTAssetsNavigationController.m */,
				F7F06E5D1DBFACC600099AE9 /* CTAssetsPageView.h */,
				F7F06E5E1DBFACC600099AE9 /* CTAssetsPageView.m */,
				F7F06E5F1DBFACC600099AE9 /* CTAssetsPageViewController.h */,
				F7F06E601DBFACC600099AE9 /* CTAssetsPageViewController.m */,
				F7F06E611DBFACC600099AE9 /* CTAssetsPickerAccessDeniedView.h */,
				F7F06E621DBFACC600099AE9 /* CTAssetsPickerAccessDeniedView.m */,
				F7F06E631DBFACC600099AE9 /* CTAssetsPickerController.bundle */,
				F7F06E641DBFACC600099AE9 /* CTAssetsPickerController.h */,
				F7F06E651DBFACC600099AE9 /* CTAssetsPickerController.m */,
				F7F06E661DBFACC600099AE9 /* CTAssetsPickerDefines.h */,
				F7F06E671DBFACC600099AE9 /* CTAssetsPickerNoAssetsView.h */,
				F7F06E681DBFACC600099AE9 /* CTAssetsPickerNoAssetsView.m */,
				F7F06E691DBFACC600099AE9 /* CTAssetsViewControllerTransition.h */,
				F7F06E6A1DBFACC600099AE9 /* CTAssetsViewControllerTransition.m */,
				F7F06E6B1DBFACC600099AE9 /* CTAssetThumbnailOverlay.h */,
				F7F06E6C1DBFACC600099AE9 /* CTAssetThumbnailOverlay.m */,
				F7F06E6D1DBFACC600099AE9 /* CTAssetThumbnailStacks.h */,
				F7F06E6E1DBFACC600099AE9 /* CTAssetThumbnailStacks.m */,
				F7F06E6F1DBFACC600099AE9 /* CTAssetThumbnailView.h */,
				F7F06E701DBFACC600099AE9 /* CTAssetThumbnailView.m */,
				F7F06E711DBFACC600099AE9 /* Resources */,
			);
			path = CTAssetsPickerController;
			sourceTree = "<group>";
		};
		F7F06E2A1DBFACC600099AE9 /* Categories */ = {
			isa = PBXGroup;
			children = (
				F7F06E2B1DBFACC600099AE9 /* CTAssetsPageViewController+Internal.h */,
				F7F06E2C1DBFACC600099AE9 /* CTAssetsPickerController+Internal.h */,
				F7F06E2D1DBFACC600099AE9 /* NSBundle+CTAssetsPickerController.h */,
				F7F06E2E1DBFACC600099AE9 /* NSBundle+CTAssetsPickerController.m */,
				F7F06E2F1DBFACC600099AE9 /* NSDateFormatter+CTAssetsPickerController.h */,
				F7F06E301DBFACC600099AE9 /* NSDateFormatter+CTAssetsPickerController.m */,
				F7F06E311DBFACC600099AE9 /* NSIndexSet+CTAssetsPickerController.h */,
				F7F06E321DBFACC600099AE9 /* NSIndexSet+CTAssetsPickerController.m */,
				F7F06E331DBFACC600099AE9 /* NSNumberFormatter+CTAssetsPickerController.h */,
				F7F06E341DBFACC600099AE9 /* NSNumberFormatter+CTAssetsPickerController.m */,
				F7F06E351DBFACC600099AE9 /* PHAsset+CTAssetsPickerController.h */,
				F7F06E361DBFACC600099AE9 /* PHAsset+CTAssetsPickerController.m */,
				F7F06E371DBFACC600099AE9 /* PHAssetCollection+CTAssetsPickerController.h */,
				F7F06E381DBFACC600099AE9 /* PHAssetCollection+CTAssetsPickerController.m */,
				F7F06E391DBFACC600099AE9 /* PHImageManager+CTAssetsPickerController.h */,
				F7F06E3A1DBFACC600099AE9 /* PHImageManager+CTAssetsPickerController.m */,
				F7F06E3B1DBFACC600099AE9 /* UICollectionView+CTAssetsPickerController.h */,
				F7F06E3C1DBFACC600099AE9 /* UICollectionView+CTAssetsPickerController.m */,
				F7F06E3D1DBFACC600099AE9 /* UIImage+CTAssetsPickerController.h */,
				F7F06E3E1DBFACC600099AE9 /* UIImage+CTAssetsPickerController.m */,
			);
			path = Categories;
			sourceTree = "<group>";
		};
		F7F06E711DBFACC600099AE9 /* Resources */ = {
			isa = PBXGroup;
			children = (
				F7F06E721DBFACC600099AE9 /* CTAssetsPicker.strings */,
			);
			path = Resources;
			sourceTree = "<group>";
		};
		F7F67B9F1A24D27800EE80DA = {
			isa = PBXGroup;
			children = (
				F7F67BAA1A24D27800EE80DA /* iOSClient */,
				F7F67BAB1A24D27800EE80DA /* Supporting Files */,
				F7C0F46D1C8880540059EC54 /* Share Ext */,
				F74344131E1264EE001CC831 /* Picker */,
				F74344211E1264EE001CC831 /* PickerFileProvider */,
				F7FC7D651DC1F98700BB2C6A /* Products */,
				F7FC7D541DC1F93700BB2C6A /* Frameworks */,
			);
			sourceTree = "<group>";
		};
		F7F67BAA1A24D27800EE80DA /* iOSClient */ = {
			isa = PBXGroup;
			children = (
				F7B61E861DC13C20009E938F /* MagicalRecord.xcodeproj */,
				F71E67F61DC1F76F003BA52B /* ownCloud iOS library.xcodeproj */,
				F70F02A81C889183008DAB36 /* Libraries external */,
				F7A582D71A24DAB500E903D7 /* AppDelegate.h */,
				F7A582D61A24DAB500E903D7 /* AppDelegate.m */,
				F7D722AA1D11B6DA009F1A35 /* CCImages.h */,
				F7C8C1901B482CEA0048180E /* CCGlobal.h */,
				F7C8C1911B482CEA0048180E /* CCGlobal.m */,
				F78088E51DD3A1DB005C5A7C /* cryptocloud.xcdatamodeld */,
				F7F67BB81A24D27800EE80DA /* Images.xcassets */,
				F7596C771D128FC80092A6B8 /* Nextcloud.xcassets */,
				F70211F31BAC56E9003FC03E /* Main */,
				F7ECBA6B1E239DCD003E6328 /* Create */,
				F7AB19C41BAF01A60027D7BA /* Favorite */,
				F7E95CEC1AC40BA40060D08E /* FileSystem */,
				F744BE911BEBB2EE004FFF66 /* Intro */,
				F7BFFA621A24D7300044ED85 /* Login */,
				F7BFCCBD1B68C21900548E76 /* ManageLocation+ManageAsset */,
				F7D6A0881D82DBFA0045AD1A /* MenuAccount+ControlCenter */,
				F7F9E3451BC26B19004B9223 /* Move */,
				F74D3DB81BAC1941000BAE4B /* Networking */,
				F7FCFFD51D70798C000E6E29 /* PeekPop */,
				F719FDAE1CF06645004895D0 /* PhotosCameraUpload */,
				F7BE6E2A1D2D5C3B00106933 /* QuickActions */,
				F7FE125B1BAC03FB0041924B /* Security */,
				F7ACE4281BAC0268006C0017 /* Settings */,
				F728CE741BF6322C00E69702 /* Share */,
				F72764611DB8FE2A002334CD /* Synchronization */,
				F721371B1BAFF0920012B613 /* Templates */,
				F7CE287E1D1ACFA70025783C /* UINavigationController+CCProgress */,
				F70784811A2C8A0D00AC9FFF /* UploadFromOtherUpp */,
				F7BFFA991A24D7BB0044ED85 /* Utility */,
			);
			path = iOSClient;
			sourceTree = "<group>";
		};
		F7F67BAB1A24D27800EE80DA /* Supporting Files */ = {
			isa = PBXGroup;
			children = (
				F7D154271E2392A300202FD9 /* Nextcloud-Bridging-Header.h */,
				F75CDBF51DF063AD00116AD0 /* .gitignore */,
				F7229B461DF71BA800E8C4E7 /* ChangeLog */,
				F7229B491DF71BB300E8C4E7 /* AUTHORS */,
				F78BFECA1D3111B800E513CF /* LaunchScreenNextcloud.xib */,
				F7145A2E1D12E62B00CAFEEC /* Nextcloud.entitlements */,
				F77D49A71DC238E500CDC568 /* loading@2x.gif */,
				F76344751BF259A800188725 /* synchronized.gif */,
				F76344761BF259A800188725 /* synchronizedcrypto.gif */,
				F7F0617A1BAACDD300846525 /* CryptoCloud.pch */,
				F7F67BAD1A24D27800EE80DA /* main.m */,
				F7229B351DF7187F00E8C4E7 /* InfoPlist */,
				F72B60941A24F04E004EF66F /* Localizzazione */,
				F722CEE31A40361A00C40606 /* Raleway */,
			);
			name = "Supporting Files";
			path = iOSClient;
			sourceTree = "<group>";
		};
		F7F9E3451BC26B19004B9223 /* Move */ = {
			isa = PBXGroup;
			children = (
				F7D02A461C5F9E4400D6F972 /* CCMove.h */,
				F7D02A471C5F9E4400D6F972 /* CCMove.m */,
				F7D02A481C5F9E4400D6F972 /* CCMove.storyboard */,
			);
			path = Move;
			sourceTree = "<group>";
		};
		F7FC7D541DC1F93700BB2C6A /* Frameworks */ = {
			isa = PBXGroup;
			children = (
				F7FC7D551DC1F93800BB2C6A /* libz.tbd */,
			);
			name = Frameworks;
			sourceTree = "<group>";
		};
		F7FC7D651DC1F98700BB2C6A /* Products */ = {
			isa = PBXGroup;
			children = (
				F7CE8AFA1DC1F8D8009CAE48 /* Nextcloud.app */,
				F7CE8AFB1DC1F8D8009CAE48 /* Share Ext Nextcloud.appex */,
				F74344901E128E8F001CC831 /* Picker.appex */,
				F74344911E128E96001CC831 /* PickerFileProvider.appex */,
			);
			name = Products;
			sourceTree = "<group>";
		};
		F7FCFFD51D70798C000E6E29 /* PeekPop */ = {
			isa = PBXGroup;
			children = (
				F7FCFFD61D70798C000E6E29 /* CCPeekPop.storyboard */,
				F7FCFFDD1D707B83000E6E29 /* CCPeekPop.h */,
				F7FCFFDE1D707B83000E6E29 /* CCPeekPop.m */,
			);
			path = PeekPop;
			sourceTree = "<group>";
		};
		F7FE125B1BAC03FB0041924B /* Security */ = {
			isa = PBXGroup;
			children = (
				F7FE125C1BAC03FB0041924B /* CCBKPasscode.h */,
				F7FE125D1BAC03FB0041924B /* CCBKPasscode.m */,
				F7F801001D98205A007537BC /* CCCertificate.h */,
				F7F801011D98205A007537BC /* CCCertificate.m */,
				F7FE125E1BAC03FB0041924B /* CCCrypto.h */,
				F7FE125F1BAC03FB0041924B /* CCCrypto.m */,
			);
			path = Security;
			sourceTree = "<group>";
		};
/* End PBXGroup section */

/* Begin PBXNativeTarget section */
		F71459B41D12E3B700CAFEEC /* Share Ext Nextcloud */ = {
			isa = PBXNativeTarget;
			buildConfigurationList = F7145A251D12E3B700CAFEEC /* Build configuration list for PBXNativeTarget "Share Ext Nextcloud" */;
			buildPhases = (
				F71459B51D12E3B700CAFEEC /* Sources */,
				F7145A141D12E3B700CAFEEC /* Frameworks */,
				F7145A181D12E3B700CAFEEC /* Resources */,
			);
			buildRules = (
			);
			dependencies = (
			);
			name = "Share Ext Nextcloud";
			productName = "Share Ext";
			productReference = F7CE8AFB1DC1F8D8009CAE48 /* Share Ext Nextcloud.appex */;
			productType = "com.apple.product-type.app-extension";
		};
		F74344111E1264ED001CC831 /* Picker */ = {
			isa = PBXNativeTarget;
			buildConfigurationList = F743443C1E1264EE001CC831 /* Build configuration list for PBXNativeTarget "Picker" */;
			buildPhases = (
				F743440E1E1264ED001CC831 /* Sources */,
				F743440F1E1264ED001CC831 /* Frameworks */,
				F74344101E1264ED001CC831 /* Resources */,
			);
			buildRules = (
			);
			dependencies = (
			);
			name = Picker;
			productName = Picker;
			productReference = F74344901E128E8F001CC831 /* Picker.appex */;
			productType = "com.apple.product-type.app-extension";
		};
		F743441F1E1264EE001CC831 /* PickerFileProvider */ = {
			isa = PBXNativeTarget;
			buildConfigurationList = F743443B1E1264EE001CC831 /* Build configuration list for PBXNativeTarget "PickerFileProvider" */;
			buildPhases = (
				F743441C1E1264EE001CC831 /* Sources */,
				F743441D1E1264EE001CC831 /* Frameworks */,
				F743441E1E1264EE001CC831 /* Resources */,
			);
			buildRules = (
			);
			dependencies = (
			);
			name = PickerFileProvider;
			productName = PickerFileProvider;
			productReference = F74344911E128E96001CC831 /* PickerFileProvider.appex */;
			productType = "com.apple.product-type.app-extension";
		};
		F77B0DEB1D118A16002130FE /* Nextcloud */ = {
			isa = PBXNativeTarget;
			buildConfigurationList = F77B0F9A1D118A16002130FE /* Build configuration list for PBXNativeTarget "Nextcloud" */;
			buildPhases = (
				F77B0DEF1D118A16002130FE /* Sources */,
				F77B0EDC1D118A16002130FE /* Frameworks */,
				F77B0EE91D118A16002130FE /* Resources */,
				F77B0F981D118A16002130FE /* Embed App Extensions */,
				F73B02C01DC0F1C900EC2C33 /* ShellScript */,
			);
			buildRules = (
			);
			dependencies = (
				F7145A321D12E65F00CAFEEC /* PBXTargetDependency */,
				F74344281E1264EE001CC831 /* PBXTargetDependency */,
				F743442B1E1264EE001CC831 /* PBXTargetDependency */,
			);
			name = Nextcloud;
			productName = "Crypto Cloud";
			productReference = F7CE8AFA1DC1F8D8009CAE48 /* Nextcloud.app */;
			productType = "com.apple.product-type.application";
		};
/* End PBXNativeTarget section */

/* Begin PBXProject section */
		F7F67BA01A24D27800EE80DA /* Project object */ = {
			isa = PBXProject;
			attributes = {
				LastSwiftUpdateCheck = 0820;
				LastUpgradeCheck = 0800;
				ORGANIZATIONNAME = TWS;
				TargetAttributes = {
					F71459B41D12E3B700CAFEEC = {
						DevelopmentTeam = 6JLRKY9ZV7;
						SystemCapabilities = {
							com.apple.iCloud = {
								enabled = 0;
							};
						};
					};
					F74344111E1264ED001CC831 = {
						CreatedOnToolsVersion = 8.2.1;
						DevelopmentTeam = 6JLRKY9ZV7;
						ProvisioningStyle = Automatic;
						SystemCapabilities = {
							com.apple.ApplicationGroups.iOS = {
								enabled = 1;
							};
							com.apple.Keychain = {
								enabled = 1;
							};
						};
					};
					F743441F1E1264EE001CC831 = {
						CreatedOnToolsVersion = 8.2.1;
						DevelopmentTeam = 6JLRKY9ZV7;
						ProvisioningStyle = Automatic;
						SystemCapabilities = {
							com.apple.Keychain = {
								enabled = 1;
							};
						};
					};
					F77B0DEB1D118A16002130FE = {
						DevelopmentTeam = 6JLRKY9ZV7;
						LastSwiftMigration = 0820;
						SystemCapabilities = {
							com.apple.iCloud = {
								enabled = 1;
							};
						};
					};
				};
			};
			buildConfigurationList = F7F67BA31A24D27800EE80DA /* Build configuration list for PBXProject "Nextcloud" */;
			compatibilityVersion = "Xcode 3.2";
			developmentRegion = English;
			hasScannedForEncodings = 0;
			knownRegions = (
				nl,
				en,
				it,
				fr,
				de,
<<<<<<< HEAD
=======
				Base,
>>>>>>> 2155396b
			);
			mainGroup = F7F67B9F1A24D27800EE80DA;
			productRefGroup = F7F67B9F1A24D27800EE80DA;
			projectDirPath = "";
			projectReferences = (
				{
					ProductGroup = F7B61E871DC13C20009E938F /* Products */;
					ProjectRef = F7B61E861DC13C20009E938F /* MagicalRecord.xcodeproj */;
				},
				{
					ProductGroup = F71E67F71DC1F76F003BA52B /* Products */;
					ProjectRef = F71E67F61DC1F76F003BA52B /* ownCloud iOS library.xcodeproj */;
				},
			);
			projectRoot = "";
			targets = (
				F77B0DEB1D118A16002130FE /* Nextcloud */,
				F71459B41D12E3B700CAFEEC /* Share Ext Nextcloud */,
				F74344111E1264ED001CC831 /* Picker */,
				F743441F1E1264EE001CC831 /* PickerFileProvider */,
			);
		};
/* End PBXProject section */

/* Begin PBXReferenceProxy section */
		F71E67FC1DC1F76F003BA52B /* libownCloudiOS.a */ = {
			isa = PBXReferenceProxy;
			fileType = archive.ar;
			path = libownCloudiOS.a;
			remoteRef = F71E67FB1DC1F76F003BA52B /* PBXContainerItemProxy */;
			sourceTree = BUILT_PRODUCTS_DIR;
		};
		F71E67FE1DC1F76F003BA52B /* ownCloud iOS libraryTests.xctest */ = {
			isa = PBXReferenceProxy;
			fileType = wrapper.cfbundle;
			path = "ownCloud iOS libraryTests.xctest";
			remoteRef = F71E67FD1DC1F76F003BA52B /* PBXContainerItemProxy */;
			sourceTree = BUILT_PRODUCTS_DIR;
		};
		F7B61E931DC13C20009E938F /* MagicalRecord.framework */ = {
			isa = PBXReferenceProxy;
			fileType = wrapper.framework;
			path = MagicalRecord.framework;
			remoteRef = F7B61E921DC13C20009E938F /* PBXContainerItemProxy */;
			sourceTree = BUILT_PRODUCTS_DIR;
		};
		F7B61E951DC13C20009E938F /* MagicalRecord for iOS Tests.xctest */ = {
			isa = PBXReferenceProxy;
			fileType = wrapper.cfbundle;
			path = "MagicalRecord for iOS Tests.xctest";
			remoteRef = F7B61E941DC13C20009E938F /* PBXContainerItemProxy */;
			sourceTree = BUILT_PRODUCTS_DIR;
		};
		F7B61E971DC13C20009E938F /* MagicalRecord.framework */ = {
			isa = PBXReferenceProxy;
			fileType = wrapper.framework;
			path = MagicalRecord.framework;
			remoteRef = F7B61E961DC13C20009E938F /* PBXContainerItemProxy */;
			sourceTree = BUILT_PRODUCTS_DIR;
		};
		F7B61E991DC13C20009E938F /* MagicalRecord for OS X Tests.xctest */ = {
			isa = PBXReferenceProxy;
			fileType = wrapper.cfbundle;
			path = "MagicalRecord for OS X Tests.xctest";
			remoteRef = F7B61E981DC13C20009E938F /* PBXContainerItemProxy */;
			sourceTree = BUILT_PRODUCTS_DIR;
		};
		F7B61E9B1DC13C20009E938F /* libMagicalRecord.a */ = {
			isa = PBXReferenceProxy;
			fileType = archive.ar;
			path = libMagicalRecord.a;
			remoteRef = F7B61E9A1DC13C20009E938F /* PBXContainerItemProxy */;
			sourceTree = BUILT_PRODUCTS_DIR;
		};
		F7B61E9D1DC13C20009E938F /* libMagicalRecord for iOS Tests.xctest */ = {
			isa = PBXReferenceProxy;
			fileType = wrapper.cfbundle;
			path = "libMagicalRecord for iOS Tests.xctest";
			remoteRef = F7B61E9C1DC13C20009E938F /* PBXContainerItemProxy */;
			sourceTree = BUILT_PRODUCTS_DIR;
		};
		F7B61E9F1DC13C20009E938F /* libMagicalRecord.dylib */ = {
			isa = PBXReferenceProxy;
			fileType = "compiled.mach-o.dylib";
			path = libMagicalRecord.dylib;
			remoteRef = F7B61E9E1DC13C20009E938F /* PBXContainerItemProxy */;
			sourceTree = BUILT_PRODUCTS_DIR;
		};
		F7B61EA11DC13C20009E938F /* libMagicalRecord for OS X Tests.xctest */ = {
			isa = PBXReferenceProxy;
			fileType = wrapper.cfbundle;
			path = "libMagicalRecord for OS X Tests.xctest";
			remoteRef = F7B61EA01DC13C20009E938F /* PBXContainerItemProxy */;
			sourceTree = BUILT_PRODUCTS_DIR;
		};
/* End PBXReferenceProxy section */

/* Begin PBXResourcesBuildPhase section */
		F7145A181D12E3B700CAFEEC /* Resources */ = {
			isa = PBXResourcesBuildPhase;
			buildActionMask = 2147483647;
			files = (
				F7145A191D12E3B700CAFEEC /* Nextcloud.xcassets in Resources */,
				F78BFEE11D31126B00E513CF /* MainInterface.storyboard in Resources */,
				F7DCA1C81D32BD4100E48D39 /* Share Ext Nextcloud.entitlements in Resources */,
				F7145A1A1D12E3B700CAFEEC /* Images.xcassets in Resources */,
				F7145A1C1D12E3B700CAFEEC /* CCMove.storyboard in Resources */,
				F7229B3B1DF7187F00E8C4E7 /* InfoNextcloud.plist in Resources */,
				F7145A1D1D12E3B700CAFEEC /* BKPasscodeView.strings in Resources */,
				F7145A211D12E3B700CAFEEC /* Error.strings in Resources */,
				F7145A231D12E3B700CAFEEC /* Localizable.strings in Resources */,
				F7145A241D12E3B700CAFEEC /* CCCellShareExt.xib in Resources */,
			);
			runOnlyForDeploymentPostprocessing = 0;
		};
		F74344101E1264ED001CC831 /* Resources */ = {
			isa = PBXResourcesBuildPhase;
			buildActionMask = 2147483647;
			files = (
				F7D267871E157057005ACB7E /* Nextcloud.xcassets in Resources */,
				F7FC88FD1E141A3F006D0506 /* Error.strings in Resources */,
				F7FC88FB1E141A34006D0506 /* BKPasscodeView.strings in Resources */,
				F7FC88FC1E141A39006D0506 /* Localizable.strings in Resources */,
				F7D2677C1E157053005ACB7E /* Images.xcassets in Resources */,
				F743441A1E1264EE001CC831 /* MainInterface.storyboard in Resources */,
				F743444B1E126B69001CC831 /* CCMove.storyboard in Resources */,
			);
			runOnlyForDeploymentPostprocessing = 0;
		};
		F743441E1E1264EE001CC831 /* Resources */ = {
			isa = PBXResourcesBuildPhase;
			buildActionMask = 2147483647;
			files = (
			);
			runOnlyForDeploymentPostprocessing = 0;
		};
		F77B0EE91D118A16002130FE /* Resources */ = {
			isa = PBXResourcesBuildPhase;
			buildActionMask = 2147483647;
			files = (
				F75ADF451DC75FFE008A7347 /* CCLogin.storyboard in Resources */,
				F77B0EEA1D118A16002130FE /* ZSSbold@2x.png in Resources */,
				F77B0EEB1D118A16002130FE /* ZSSrightjustify@2x.png in Resources */,
				F77B0EEC1D118A16002130FE /* ZSSindent@2x.png in Resources */,
				F77B0EED1D118A16002130FE /* Reader-Mark-N@2x.png in Resources */,
				F77B0EEE1D118A16002130FE /* VideoOverlay@2x.png in Resources */,
				F77B0EEF1D118A16002130FE /* UIBarButtonItemArrowLeft.png in Resources */,
				F77B0EF01D118A16002130FE /* ZSSh4@2x.png in Resources */,
				F77B0EF11D118A16002130FE /* Raleway-SemiBold.ttf in Resources */,
				F77D49A91DC238E500CDC568 /* loading@2x.gif in Resources */,
				F77B0EF21D118A16002130FE /* ZSSunderline.png in Resources */,
				F77B0EF31D118A16002130FE /* VideoOverlay@3x.png in Resources */,
				F77B0EF41D118A16002130FE /* ImageSelectedOff.png in Resources */,
				F77B0EF51D118A16002130FE /* ZSSbgcolor.png in Resources */,
				F7596C781D128FC80092A6B8 /* Nextcloud.xcassets in Resources */,
				F77B0EF61D118A16002130FE /* ZSSstrikethrough@2x.png in Resources */,
				F73CCE211DC13776007E38D8 /* XLForm.bundle in Resources */,
				F77B0EF71D118A16002130FE /* ZSSinsertkeyword@2x.png in Resources */,
				F77B0EF91D118A16002130FE /* Reader-Mark-N.png in Resources */,
				F77B0EFA1D118A16002130FE /* ZSShorizontalrule.png in Resources */,
				F77B0EFB1D118A16002130FE /* ZSSh3@2x.png in Resources */,
				F77B0EFE1D118A16002130FE /* CCUploadFromOtherUpp.storyboard in Resources */,
				F77B0EFF1D118A16002130FE /* ZSSinsertkeyword.png in Resources */,
				F77B0F001D118A16002130FE /* UIBarButtonItemArrowRight@3x.png in Resources */,
				F77B0F011D118A16002130FE /* UIBarButtonItemArrowRight.png in Resources */,
				F7676A7B1D5CB2A400DF734C /* icon-error@2x.png in Resources */,
				F77B0F021D118A16002130FE /* Raleway-Thin.ttf in Resources */,
				F78BFED41D3111B800E513CF /* LaunchScreenNextcloud.xib in Resources */,
				F77B0F031D118A16002130FE /* ImageSelectedSmallOff.png in Resources */,
				F77B0F041D118A16002130FE /* ZSSoutdent@2x.png in Resources */,
				F77B0F051D118A16002130FE /* ZSSindent.png in Resources */,
				F77B0F061D118A16002130FE /* PlayButtonOverlayLarge@3x.png in Resources */,
				F77B0F071D118A16002130FE /* ZSSpicker.png in Resources */,
				F77B0F081D118A16002130FE /* ZSSunderline@2x.png in Resources */,
				F77B0F091D118A16002130FE /* CCCellFavorite.xib in Resources */,
				F77B0F0A1D118A16002130FE /* Reader-Mark-Y.png in Resources */,
				F77B0F0B1D118A16002130FE /* UIBarButtonItemGrid@2x.png in Resources */,
				F77B0F0C1D118A16002130FE /* Reader-Mark-Y@2x.png in Resources */,
				F77B0F0D1D118A16002130FE /* ZSSundo@2x.png in Resources */,
				F77B0F0E1D118A16002130FE /* BKPasscodeView.strings in Resources */,
				F77B0F0F1D118A16002130FE /* UIBarButtonItemArrowLeft@3x.png in Resources */,
				F77B0F101D118A16002130FE /* ImageError.png in Resources */,
				F77B0F111D118A16002130FE /* ZSSparagraph.png in Resources */,
				F77B0F121D118A16002130FE /* ZSSorderedlist@2x.png in Resources */,
				F77B0F131D118A16002130FE /* ZSSitalic@2x.png in Resources */,
				F77B0F141D118A16002130FE /* ZSSviewsource.png in Resources */,
				F77B0F151D118A16002130FE /* ZSSforcejustify@2x.png in Resources */,
				F77B0F171D118A16002130FE /* ZSSh1@2x.png in Resources */,
				F7D6A0951D82DBFA0045AD1A /* CCControlCenterCell.xib in Resources */,
				F77B0F181D118A16002130FE /* Intro.strings in Resources */,
				F7FCFFD81D70798C000E6E29 /* CCPeekPop.storyboard in Resources */,
				F77B0F191D118A16002130FE /* ZSSitalic.png in Resources */,
				F7F06ED11DBFACC600099AE9 /* CTAssetsPicker.strings in Resources */,
				F77B0F1B1D118A16002130FE /* ImageError@2x.png in Resources */,
				F77B0F1C1D118A16002130FE /* Reader-Email@2x.png in Resources */,
				F77B0F1D1D118A16002130FE /* ZSSh2@2x.png in Resources */,
				F77B0F1E1D118A16002130FE /* ZSSstrikethrough.png in Resources */,
				F77B0F1F1D118A16002130FE /* UIBarButtonItemGrid@3x.png in Resources */,
				F77B0F211D118A16002130FE /* ZSSh6.png in Resources */,
				F77B0F231D118A16002130FE /* ZSSh3.png in Resources */,
				F77B0F241D118A16002130FE /* Reader-Button-H.png in Resources */,
				F77B0F251D118A16002130FE /* ZSSh1.png in Resources */,
				F77B0F271D118A16002130FE /* ImageSelectedSmallOn.png in Resources */,
				F7676A7D1D5CB2A400DF734C /* icon-info.png in Resources */,
				F77B0F281D118A16002130FE /* Main.storyboard in Resources */,
				F77B0F291D118A16002130FE /* ZSSleftjustify.png in Resources */,
				F77B0F2A1D118A16002130FE /* ImageSelectedSmallOff@3x.png in Resources */,
				F77B0F2B1D118A16002130FE /* ZSSclearstyle@2x.png in Resources */,
				F77B0F2C1D118A16002130FE /* ZSSlink.png in Resources */,
				F77B0F2D1D118A16002130FE /* ZSSsuperscript@2x.png in Resources */,
				F77B0F2E1D118A16002130FE /* ZSScenterjustify.png in Resources */,
				F77B0F2F1D118A16002130FE /* CCMove.storyboard in Resources */,
				F77B0F301D118A16002130FE /* PlayButtonOverlayLargeTap.png in Resources */,
				F77B0F311D118A16002130FE /* Reader-Thumbs.png in Resources */,
				F7659A371DC0B737004860C4 /* iRate.bundle in Resources */,
				F77B0F321D118A16002130FE /* ZSSkeyboard@2x.png in Resources */,
				F77B0F331D118A16002130FE /* ImageSelectedOn@2x.png in Resources */,
				F77B0F341D118A16002130FE /* ZSSorderedlist.png in Resources */,
				F77B0F351D118A16002130FE /* ZSSsubscript@2x.png in Resources */,
				F77B0F361D118A16002130FE /* editor.html in Resources */,
				F7676A7F1D5CB2A400DF734C /* icon-info@2x.png in Resources */,
				F77B0F371D118A16002130FE /* UIBarButtonItemArrowRight@2x.png in Resources */,
				F77B0F381D118A16002130FE /* ZSSkeyboard.png in Resources */,
				F7676A791D5CB2A400DF734C /* icon-error.png in Resources */,
				F77B0F391D118A16002130FE /* ZSStable@2x.png in Resources */,
				F77B0F3B1D118A16002130FE /* ZSSredo@2x.png in Resources */,
				F77B0F3C1D118A16002130FE /* ImageError@3x.png in Resources */,
				F77B0F3D1D118A16002130FE /* ZSSh5.png in Resources */,
				F77B0F3E1D118A16002130FE /* ZSSquicklink@2x.png in Resources */,
				F77B0F3F1D118A16002130FE /* Reader-Export.png in Resources */,
				F77B0F401D118A16002130FE /* UIBarButtonItemArrowLeft@2x.png in Resources */,
				F77B0F411D118A16002130FE /* ZSStextcolor@2x.png in Resources */,
				F77B0F421D118A16002130FE /* ImageSelectedOn.png in Resources */,
				F77B0F431D118A16002130FE /* Raleway-ExtraBold.ttf in Resources */,
				F77B0F441D118A16002130FE /* Reader-Button-N@2x.png in Resources */,
				F77B0F461D118A16002130FE /* Reader-Button-H@2x.png in Resources */,
				F77B0F471D118A16002130FE /* ZSSbgcolor@2x.png in Resources */,
				F77B0F481D118A16002130FE /* synchronized.gif in Resources */,
				F77B0F491D118A16002130FE /* ZSSoutdent.png in Resources */,
				F77B0F4A1D118A16002130FE /* ZSStextcolor.png in Resources */,
				F77B0F4B1D118A16002130FE /* ZSSimage.png in Resources */,
				F77B0F4D1D118A16002130FE /* CCShare.storyboard in Resources */,
				F77B0F4E1D118A16002130FE /* Reader-Thumbs@2x.png in Resources */,
				F77B0F4F1D118A16002130FE /* ZSSquicklink.png in Resources */,
				F77B0F511D118A16002130FE /* ZSSh2.png in Resources */,
				F77B0F531D118A16002130FE /* ZSSbold.png in Resources */,
				F77B0F541D118A16002130FE /* Reader-Button-N.png in Resources */,
				F77B0F551D118A16002130FE /* Error.strings in Resources */,
				F77B0F561D118A16002130FE /* ZSStable.png in Resources */,
				F77B0F571D118A16002130FE /* synchronizedcrypto.gif in Resources */,
				F77B0F581D118A16002130FE /* TTOpenInAppActivityLocalizable.string in Resources */,
				F77B0F591D118A16002130FE /* ZSSRichTextEditor.js in Resources */,
				F77B0F5A1D118A16002130FE /* Raleway-Light.ttf in Resources */,
				F77B0F5B1D118A16002130FE /* ZSSclearstyle.png in Resources */,
				F77B0F5C1D118A16002130FE /* ImagesIntro.xcassets in Resources */,
				F77B0F5D1D118A16002130FE /* Reader-Print.png in Resources */,
				F77B0F5E1D118A16002130FE /* ZSSlink@2x.png in Resources */,
				F77B0F5F1D118A16002130FE /* Reader-Email.png in Resources */,
				F77B0F601D118A16002130FE /* Raleway-Medium.ttf in Resources */,
				F77B0F611D118A16002130FE /* Acknowledgements.rtf in Resources */,
				F77B0F621D118A16002130FE /* ZSSunorderedlist.png in Resources */,
				F77B0F631D118A16002130FE /* Localizable.strings in Resources */,
				F77B0F641D118A16002130FE /* ZSSh4.png in Resources */,
				F77B0F651D118A16002130FE /* Raleway-Heavy.ttf in Resources */,
				F77B0F661D118A16002130FE /* ImageSelectedOff@2x.png in Resources */,
				F77B0F671D118A16002130FE /* InfoPlist.strings in Resources */,
				F77B0F691D118A16002130FE /* ImageSelectedSmallOff@2x.png in Resources */,
				F77B0F6A1D118A16002130FE /* UIBarButtonItemGrid.png in Resources */,
				F77B0F6B1D118A16002130FE /* ZSSundo.png in Resources */,
				F77B0F6C1D118A16002130FE /* ZSSsubscript.png in Resources */,
				F7F06EC31DBFACC600099AE9 /* CTAssetsPickerController.bundle in Resources */,
				F77B0F6E1D118A16002130FE /* ZSShorizontalrule@2x.png in Resources */,
				F77B0F6F1D118A16002130FE /* ZSSforcejustify.png in Resources */,
				F77B0F711D118A16002130FE /* Raleway-Bold.ttf in Resources */,
				F77B0F721D118A16002130FE /* PlayButtonOverlayLarge@2x.png in Resources */,
				F77B0F731D118A16002130FE /* ImageSelectedSmallOn@3x.png in Resources */,
				F77B0F741D118A16002130FE /* ZSSunorderedlist@2x.png in Resources */,
				F77B0F751D118A16002130FE /* ZSSleftjustify@2x.png in Resources */,
				F77B0F761D118A16002130FE /* VideoOverlay.png in Resources */,
				F7676A811D5CB2A400DF734C /* icon-success.png in Resources */,
				F77B0F771D118A16002130FE /* ZSSimage@2x.png in Resources */,
				F77B0F781D118A16002130FE /* PlayButtonOverlayLargeTap@3x.png in Resources */,
				F77B0F791D118A16002130FE /* ZSSunlink.png in Resources */,
				F77B0F7A1D118A16002130FE /* ZSSredo.png in Resources */,
				F77B0F7B1D118A16002130FE /* ZSSrightjustify.png in Resources */,
				F77B0F7C1D118A16002130FE /* ZSSviewsource@2x.png in Resources */,
				F77B0F7D1D118A16002130FE /* Images.xcassets in Resources */,
				F77B0F7E1D118A16002130FE /* ImageSelectedSmallOn@2x.png in Resources */,
				F77B0F7F1D118A16002130FE /* ZSScenterjustify@2x.png in Resources */,
				F77B0F811D118A16002130FE /* ZSSparagraph@2x.png in Resources */,
				F77B0F821D118A16002130FE /* ZSSsuperscript.png in Resources */,
				F77B0F831D118A16002130FE /* ZSSh5@2x.png in Resources */,
				F77B0F841D118A16002130FE /* Reader-Print@2x.png in Resources */,
				F7676A831D5CB2A400DF734C /* icon-success@2x.png in Resources */,
				F77B0F851D118A16002130FE /* Reader-Export@2x.png in Resources */,
				F77B0F861D118A16002130FE /* LMMediaPlayerView.bundle in Resources */,
				F77B0F871D118A16002130FE /* Raleway-Regular.ttf in Resources */,
				F77B0F891D118A16002130FE /* Raleway-ExtraLight.ttf in Resources */,
				F77B0F8A1D118A16002130FE /* CCCellMain.xib in Resources */,
				F77B0F8B1D118A16002130FE /* PlayButtonOverlayLargeTap@2x.png in Resources */,
				F77B0F8C1D118A16002130FE /* CCCellMainTransfer.xib in Resources */,
				F77B0F8E1D118A16002130FE /* LMMediaPlayerView.xib in Resources */,
				F77B0F8F1D118A16002130FE /* ZSSunlink@2x.png in Resources */,
				F77B0F901D118A16002130FE /* ZSSpicker@2x.png in Resources */,
				F77B0F911D118A16002130FE /* ImageSelectedOff@3x.png in Resources */,
				F77B0F921D118A16002130FE /* PlayButtonOverlayLarge.png in Resources */,
				F77B0F931D118A16002130FE /* ImageSelectedOn@3x.png in Resources */,
				F77B0F941D118A16002130FE /* ZSSh6@2x.png in Resources */,
			);
			runOnlyForDeploymentPostprocessing = 0;
		};
/* End PBXResourcesBuildPhase section */

/* Begin PBXShellScriptBuildPhase section */
		F73B02C01DC0F1C900EC2C33 /* ShellScript */ = {
			isa = PBXShellScriptBuildPhase;
			buildActionMask = 2147483647;
			files = (
			);
			inputPaths = (
			);
			outputPaths = (
			);
			runOnlyForDeploymentPostprocessing = 0;
			shellPath = /bin/sh;
			shellScript = "#!/bin/bash\n# buildNumber=$(/usr/libexec/PlistBuddy -c \"Print CFBundleVersion\" \"$INFOPLIST_FILE\")\n# buildNumber=$(echo $buildNumber | sed 's/0*//')\n# buildNumber=$(($buildNumber + 1))\n# buildNumber=$(printf \"%04d\" $buildNumber)\n# /usr/libexec/PlistBuddy -c \"Set :CFBundleVersion $buildNumber\" \"$INFOPLIST_FILE\"";
		};
/* End PBXShellScriptBuildPhase section */

/* Begin PBXSourcesBuildPhase section */
		F71459B51D12E3B700CAFEEC /* Sources */ = {
			isa = PBXSourcesBuildPhase;
			buildActionMask = 2147483647;
			files = (
				F71459B81D12E3B700CAFEEC /* CCError.m in Sources */,
				F71459BA1D12E3B700CAFEEC /* NSString+TruncateToWidth.m in Sources */,
				F71459BB1D12E3B700CAFEEC /* NYXProgressiveImageView.m in Sources */,
				F71459BC1D12E3B700CAFEEC /* Reachability.m in Sources */,
				F71459BD1D12E3B700CAFEEC /* UIImage+animatedGIF.m in Sources */,
				F71459BE1D12E3B700CAFEEC /* UIImage+Reflection.m in Sources */,
				F71459BF1D12E3B700CAFEEC /* RNEncryptor.m in Sources */,
				F71459C21D12E3B700CAFEEC /* ShareViewController.m in Sources */,
				F71459C31D12E3B700CAFEEC /* UIImage+Filtering.m in Sources */,
				F71459C41D12E3B700CAFEEC /* UIImage+Saving.m in Sources */,
				F71459C51D12E3B700CAFEEC /* UIImage+Rotating.m in Sources */,
				F771CD611E07F6620066F76D /* TableAutomaticUpload+CoreDataProperties.m in Sources */,
				F71459C61D12E3B700CAFEEC /* CCMetadata.m in Sources */,
				F71459C81D12E3B700CAFEEC /* TableLocalFile.m in Sources */,
				F71459C91D12E3B700CAFEEC /* OCNetworking.m in Sources */,
				F71459CC1D12E3B700CAFEEC /* RNCryptorEngine.m in Sources */,
				F71459CD1D12E3B700CAFEEC /* AFViewShaker.m in Sources */,
				F71459CE1D12E3B700CAFEEC /* NSData+CommonCrypto.m in Sources */,
				F71459CF1D12E3B700CAFEEC /* BKPasscodeLockScreenManager.m in Sources */,
				F71459D11D12E3B700CAFEEC /* BKPasscodeInputView.m in Sources */,
				F71459D21D12E3B700CAFEEC /* CCUtility.m in Sources */,
				F771CD5F1E07F6620066F76D /* TableAutomaticUpload+CoreDataClass.m in Sources */,
				F71459D31D12E3B700CAFEEC /* CCBKPasscode.m in Sources */,
				F71459D51D12E3B700CAFEEC /* MBProgressHUD.m in Sources */,
				F71459D61D12E3B700CAFEEC /* TableShare+CoreDataProperties.m in Sources */,
				F71459D71D12E3B700CAFEEC /* BKPasscodeDummyViewController.m in Sources */,
				F71459D81D12E3B700CAFEEC /* TableMetadata.m in Sources */,
				F7994B7E1D5B854C008525D9 /* TableCertificates.m in Sources */,
				F71459D91D12E3B700CAFEEC /* CCCrypto.m in Sources */,
				F732BA0B1D76DBA500E9878B /* CCNetworking.m in Sources */,
				F71459DA1D12E3B700CAFEEC /* TableShare.m in Sources */,
				F71459DC1D12E3B700CAFEEC /* TableDirectory+CoreDataProperties.m in Sources */,
				F71459DD1D12E3B700CAFEEC /* CCCoreData.m in Sources */,
				F71459DE1D12E3B700CAFEEC /* BKPasscodeField.m in Sources */,
				F71459E01D12E3B700CAFEEC /* TableAccount.m in Sources */,
				F71459E11D12E3B700CAFEEC /* CCHud.m in Sources */,
				F71459E21D12E3B700CAFEEC /* TableAccount+CoreDataProperties.m in Sources */,
				F71459E41D12E3B700CAFEEC /* RNDecryptor.m in Sources */,
				F71459E61D12E3B700CAFEEC /* NYXImagesHelper.m in Sources */,
				F71459E91D12E3B700CAFEEC /* UIImage+Enhancing.m in Sources */,
				F71459EA1D12E3B700CAFEEC /* CCCellShareExt.m in Sources */,
				F71459EB1D12E3B700CAFEEC /* TableMetadata+CoreDataProperties.m in Sources */,
				F73CCE321DC13798007E38D8 /* UICKeyChainStore.m in Sources */,
				F71459ED1D12E3B700CAFEEC /* UIImage+Masking.m in Sources */,
				F71459EF1D12E3B700CAFEEC /* TableGPS+CoreDataProperties.m in Sources */,
				F7994B7A1D5B854C008525D9 /* TableCertificates+CoreDataProperties.m in Sources */,
				F71459F01D12E3B700CAFEEC /* NSString+Base64.m in Sources */,
				F7EF0CAF1D9E95F400A9D15E /* CCSharedDBSession.m in Sources */,
				F71459F11D12E3B700CAFEEC /* CCMove.m in Sources */,
				F71459F31D12E3B700CAFEEC /* UIImage+Resizing.m in Sources */,
				F71459F41D12E3B700CAFEEC /* BKPasscodeViewController.m in Sources */,
				F71459F51D12E3B700CAFEEC /* BKShiftingView.m in Sources */,
				F71459F61D12E3B700CAFEEC /* TableLocalFile+CoreDataProperties.m in Sources */,
				F71459F71D12E3B700CAFEEC /* CCGraphics.m in Sources */,
				F71459F81D12E3B700CAFEEC /* BKTouchIDSwitchView.m in Sources */,
				F7F801051D98205A007537BC /* CCCertificate.m in Sources */,
				F71459FB1D12E3B700CAFEEC /* PPImageScrollingCellView.m in Sources */,
				F71459FE1D12E3B700CAFEEC /* CCExifGeo.m in Sources */,
				F71459FF1D12E3B700CAFEEC /* RNCryptor.m in Sources */,
				F7145A001D12E3B700CAFEEC /* CCGlobal.m in Sources */,
				F7145A011D12E3B700CAFEEC /* UIImage+Blurring.m in Sources */,
				F7145A021D12E3B700CAFEEC /* BKTouchIDManager.m in Sources */,
				F7145A041D12E3B700CAFEEC /* CCloadItemData.swift in Sources */,
				F7145A081D12E3B700CAFEEC /* PPCollectionViewCell.m in Sources */,
				F7145A091D12E3B700CAFEEC /* TableGPS.m in Sources */,
				F7145A0D1D12E3B700CAFEEC /* NSData+Base64.m in Sources */,
				F78088EB1DD3A1DB005C5A7C /* cryptocloud.xcdatamodeld in Sources */,
				F7145A0E1D12E3B700CAFEEC /* AESCrypt.m in Sources */,
				F7145A0F1D12E3B700CAFEEC /* TableDirectory.m in Sources */,
				F7145A111D12E3B700CAFEEC /* PPImageScrollingTableViewCell.m in Sources */,
			);
			runOnlyForDeploymentPostprocessing = 0;
		};
		F743440E1E1264ED001CC831 /* Sources */ = {
			isa = PBXSourcesBuildPhase;
			buildActionMask = 2147483647;
			files = (
				F743446C1E127E4B001CC831 /* TableLocalFile+CoreDataProperties.m in Sources */,
				F743445F1E127D4B001CC831 /* BKPasscodeViewController.m in Sources */,
				F74344611E127D51001CC831 /* BKTouchIDManager.m in Sources */,
				F743446A1E127E45001CC831 /* TableCertificates+CoreDataProperties.m in Sources */,
				F74344801E127ED3001CC831 /* NSString+Base64.m in Sources */,
				F74344621E127D54001CC831 /* BKTouchIDSwitchView.m in Sources */,
				F743446D1E127E4E001CC831 /* TableLocalFile.m in Sources */,
				F743447A1E127EA6001CC831 /* CCGraphics.m in Sources */,
				F743448C1E128010001CC831 /* CCCrypto.m in Sources */,
				F725437C1E12A44A009BF4C2 /* CCSection.m in Sources */,
				F74344651E127DE9001CC831 /* CCNetworking.m in Sources */,
				F74344641E127DE6001CC831 /* OCNetworking.m in Sources */,
				F743445B1E127D3B001CC831 /* BKPasscodeDummyViewController.m in Sources */,
				F743446B1E127E49001CC831 /* TableCertificates.m in Sources */,
				F743445D1E127D40001CC831 /* BKPasscodeInputView.m in Sources */,
				F74344821E127F68001CC831 /* MBProgressHUD.m in Sources */,
				F74344721E127E5B001CC831 /* TableMetadata.m in Sources */,
				F74344681E127E3F001CC831 /* TableAutomaticUpload+CoreDataClass.m in Sources */,
				F743444A1E126B4D001CC831 /* CCMove.m in Sources */,
				F74344741E127E60001CC831 /* TableAccount.m in Sources */,
				F74344771E127E88001CC831 /* TableDirectory.m in Sources */,
				F74344711E127E59001CC831 /* TableMetadata+CoreDataProperties.m in Sources */,
				F743448B1E12800D001CC831 /* CCCertificate.m in Sources */,
				F743447D1E127ECB001CC831 /* AESCrypt.m in Sources */,
				F743447E1E127ECE001CC831 /* NSData+Base64.m in Sources */,
				F74344671E127E38001CC831 /* CCMetadata.m in Sources */,
				F74344701E127E56001CC831 /* TableDirectory+CoreDataProperties.m in Sources */,
				F74344781E127E9E001CC831 /* CCExifGeo.m in Sources */,
				F74344171E1264EE001CC831 /* DocumentPickerViewController.swift in Sources */,
				F74344811E127F49001CC831 /* AFViewShaker.m in Sources */,
				F74344791E127EA1001CC831 /* CCError.m in Sources */,
				F743446E1E127E51001CC831 /* TableGPS+CoreDataProperties.m in Sources */,
				F743447B1E127EAC001CC831 /* CCUtility.m in Sources */,
				F74344761E127E67001CC831 /* TableShare.m in Sources */,
				F74344871E127F95001CC831 /* UICKeyChainStore.m in Sources */,
				F74344751E127E64001CC831 /* TableShare+CoreDataProperties.m in Sources */,
				F743447F1E127ED1001CC831 /* NSData+CommonCrypto.m in Sources */,
				F74344891E127FC3001CC831 /* CCGlobal.m in Sources */,
				F74344841E127F84001CC831 /* RNCryptorEngine.m in Sources */,
				F74344851E127F86001CC831 /* RNDecryptor.m in Sources */,
				F74344691E127E42001CC831 /* TableAutomaticUpload+CoreDataProperties.m in Sources */,
				F74344881E127F9C001CC831 /* UIImage+animatedGIF.m in Sources */,
				F743448A1E127FF2001CC831 /* CCHud.m in Sources */,
				F74344861E127F89001CC831 /* RNEncryptor.m in Sources */,
				F743445C1E127D3D001CC831 /* BKPasscodeField.m in Sources */,
				F743446F1E127E53001CC831 /* TableGPS.m in Sources */,
				F7FC88FA1E140558006D0506 /* cryptocloud.xcdatamodeld in Sources */,
				F743445E1E127D44001CC831 /* BKPasscodeLockScreenManager.m in Sources */,
				F74344631E127D79001CC831 /* CCBKPasscode.m in Sources */,
				F74344661E127E35001CC831 /* CCCoreData.m in Sources */,
				F743447C1E127EB2001CC831 /* NSString+TruncateToWidth.m in Sources */,
				F74344731E127E5E001CC831 /* TableAccount+CoreDataProperties.m in Sources */,
				F74344601E127D4D001CC831 /* BKShiftingView.m in Sources */,
				F74344831E127F80001CC831 /* RNCryptor.m in Sources */,
			);
			runOnlyForDeploymentPostprocessing = 0;
		};
		F743441C1E1264EE001CC831 /* Sources */ = {
			isa = PBXSourcesBuildPhase;
			buildActionMask = 2147483647;
			files = (
				F74344251E1264EE001CC831 /* FileProvider.swift in Sources */,
			);
			runOnlyForDeploymentPostprocessing = 0;
		};
		F77B0DEF1D118A16002130FE /* Sources */ = {
			isa = PBXSourcesBuildPhase;
			buildActionMask = 2147483647;
			files = (
				F7F06EC51DBFACC600099AE9 /* CTAssetsPickerController.m in Sources */,
				F77B0DF01D118A16002130FE /* UIImage+Resizing.m in Sources */,
				F7F06EAB1DBFACC600099AE9 /* CTAssetSelectionButton.m in Sources */,
				F73CCDE91DC13776007E38D8 /* XLFormPickerCell.m in Sources */,
				F77B0DF21D118A16002130FE /* CCUploadFromOtherUpp.m in Sources */,
				F77B0DF41D118A16002130FE /* CCMain.m in Sources */,
				F77B0DF51D118A16002130FE /* CCUtility.m in Sources */,
				F7F06EA91DBFACC600099AE9 /* CTAssetScrollView.m in Sources */,
				F73CCDED1DC13776007E38D8 /* XLFormSelectorCell.m in Sources */,
				F7F06E931DBFACC600099AE9 /* NSNumberFormatter+CTAssetsPickerController.m in Sources */,
				F77B0DF71D118A16002130FE /* UIXToolbarView.m in Sources */,
				F771CD601E07F6620066F76D /* TableAutomaticUpload+CoreDataProperties.m in Sources */,
				F77B0DF91D118A16002130FE /* TableMetadata.m in Sources */,
				F77B0DFB1D118A16002130FE /* NYXProgressiveImageView.m in Sources */,
				F7994B781D5B854C008525D9 /* TableCertificates+CoreDataProperties.m in Sources */,
				F77B0DFC1D118A16002130FE /* ReaderDocumentOutline.m in Sources */,
				F77B0DFE1D118A16002130FE /* REMenuItem.m in Sources */,
				F77B0DFF1D118A16002130FE /* OCNetworking.m in Sources */,
				F77B0E001D118A16002130FE /* MWPhoto.m in Sources */,
				F77B0E011D118A16002130FE /* RNCryptor.m in Sources */,
				F77B0E021D118A16002130FE /* CCPhotosCameraUpload.m in Sources */,
				F77B0E031D118A16002130FE /* CCShareInfoCMOC.m in Sources */,
				F77B0E041D118A16002130FE /* UIImage+animatedGIF.m in Sources */,
				F73CCE301DC13798007E38D8 /* UICKeyChainStore.m in Sources */,
				F77B0E051D118A16002130FE /* ReaderDocument.m in Sources */,
				F7F06ECD1DBFACC600099AE9 /* CTAssetThumbnailStacks.m in Sources */,
				F7659A581DC0B760004860C4 /* NSIndexPath+PSTCollectionViewAdditions.m in Sources */,
				F72764651DB8FE2A002334CD /* CCSynchronization.m in Sources */,
				F7659A681DC0B760004860C4 /* PSTCollectionViewUpdateItem.m in Sources */,
				F77B0E071D118A16002130FE /* ioapi.c in Sources */,
				F77B0E0D1D118A16002130FE /* CCSecurityOptions.m in Sources */,
				F73CCDF11DC13776007E38D8 /* XLFormStepCounterCell.m in Sources */,
				F73CCE1F1DC13776007E38D8 /* XLForm.m in Sources */,
				F77B0E0E1D118A16002130FE /* REMenuItemView.m in Sources */,
				F732BA061D76CE1500E9878B /* CCNetworking.m in Sources */,
				F73CCDFF1DC13776007E38D8 /* XLFormDescriptor.m in Sources */,
				F77B0E101D118A16002130FE /* MWGridViewController.m in Sources */,
				F77B0E111D118A16002130FE /* UIImage+Reflection.m in Sources */,
				F77B0E121D118A16002130FE /* CCPatenteGuida.m in Sources */,
				F7D6A0971D82DBFA0045AD1A /* CCMenu.m in Sources */,
				F77B0E131D118A16002130FE /* AppDelegate.m in Sources */,
				F750374F1DBFA91A008FB480 /* NSArray+PureLayout.m in Sources */,
				F7F06EAF1DBFACC600099AE9 /* CTAssetsGridSelectedView.m in Sources */,
				F77B0E141D118A16002130FE /* CCError.m in Sources */,
				F73CCE191DC13776007E38D8 /* XLFormRegexValidator.m in Sources */,
				F7F06E951DBFACC600099AE9 /* PHAsset+CTAssetsPickerController.m in Sources */,
				F77B0E161D118A16002130FE /* AFViewShaker.m in Sources */,
				F77B0E181D118A16002130FE /* CCLogin.m in Sources */,
				F77B0E1B1D118A16002130FE /* CCGraphics.m in Sources */,
				F73CCE071DC13776007E38D8 /* NSExpression+XLFormAdditions.m in Sources */,
				F77B0E1C1D118A16002130FE /* BKPasscodeDummyViewController.m in Sources */,
				F77B0E1D1D118A16002130FE /* ReaderThumbQueue.m in Sources */,
				F77B0E1F1D118A16002130FE /* CCManagePhotos.m in Sources */,
				F7659A6E1DC0B760004860C4 /* PSTGridLayoutRow.m in Sources */,
				F77B0E201D118A16002130FE /* CCShareUserOC.m in Sources */,
				F77B0E211D118A16002130FE /* ThumbsMainToolbar.m in Sources */,
				F73CCDF31DC13776007E38D8 /* XLFormSwitchCell.m in Sources */,
				F77B0E221D118A16002130FE /* CCManageLocation.m in Sources */,
				F77B0E231D118A16002130FE /* CCSharePermissionOC.m in Sources */,
				F77B0E241D118A16002130FE /* HRColorCursor.m in Sources */,
				F77B0E251D118A16002130FE /* BKPasscodeInputView.m in Sources */,
				F77B0E261D118A16002130FE /* ZSSTextView.m in Sources */,
				F77B0E271D118A16002130FE /* CYRLayoutManager.m in Sources */,
				F77B0E291D118A16002130FE /* NSArray+LMMediaPlayerShuffle.m in Sources */,
				F77B0E2A1D118A16002130FE /* REMenu.m in Sources */,
				F73CCDDB1DC13776007E38D8 /* XLFormButtonCell.m in Sources */,
				F7F06E9B1DBFACC600099AE9 /* UICollectionView+CTAssetsPickerController.m in Sources */,
				F77B0E2D1D118A16002130FE /* CYRTextView.m in Sources */,
				F77B0E2E1D118A16002130FE /* MWPhotoBrowser.m in Sources */,
				F77B0E2F1D118A16002130FE /* LMMediaItemStreamingCache.m in Sources */,
				F73CCDE51DC13776007E38D8 /* XLFormInlineSelectorCell.m in Sources */,
				F77B0E301D118A16002130FE /* CCHud.m in Sources */,
				F77B0E311D118A16002130FE /* CCExifGeo.m in Sources */,
				F77B0E321D118A16002130FE /* HRCgUtil.m in Sources */,
				F7F06EB71DBFACC600099AE9 /* CTAssetsGridViewFooter.m in Sources */,
				F77B0E331D118A16002130FE /* CCCellFavorite.m in Sources */,
				F7F06EB91DBFACC600099AE9 /* CTAssetsGridViewLayout.m in Sources */,
				F77B0E341D118A16002130FE /* TableAccount+CoreDataProperties.m in Sources */,
				F77B0E351D118A16002130FE /* NYXImagesHelper.m in Sources */,
				F73CCE171DC13776007E38D8 /* XLFormTextView.m in Sources */,
				F77B0E361D118A16002130FE /* ZSSBarButtonItem.m in Sources */,
				F77B0E391D118A16002130FE /* CCContoCorrente.m in Sources */,
				F77B0E3A1D118A16002130FE /* RNCryptorEngine.m in Sources */,
				F77B0E3B1D118A16002130FE /* UIImage+MWPhotoBrowser.m in Sources */,
				F77B0E3C1D118A16002130FE /* CCCartaIdentita.m in Sources */,
				F7659A6C1DC0B760004860C4 /* PSTGridLayoutItem.m in Sources */,
				F7F06EA31DBFACC600099AE9 /* CTAssetCollectionViewController.m in Sources */,
				F77B0E411D118A16002130FE /* CCSplit.m in Sources */,
				F77B0E421D118A16002130FE /* ReaderMainPagebar.m in Sources */,
				F77B0E431D118A16002130FE /* ReaderThumbsView.m in Sources */,
				F73CCDFD1DC13776007E38D8 /* XLFormViewController.m in Sources */,
				F73CCDDF1DC13776007E38D8 /* XLFormDateCell.m in Sources */,
				F73CCE1B1DC13776007E38D8 /* XLFormValidationStatus.m in Sources */,
				F77B0E441D118A16002130FE /* CCIntro.m in Sources */,
				F77B0E451D118A16002130FE /* ReaderThumbRender.m in Sources */,
				F77B0E461D118A16002130FE /* BKPasscodeLockScreenManager.m in Sources */,
				F77B0E481D118A16002130FE /* CCCrypto.m in Sources */,
				F7D6A0911D82DBFA0045AD1A /* CCControlCenter.m in Sources */,
				F7659A6A1DC0B760004860C4 /* PSTGridLayoutInfo.m in Sources */,
				F73CCE1D1DC13776007E38D8 /* XLFormValidator.m in Sources */,
				F77B0E491D118A16002130FE /* UIImage+Saving.m in Sources */,
				F73CCE011DC13776007E38D8 /* XLFormRowDescriptor.m in Sources */,
				F77B0E4C1D118A16002130FE /* CCDetail.m in Sources */,
				F77B0E4D1D118A16002130FE /* CCCoreData.m in Sources */,
				F7659A5E1DC0B760004860C4 /* PSTCollectionViewController.m in Sources */,
				F7F801031D98205A007537BC /* CCCertificate.m in Sources */,
				F7CE28881D1ACFA70025783C /* UINavigationController+CCProgress.m in Sources */,
				F77B0E4E1D118A16002130FE /* TableDirectory.m in Sources */,
				F77B0E4F1D118A16002130FE /* CCManageCameraUpload.m in Sources */,
				F77B0E511D118A16002130FE /* UIImage+Filtering.m in Sources */,
				F73CCDEB1DC13776007E38D8 /* XLFormSegmentedCell.m in Sources */,
				F7FCFFE01D707B83000E6E29 /* CCPeekPop.m in Sources */,
				F7F06E911DBFACC600099AE9 /* NSIndexSet+CTAssetsPickerController.m in Sources */,
				F77B0E541D118A16002130FE /* CCMove.m in Sources */,
				F73CCE051DC13776007E38D8 /* NSArray+XLFormAdditions.m in Sources */,
				F77B0E551D118A16002130FE /* SSZipArchive.m in Sources */,
				F77B0E581D118A16002130FE /* ReaderThumbView.m in Sources */,
				F77B0E5A1D118A16002130FE /* ReaderContentTile.m in Sources */,
				F77B0E5B1D118A16002130FE /* UIImage+Rotating.m in Sources */,
				F7F06E8D1DBFACC600099AE9 /* NSBundle+CTAssetsPickerController.m in Sources */,
				F73CCDDD1DC13776007E38D8 /* XLFormCheckCell.m in Sources */,
				F73CCE0B1DC13776007E38D8 /* NSPredicate+XLFormAdditions.m in Sources */,
				F77B0E5C1D118A16002130FE /* AHKActionSheetViewController.m in Sources */,
				F73CCE131DC13776007E38D8 /* XLFormRightImageButton.m in Sources */,
				F77B0E5D1D118A16002130FE /* UIImage+Blurring.m in Sources */,
				F7BE6E2F1D2D5C3B00106933 /* CCQuickActions.m in Sources */,
				F77B0E5E1D118A16002130FE /* unzip.c in Sources */,
				F7659A291DC0B726004860C4 /* EAIntroView.m in Sources */,
				F77B0E5F1D118A16002130FE /* CCSettings.m in Sources */,
				F77B0E601D118A16002130FE /* CGPDFDocument.m in Sources */,
				F77B0E621D118A16002130FE /* REMenuContainerView.m in Sources */,
				F77B0E631D118A16002130FE /* CCShareOC.m in Sources */,
				F77B0E641D118A16002130FE /* UIWindow+AHKAdditions.m in Sources */,
				F73CCE261DC13788007E38D8 /* UIScrollView+EmptyDataSet.m in Sources */,
				F77B0E651D118A16002130FE /* LMMediaPlayerView.m in Sources */,
				F77B0E661D118A16002130FE /* NSString+Base64.m in Sources */,
				F77B0E671D118A16002130FE /* Reachability.m in Sources */,
				F77B0E691D118A16002130FE /* TableShare.m in Sources */,
				F77B0E6A1D118A16002130FE /* RNDecryptor.m in Sources */,
				F73CCDF91DC13776007E38D8 /* XLFormOptionsObject.m in Sources */,
				F77B0E6B1D118A16002130FE /* ReaderThumbCache.m in Sources */,
				F77B0E6C1D118A16002130FE /* ReaderContentPage.m in Sources */,
				F750374D1DBFA91A008FB480 /* ALView+PureLayout.m in Sources */,
				F7F06E8F1DBFACC600099AE9 /* NSDateFormatter+CTAssetsPickerController.m in Sources */,
				F73CCDF51DC13776007E38D8 /* XLFormTextFieldCell.m in Sources */,
				F77B0E701D118A16002130FE /* TableDirectory+CoreDataProperties.m in Sources */,
				F77B0E711D118A16002130FE /* LMMediaItem.m in Sources */,
				F77B0E731D118A16002130FE /* PPImageScrollingTableViewCell.m in Sources */,
				F7659A2E1DC0B72F004860C4 /* EARestrictedScrollView.m in Sources */,
				F77B0E741D118A16002130FE /* CCBancomat.m in Sources */,
				F77B0E751D118A16002130FE /* CCManageSynchronizations.m in Sources */,
				F77B0E761D118A16002130FE /* ReaderViewController.m in Sources */,
				F77B0E771D118A16002130FE /* TableShare+CoreDataProperties.m in Sources */,
				F77B0E781D118A16002130FE /* ReaderThumbFetch.m in Sources */,
				F77B0E791D118A16002130FE /* TableGPS.m in Sources */,
				F77B0E7A1D118A16002130FE /* MWTapDetectingImageView.m in Sources */,
				F77B0E7B1D118A16002130FE /* CCPassaporto.m in Sources */,
				F7F06EA51DBFACC600099AE9 /* CTAssetItemViewController.m in Sources */,
				F7659A5A1DC0B760004860C4 /* PSTCollectionView.m in Sources */,
				F7BF1B431D51E893000854F6 /* CCLoginNCOC.m in Sources */,
				F77B0E7D1D118A16002130FE /* CYRTextStorage.m in Sources */,
				F77B0E7E1D118A16002130FE /* ThumbsViewController.m in Sources */,
				F77B0E801D118A16002130FE /* ZSSRichTextEditor.m in Sources */,
				F7F06EC91DBFACC600099AE9 /* CTAssetsViewControllerTransition.m in Sources */,
				F7659A661DC0B760004860C4 /* PSTCollectionViewLayout.m in Sources */,
				F77B0E831D118A16002130FE /* TableLocalFile.m in Sources */,
				F77B0E851D118A16002130FE /* MWTapDetectingView.m in Sources */,
				F75037511DBFA91A008FB480 /* NSLayoutConstraint+PureLayout.m in Sources */,
				F73CCE151DC13776007E38D8 /* XLFormRowNavigationAccessoryView.m in Sources */,
				F73CCDFB1DC13776007E38D8 /* XLFormOptionsViewController.m in Sources */,
				F77B0E871D118A16002130FE /* NSData+Base64.m in Sources */,
				F77B0E881D118A16002130FE /* MWZoomingScrollView.m in Sources */,
				F77B0E8A1D118A16002130FE /* CCCartaDiCredito.m in Sources */,
				F77B0E8C1D118A16002130FE /* ReaderConstants.m in Sources */,
				F77B0E8D1D118A16002130FE /* LMMediaPlayer.m in Sources */,
				F77B0E8F1D118A16002130FE /* CCSection.m in Sources */,
				F77B0E901D118A16002130FE /* CCManageHelp.m in Sources */,
				F77B0E911D118A16002130FE /* CCTemplates.m in Sources */,
				F73CCDE11DC13776007E38D8 /* XLFormDatePickerCell.m in Sources */,
				F77B0E921D118A16002130FE /* CCCellMainTransfer.m in Sources */,
				F73CCDE31DC13776007E38D8 /* XLFormImageCell.m in Sources */,
				F77B0E941D118A16002130FE /* BKTouchIDManager.m in Sources */,
				F7659A5C1DC0B760004860C4 /* PSTCollectionViewCell.m in Sources */,
				F77B0E951D118A16002130FE /* CCManageAsset.m in Sources */,
				F7659A391DC0B737004860C4 /* iRate.m in Sources */,
				F77B0E961D118A16002130FE /* ReaderContentView.m in Sources */,
				F77B0E971D118A16002130FE /* LMMediaItemQueueManager.m in Sources */,
				F73CCE0D1DC13776007E38D8 /* NSString+XLFormAdditions.m in Sources */,
				F73CCE0F1DC13776007E38D8 /* UIView+XLFormAdditions.m in Sources */,
				F77B0E981D118A16002130FE /* CCManageAccount.m in Sources */,
				F77B0E991D118A16002130FE /* PPCollectionViewCell.m in Sources */,
				F7F06EC11DBFACC600099AE9 /* CTAssetsPickerAccessDeniedView.m in Sources */,
				F77B0E9A1D118A16002130FE /* BKTouchIDSwitchView.m in Sources */,
				F7F06ECB1DBFACC600099AE9 /* CTAssetThumbnailOverlay.m in Sources */,
				F77B0E9B1D118A16002130FE /* CCBKPasscode.m in Sources */,
				F77B0E9C1D118A16002130FE /* AHKActionSheet.m in Sources */,
				F77B0E9D1D118A16002130FE /* HRColorPickerView.m in Sources */,
				F7CE28851D1ACFA70025783C /* CCProgressView.m in Sources */,
				F77B0E9F1D118A16002130FE /* mztools.c in Sources */,
				F7F06EC71DBFACC600099AE9 /* CTAssetsPickerNoAssetsView.m in Sources */,
				F7659A271DC0B726004860C4 /* EAIntroPage.m in Sources */,
				F77B0EA61D118A16002130FE /* NSString+TruncateToWidth.m in Sources */,
				F73CCDF71DC13776007E38D8 /* XLFormTextViewCell.m in Sources */,
				F77B0EA71D118A16002130FE /* BKPasscodeViewController.m in Sources */,
				F78088EA1DD3A1DB005C5A7C /* cryptocloud.xcdatamodeld in Sources */,
				F7659A601DC0B760004860C4 /* PSTCollectionViewData.m in Sources */,
				F77B0EA81D118A16002130FE /* BKShiftingView.m in Sources */,
				F77B0EAA1D118A16002130FE /* zip.c in Sources */,
				F77B0EAB1D118A16002130FE /* HRColorPickerViewController.m in Sources */,
				F7F06EB51DBFACC600099AE9 /* CTAssetsGridViewController.m in Sources */,
				F77B0EAC1D118A16002130FE /* MWGridCell.m in Sources */,
				F7994B7C1D5B854C008525D9 /* TableCertificates.m in Sources */,
				F7659A621DC0B760004860C4 /* PSTCollectionViewFlowLayout.m in Sources */,
				F7F06EBD1DBFACC600099AE9 /* CTAssetsPageView.m in Sources */,
				F77B0EAD1D118A16002130FE /* CCGlobal.m in Sources */,
				F7659A641DC0B760004860C4 /* PSTCollectionViewItemKey.m in Sources */,
				F7F06ECF1DBFACC600099AE9 /* CTAssetThumbnailView.m in Sources */,
				F77B0EAE1D118A16002130FE /* BKPasscodeField.m in Sources */,
				F7F06E9F1DBFACC600099AE9 /* CTAssetCheckmark.m in Sources */,
				F7F06E971DBFACC600099AE9 /* PHAssetCollection+CTAssetsPickerController.m in Sources */,
				F77B0EB11D118A16002130FE /* CCMetadata.m in Sources */,
				F7F06E9D1DBFACC600099AE9 /* UIImage+CTAssetsPickerController.m in Sources */,
				F77B0EB21D118A16002130FE /* ReaderMainToolbar.m in Sources */,
				F77B0EB31D118A16002130FE /* TableGPS+CoreDataProperties.m in Sources */,
				F73CCDEF1DC13776007E38D8 /* XLFormSliderCell.m in Sources */,
				F77B0EB51D118A16002130FE /* RECommonFunctions.m in Sources */,
				F73CCE111DC13776007E38D8 /* XLFormRightDetailCell.m in Sources */,
				F73CCDE71DC13776007E38D8 /* XLFormLeftRightSelectorCell.m in Sources */,
				F77B0EB61D118A16002130FE /* MBProgressHUD.m in Sources */,
				F77B0EB71D118A16002130FE /* ReaderThumbRequest.m in Sources */,
				F7F06EB31DBFACC600099AE9 /* CTAssetsGridViewCell.m in Sources */,
				F77B0EB81D118A16002130FE /* CCAccountWeb.m in Sources */,
				F77B0EB91D118A16002130FE /* HRColorUtil.m in Sources */,
				F77B0EBA1D118A16002130FE /* UIImage+AHKAdditions.m in Sources */,
				F73CCDD91DC13776007E38D8 /* XLFormBaseCell.m in Sources */,
				F7F06EA71DBFACC600099AE9 /* CTAssetPlayButton.m in Sources */,
				F77B0EBB1D118A16002130FE /* TableMetadata+CoreDataProperties.m in Sources */,
				F73CCE031DC13776007E38D8 /* XLFormSectionDescriptor.m in Sources */,
				F77B0EBD1D118A16002130FE /* TableAccount.m in Sources */,
				F7676A641D5CB1B900DF734C /* TWMessageBarManager.m in Sources */,
				F77B0EBE1D118A16002130FE /* CCNote.m in Sources */,
				F77B0EBF1D118A16002130FE /* RNEncryptor.m in Sources */,
				F77B0EC01D118A16002130FE /* MWCaptionView.m in Sources */,
				F7F06EBF1DBFACC600099AE9 /* CTAssetsPageViewController.m in Sources */,
				F7F06EA11DBFACC600099AE9 /* CTAssetCollectionViewCell.m in Sources */,
				F77B0EC11D118A16002130FE /* JBroken.m in Sources */,
				F7F06EAD1DBFACC600099AE9 /* CTAssetSelectionLabel.m in Sources */,
				F7659A701DC0B760004860C4 /* PSTGridLayoutSection.m in Sources */,
				F77B0EC21D118A16002130FE /* CCManageOptimizations.m in Sources */,
				F77B0EC31D118A16002130FE /* UIImage+Enhancing.m in Sources */,
				F77B0EC61D118A16002130FE /* CCCellMain.m in Sources */,
				F77B0EC71D118A16002130FE /* AESCrypt.m in Sources */,
				F73CCE091DC13776007E38D8 /* NSObject+XLFormAdditions.m in Sources */,
				F7ECBA6D1E239DCD003E6328 /* CCCreateCloud.swift in Sources */,
				F77B0ECB1D118A16002130FE /* HRBrightnessCursor.m in Sources */,
				F77B0ECC1D118A16002130FE /* UIImage+Masking.m in Sources */,
				F77B0ECE1D118A16002130FE /* NSData+CommonCrypto.m in Sources */,
				F77B0ECF1D118A16002130FE /* CYRToken.m in Sources */,
				F7F06EB11DBFACC600099AE9 /* CTAssetsGridView.m in Sources */,
				F7D6A0931D82DBFA0045AD1A /* CCControlCenterCell.m in Sources */,
				F771CD5E1E07F6620066F76D /* TableAutomaticUpload+CoreDataClass.m in Sources */,
				F77B0ED11D118A16002130FE /* Acknowledgements.m in Sources */,
				F77B0ED31D118A16002130FE /* PPImageScrollingCellView.m in Sources */,
				F77B0ED41D118A16002130FE /* LMMediaPlayerHelper.m in Sources */,
				F77B0ED51D118A16002130FE /* PHAsset+Utility.m in Sources */,
				F7F06E991DBFACC600099AE9 /* PHImageManager+CTAssetsPickerController.m in Sources */,
				F77B0ED71D118A16002130FE /* CCFavorite.m in Sources */,
				F77B0ED81D118A16002130FE /* TableLocalFile+CoreDataProperties.m in Sources */,
				F7F06EBB1DBFACC600099AE9 /* CTAssetsNavigationController.m in Sources */,
				F77B0ED91D118A16002130FE /* main.m in Sources */,
			);
			runOnlyForDeploymentPostprocessing = 0;
		};
/* End PBXSourcesBuildPhase section */

/* Begin PBXTargetDependency section */
		F7145A321D12E65F00CAFEEC /* PBXTargetDependency */ = {
			isa = PBXTargetDependency;
			target = F71459B41D12E3B700CAFEEC /* Share Ext Nextcloud */;
			targetProxy = F7145A311D12E65F00CAFEEC /* PBXContainerItemProxy */;
		};
		F74344281E1264EE001CC831 /* PBXTargetDependency */ = {
			isa = PBXTargetDependency;
			target = F743441F1E1264EE001CC831 /* PickerFileProvider */;
			targetProxy = F74344271E1264EE001CC831 /* PBXContainerItemProxy */;
		};
		F743442B1E1264EE001CC831 /* PBXTargetDependency */ = {
			isa = PBXTargetDependency;
			target = F74344111E1264ED001CC831 /* Picker */;
			targetProxy = F743442A1E1264EE001CC831 /* PBXContainerItemProxy */;
		};
/* End PBXTargetDependency section */

/* Begin PBXVariantGroup section */
		F72B60911A24F00B004EF66F /* BKPasscodeView.strings */ = {
			isa = PBXVariantGroup;
			children = (
				F7C1D8BB1D47781C00B89DEA /* nl */,
				F7151A801D477A4B00E6AF45 /* en */,
				F7151A861D477A5400E6AF45 /* it */,
				F7818A101D99480E00CD5029 /* fr */,
				F7D96F0B1D99498600A587A5 /* de */,
			);
			name = BKPasscodeView.strings;
			sourceTree = "<group>";
		};
		F74344181E1264EE001CC831 /* MainInterface.storyboard */ = {
			isa = PBXVariantGroup;
			children = (
				F74344191E1264EE001CC831 /* Base */,
			);
			name = MainInterface.storyboard;
			sourceTree = "<group>";
		};
		F744BE9F1BEBB69F004FFF66 /* Intro.strings */ = {
			isa = PBXVariantGroup;
			children = (
				F7C1D8BE1D47781D00B89DEA /* nl */,
				F7151A831D477A4B00E6AF45 /* en */,
				F7151A891D477A5500E6AF45 /* it */,
				F7818A131D99480F00CD5029 /* fr */,
				F7D96F0E1D99498700A587A5 /* de */,
			);
			name = Intro.strings;
			sourceTree = "<group>";
		};
		F7B381BF1C074E3E004693F8 /* Error.strings */ = {
			isa = PBXVariantGroup;
			children = (
				F7C1D8BF1D47781D00B89DEA /* nl */,
				F7151A841D477A4B00E6AF45 /* en */,
				F7151A8A1D477A5500E6AF45 /* it */,
				F7818A141D99480F00CD5029 /* fr */,
				F7D96F0F1D99498700A587A5 /* de */,
			);
			name = Error.strings;
			sourceTree = "<group>";
		};
		F7BFE0CA1B67925500F072A4 /* TTOpenInAppActivityLocalizable.string */ = {
			isa = PBXVariantGroup;
			children = (
				F7C1D8BA1D47781C00B89DEA /* nl */,
				F7151A7F1D477A4B00E6AF45 /* en */,
				F7151A851D477A5400E6AF45 /* it */,
				F7818A0F1D99480E00CD5029 /* fr */,
				F7D96F0A1D99498600A587A5 /* de */,
			);
			name = TTOpenInAppActivityLocalizable.string;
			sourceTree = "<group>";
		};
		F7C6D5F61BE371D800AC83AD /* InfoPlist.strings */ = {
			isa = PBXVariantGroup;
			children = (
				F7C1D8BD1D47781C00B89DEA /* nl */,
				F7151A821D477A4B00E6AF45 /* en */,
				F7151A881D477A5400E6AF45 /* it */,
				F7818A121D99480F00CD5029 /* fr */,
				F7D96F0D1D99498600A587A5 /* de */,
			);
			name = InfoPlist.strings;
			sourceTree = "<group>";
		};
		F7E70DE91A24DE4100E1B66A /* Localizable.strings */ = {
			isa = PBXVariantGroup;
			children = (
				F7C1D8BC1D47781C00B89DEA /* nl */,
				F7151A811D477A4B00E6AF45 /* en */,
				F7151A871D477A5400E6AF45 /* it */,
				F7818A111D99480E00CD5029 /* fr */,
				F7D96F0C1D99498600A587A5 /* de */,
			);
			name = Localizable.strings;
			sourceTree = "<group>";
		};
		F7F06E721DBFACC600099AE9 /* CTAssetsPicker.strings */ = {
			isa = PBXVariantGroup;
			children = (
				F7F06E761DBFACC600099AE9 /* de */,
				F7F06E771DBFACC600099AE9 /* en */,
				F7F06E7B1DBFACC600099AE9 /* fr */,
				F7F06E801DBFACC600099AE9 /* it */,
				F7F06E841DBFACC600099AE9 /* nl */,
			);
			name = CTAssetsPicker.strings;
			sourceTree = "<group>";
		};
/* End PBXVariantGroup section */

/* Begin XCBuildConfiguration section */
		F7145A261D12E3B700CAFEEC /* Debug */ = {
			isa = XCBuildConfiguration;
			buildSettings = {
				ALWAYS_EMBED_SWIFT_STANDARD_LIBRARIES = NO;
				APPLICATION_EXTENSION_API_ONLY = NO;
				CLANG_ALLOW_NON_MODULAR_INCLUDES_IN_FRAMEWORK_MODULES = YES;
				CLANG_ENABLE_MODULES = YES;
				CODE_SIGN_ENTITLEMENTS = "Share Ext/Share Ext Nextcloud.entitlements";
				CODE_SIGN_IDENTITY = "iPhone Developer";
				"CODE_SIGN_IDENTITY[sdk=iphoneos*]" = "iPhone Developer";
				DEBUG_INFORMATION_FORMAT = dwarf;
				DEVELOPMENT_TEAM = 6JLRKY9ZV7;
				FRAMEWORK_SEARCH_PATHS = "$(inherited)";
				GCC_NO_COMMON_BLOCKS = YES;
				GCC_PREFIX_HEADER = "$(SRCROOT)/iOSClient/CryptoCloud.pch";
				GCC_PREPROCESSOR_DEFINITIONS = (
					"$(inherited)",
					"EXTENSION=1",
					"NC=1",
				);
				HEADER_SEARCH_PATHS = "\"$(PROJECT_DIR)/Libraries external\"/**";
				INFOPLIST_FILE = "$(SRCROOT)/Share Ext/InfoNextcloud.plist";
				IPHONEOS_DEPLOYMENT_TARGET = 8.0;
				LD_RUNPATH_SEARCH_PATHS = "$(inherited) @executable_path/Frameworks @executable_path/../../Frameworks";
				LIBRARY_SEARCH_PATHS = "\"$(PROJECT_DIR)/Libraries external\"/**";
				OTHER_LDFLAGS = (
					"-Obj-C",
					"-all_load",
				);
				PRODUCT_BUNDLE_IDENTIFIER = "it.twsweb.Nextcloud.Share-Ext-Nextcloud";
				PRODUCT_NAME = "$(TARGET_NAME)";
				SKIP_INSTALL = YES;
				SWIFT_OBJC_BRIDGING_HEADER = "Share Ext/Share Ext-Bridging-Header.h";
				SWIFT_OPTIMIZATION_LEVEL = "-Onone";
				SWIFT_VERSION = 3.0;
				TARGETED_DEVICE_FAMILY = "1,2";
				USE_HEADERMAP = YES;
			};
			name = Debug;
		};
		F7145A271D12E3B700CAFEEC /* Release */ = {
			isa = XCBuildConfiguration;
			buildSettings = {
				ALWAYS_EMBED_SWIFT_STANDARD_LIBRARIES = NO;
				APPLICATION_EXTENSION_API_ONLY = NO;
				CLANG_ALLOW_NON_MODULAR_INCLUDES_IN_FRAMEWORK_MODULES = YES;
				CLANG_ENABLE_MODULES = YES;
				CODE_SIGN_ENTITLEMENTS = "Share Ext/Share Ext Nextcloud.entitlements";
				CODE_SIGN_IDENTITY = "iPhone Developer";
				"CODE_SIGN_IDENTITY[sdk=iphoneos*]" = "iPhone Developer";
				DEBUG_INFORMATION_FORMAT = "dwarf-with-dsym";
				DEVELOPMENT_TEAM = 6JLRKY9ZV7;
				FRAMEWORK_SEARCH_PATHS = "$(inherited)";
				GCC_NO_COMMON_BLOCKS = YES;
				GCC_PREFIX_HEADER = "$(SRCROOT)/iOSClient/CryptoCloud.pch";
				GCC_PREPROCESSOR_DEFINITIONS = (
					"$(inherited)",
					"EXTENSION=1",
					"NC=1",
				);
				HEADER_SEARCH_PATHS = "\"$(PROJECT_DIR)/Libraries external\"/**";
				INFOPLIST_FILE = "$(SRCROOT)/Share Ext/InfoNextcloud.plist";
				IPHONEOS_DEPLOYMENT_TARGET = 8.0;
				LD_RUNPATH_SEARCH_PATHS = "$(inherited) @executable_path/Frameworks @executable_path/../../Frameworks";
				LIBRARY_SEARCH_PATHS = "\"$(PROJECT_DIR)/Libraries external\"/**";
				OTHER_LDFLAGS = (
					"-Obj-C",
					"-all_load",
				);
				PRODUCT_BUNDLE_IDENTIFIER = "it.twsweb.Nextcloud.Share-Ext-Nextcloud";
				PRODUCT_NAME = "$(TARGET_NAME)";
				SKIP_INSTALL = YES;
				SWIFT_OBJC_BRIDGING_HEADER = "Share Ext/Share Ext-Bridging-Header.h";
				SWIFT_VERSION = 3.0;
				TARGETED_DEVICE_FAMILY = "1,2";
				USE_HEADERMAP = YES;
			};
			name = Release;
		};
		F743442D1E1264EE001CC831 /* Debug */ = {
			isa = XCBuildConfiguration;
			buildSettings = {
				ALWAYS_EMBED_SWIFT_STANDARD_LIBRARIES = NO;
				CLANG_ANALYZER_NONNULL = YES;
				CLANG_WARN_DOCUMENTATION_COMMENTS = NO;
				CODE_SIGN_ENTITLEMENTS = Picker/Picker.entitlements;
				CODE_SIGN_IDENTITY = "iPhone Developer";
				"CODE_SIGN_IDENTITY[sdk=iphoneos*]" = "iPhone Developer";
				DEBUG_INFORMATION_FORMAT = dwarf;
				DEVELOPMENT_TEAM = 6JLRKY9ZV7;
				GCC_PREFIX_HEADER = "$(SRCROOT)/iOSClient/CryptoCloud.pch";
				GCC_PREPROCESSOR_DEFINITIONS = (
					"EXTENSION=1",
					"DEBUG=1",
					"NC=1",
				);
				HEADER_SEARCH_PATHS = "\"$(PROJECT_DIR)/Libraries external\"/**";
				INFOPLIST_FILE = Picker/Info.plist;
				IPHONEOS_DEPLOYMENT_TARGET = 8.0;
				LD_RUNPATH_SEARCH_PATHS = "$(inherited) @executable_path/Frameworks @executable_path/../../Frameworks";
				LIBRARY_SEARCH_PATHS = "\"$(PROJECT_DIR)/Libraries external\"/**";
				PRODUCT_BUNDLE_IDENTIFIER = it.twsweb.Nextcloud.Picker;
				PRODUCT_NAME = "$(TARGET_NAME)";
				SKIP_INSTALL = YES;
				SWIFT_ACTIVE_COMPILATION_CONDITIONS = "DEBUG NC";
				SWIFT_OBJC_BRIDGING_HEADER = "Picker/Picker-Bridging-Header.h";
				SWIFT_OPTIMIZATION_LEVEL = "-Onone";
				SWIFT_VERSION = 3.0;
				TARGETED_DEVICE_FAMILY = "1,2";
			};
			name = Debug;
		};
		F743442E1E1264EE001CC831 /* Release */ = {
			isa = XCBuildConfiguration;
			buildSettings = {
				ALWAYS_EMBED_SWIFT_STANDARD_LIBRARIES = NO;
				CLANG_ANALYZER_NONNULL = YES;
				CLANG_WARN_DOCUMENTATION_COMMENTS = NO;
				CODE_SIGN_ENTITLEMENTS = Picker/Picker.entitlements;
				CODE_SIGN_IDENTITY = "iPhone Developer";
				"CODE_SIGN_IDENTITY[sdk=iphoneos*]" = "iPhone Developer";
				DEBUG_INFORMATION_FORMAT = "dwarf-with-dsym";
				DEVELOPMENT_TEAM = 6JLRKY9ZV7;
				GCC_PREFIX_HEADER = "$(SRCROOT)/iOSClient/CryptoCloud.pch";
				GCC_PREPROCESSOR_DEFINITIONS = (
					"EXTENSION=1",
					"NC=1",
				);
				HEADER_SEARCH_PATHS = "\"$(PROJECT_DIR)/Libraries external\"/**";
				INFOPLIST_FILE = Picker/Info.plist;
				IPHONEOS_DEPLOYMENT_TARGET = 8.0;
				LD_RUNPATH_SEARCH_PATHS = "$(inherited) @executable_path/Frameworks @executable_path/../../Frameworks";
				LIBRARY_SEARCH_PATHS = "\"$(PROJECT_DIR)/Libraries external\"/**";
				PRODUCT_BUNDLE_IDENTIFIER = it.twsweb.Nextcloud.Picker;
				PRODUCT_NAME = "$(TARGET_NAME)";
				SKIP_INSTALL = YES;
				SWIFT_ACTIVE_COMPILATION_CONDITIONS = NC;
				SWIFT_OBJC_BRIDGING_HEADER = "Picker/Picker-Bridging-Header.h";
				SWIFT_VERSION = 3.0;
				TARGETED_DEVICE_FAMILY = "1,2";
			};
			name = Release;
		};
		F743442F1E1264EE001CC831 /* Debug */ = {
			isa = XCBuildConfiguration;
			buildSettings = {
				ALWAYS_EMBED_SWIFT_STANDARD_LIBRARIES = NO;
				CLANG_ANALYZER_NONNULL = YES;
				CLANG_WARN_DOCUMENTATION_COMMENTS = YES;
				CODE_SIGN_ENTITLEMENTS = PickerFileProvider/PickerFileProvider.entitlements;
				CODE_SIGN_IDENTITY = "iPhone Developer";
				"CODE_SIGN_IDENTITY[sdk=iphoneos*]" = "iPhone Developer";
				DEBUG_INFORMATION_FORMAT = dwarf;
				DEVELOPMENT_TEAM = 6JLRKY9ZV7;
				GCC_PREPROCESSOR_DEFINITIONS = (
					"DEBUG=1",
					"EXTENSION=1",
					"NC=1",
				);
				INFOPLIST_FILE = PickerFileProvider/Info.plist;
				IPHONEOS_DEPLOYMENT_TARGET = 8.0;
				LD_RUNPATH_SEARCH_PATHS = "$(inherited) @executable_path/Frameworks @executable_path/../../Frameworks";
				LIBRARY_SEARCH_PATHS = "$(inherited)";
				PRODUCT_BUNDLE_IDENTIFIER = it.twsweb.Nextcloud.PickerFileProvider;
				PRODUCT_NAME = "$(TARGET_NAME)";
				SKIP_INSTALL = YES;
				SWIFT_ACTIVE_COMPILATION_CONDITIONS = "DEBUG NC";
				SWIFT_OPTIMIZATION_LEVEL = "-Onone";
				SWIFT_VERSION = 3.0;
				TARGETED_DEVICE_FAMILY = "1,2";
			};
			name = Debug;
		};
		F74344301E1264EE001CC831 /* Release */ = {
			isa = XCBuildConfiguration;
			buildSettings = {
				ALWAYS_EMBED_SWIFT_STANDARD_LIBRARIES = NO;
				CLANG_ANALYZER_NONNULL = YES;
				CLANG_WARN_DOCUMENTATION_COMMENTS = YES;
				CODE_SIGN_ENTITLEMENTS = PickerFileProvider/PickerFileProvider.entitlements;
				CODE_SIGN_IDENTITY = "iPhone Developer";
				"CODE_SIGN_IDENTITY[sdk=iphoneos*]" = "iPhone Developer";
				DEBUG_INFORMATION_FORMAT = "dwarf-with-dsym";
				DEVELOPMENT_TEAM = 6JLRKY9ZV7;
				GCC_PREPROCESSOR_DEFINITIONS = (
					"NC=1",
					"EXTENSION=1",
				);
				INFOPLIST_FILE = PickerFileProvider/Info.plist;
				IPHONEOS_DEPLOYMENT_TARGET = 8.0;
				LD_RUNPATH_SEARCH_PATHS = "$(inherited) @executable_path/Frameworks @executable_path/../../Frameworks";
				LIBRARY_SEARCH_PATHS = "$(inherited)";
				PRODUCT_BUNDLE_IDENTIFIER = it.twsweb.Nextcloud.PickerFileProvider;
				PRODUCT_NAME = "$(TARGET_NAME)";
				SKIP_INSTALL = YES;
				SWIFT_ACTIVE_COMPILATION_CONDITIONS = NC;
				SWIFT_VERSION = 3.0;
				TARGETED_DEVICE_FAMILY = "1,2";
			};
			name = Release;
		};
		F77B0F9B1D118A16002130FE /* Debug */ = {
			isa = XCBuildConfiguration;
			buildSettings = {
				ALWAYS_EMBED_SWIFT_STANDARD_LIBRARIES = YES;
				ASSETCATALOG_COMPILER_APPICON_NAME = AppIconNextcloud;
				CLANG_ALLOW_NON_MODULAR_INCLUDES_IN_FRAMEWORK_MODULES = YES;
				CLANG_ENABLE_MODULES = YES;
				CODE_SIGN_ENTITLEMENTS = iOSClient/Nextcloud.entitlements;
				CODE_SIGN_IDENTITY = "iPhone Developer";
				"CODE_SIGN_IDENTITY[sdk=iphoneos*]" = "iPhone Developer";
				CURRENT_PROJECT_VERSION = "";
				DEVELOPMENT_TEAM = 6JLRKY9ZV7;
				ENABLE_BITCODE = YES;
				FRAMEWORK_SEARCH_PATHS = "$(inherited)";
				GCC_PRECOMPILE_PREFIX_HEADER = YES;
				GCC_PREFIX_HEADER = "$(SRCROOT)/iOSClient/CryptoCloud.pch";
				GCC_PREPROCESSOR_DEFINITIONS = (
					"$(inherited)",
					"NC=1",
				);
				HEADER_SEARCH_PATHS = "\"$(PROJECT_DIR)/Libraries external\"/**";
				INFOPLIST_FILE = "$(SRCROOT)/iOSClient/InfoPlist/InfoNextcloud.plist";
				IPHONEOS_DEPLOYMENT_TARGET = 8.0;
				LD_RUNPATH_SEARCH_PATHS = "$(inherited) @executable_path/Frameworks @executable_path/../../Frameworks";
				LIBRARY_SEARCH_PATHS = "\"$(PROJECT_DIR)/Libraries external\"/**";
				OTHER_LDFLAGS = (
					"-Obj-C",
					"-all_load",
				);
				PRODUCT_BUNDLE_IDENTIFIER = "it.twsweb.$(PRODUCT_NAME:rfc1034identifier)";
				PRODUCT_NAME = "$(TARGET_NAME)";
				PROVISIONING_PROFILE = "";
				SWIFT_OBJC_BRIDGING_HEADER = "iOSClient/Nextcloud-Bridging-Header.h";
				SWIFT_OPTIMIZATION_LEVEL = "-Onone";
				SWIFT_VERSION = 3.0;
				TARGETED_DEVICE_FAMILY = "1,2";
				USE_HEADERMAP = YES;
				VERSIONING_SYSTEM = "";
			};
			name = Debug;
		};
		F77B0F9C1D118A16002130FE /* Release */ = {
			isa = XCBuildConfiguration;
			buildSettings = {
				ALWAYS_EMBED_SWIFT_STANDARD_LIBRARIES = YES;
				ASSETCATALOG_COMPILER_APPICON_NAME = AppIconNextcloud;
				CLANG_ALLOW_NON_MODULAR_INCLUDES_IN_FRAMEWORK_MODULES = YES;
				CLANG_ENABLE_MODULES = YES;
				CODE_SIGN_ENTITLEMENTS = iOSClient/Nextcloud.entitlements;
				CODE_SIGN_IDENTITY = "iPhone Developer";
				"CODE_SIGN_IDENTITY[sdk=iphoneos*]" = "iPhone Developer";
				COPY_PHASE_STRIP = NO;
				CURRENT_PROJECT_VERSION = "";
				DEVELOPMENT_TEAM = 6JLRKY9ZV7;
				ENABLE_BITCODE = YES;
				FRAMEWORK_SEARCH_PATHS = "$(inherited)";
				GCC_PRECOMPILE_PREFIX_HEADER = YES;
				GCC_PREFIX_HEADER = "$(SRCROOT)/iOSClient/CryptoCloud.pch";
				GCC_PREPROCESSOR_DEFINITIONS = (
					"$(inherited)",
					"NC=1",
				);
				HEADER_SEARCH_PATHS = "\"$(PROJECT_DIR)/Libraries external\"/**";
				INFOPLIST_FILE = "$(SRCROOT)/iOSClient/InfoPlist/InfoNextcloud.plist";
				IPHONEOS_DEPLOYMENT_TARGET = 8.0;
				LD_RUNPATH_SEARCH_PATHS = "$(inherited) @executable_path/Frameworks @executable_path/../../Frameworks";
				LIBRARY_SEARCH_PATHS = "\"$(PROJECT_DIR)/Libraries external\"/**";
				OTHER_LDFLAGS = (
					"-Obj-C",
					"-all_load",
				);
				PRODUCT_BUNDLE_IDENTIFIER = "it.twsweb.$(PRODUCT_NAME:rfc1034identifier)";
				PRODUCT_NAME = "$(TARGET_NAME)";
				PROVISIONING_PROFILE = "";
				SWIFT_OBJC_BRIDGING_HEADER = "iOSClient/Nextcloud-Bridging-Header.h";
				SWIFT_VERSION = 3.0;
				TARGETED_DEVICE_FAMILY = "1,2";
				USE_HEADERMAP = YES;
				VERSIONING_SYSTEM = "";
			};
			name = Release;
		};
		F7F67BC91A24D27800EE80DA /* Debug */ = {
			isa = XCBuildConfiguration;
			buildSettings = {
				ALWAYS_EMBED_SWIFT_STANDARD_LIBRARIES = YES;
				ALWAYS_SEARCH_USER_PATHS = NO;
				CLANG_ANALYZER_LOCALIZABILITY_NONLOCALIZED = YES;
				CLANG_CXX_LANGUAGE_STANDARD = "gnu++0x";
				CLANG_CXX_LIBRARY = "libc++";
				CLANG_ENABLE_MODULES = YES;
				CLANG_ENABLE_OBJC_ARC = YES;
				CLANG_WARN_BOOL_CONVERSION = YES;
				CLANG_WARN_CONSTANT_CONVERSION = YES;
				CLANG_WARN_DIRECT_OBJC_ISA_USAGE = YES_ERROR;
				CLANG_WARN_EMPTY_BODY = YES;
				CLANG_WARN_ENUM_CONVERSION = YES;
				CLANG_WARN_INFINITE_RECURSION = YES;
				CLANG_WARN_INT_CONVERSION = YES;
				CLANG_WARN_OBJC_ROOT_CLASS = YES_ERROR;
				CLANG_WARN_SUSPICIOUS_MOVE = YES;
				CLANG_WARN_UNREACHABLE_CODE = YES;
				CLANG_WARN__DUPLICATE_METHOD_MATCH = YES;
				"CODE_SIGN_IDENTITY[sdk=iphoneos*]" = "iPhone Developer";
				COPY_PHASE_STRIP = NO;
				DEFINES_MODULE = YES;
				ENABLE_STRICT_OBJC_MSGSEND = YES;
				ENABLE_TESTABILITY = YES;
				GCC_C_LANGUAGE_STANDARD = gnu99;
				GCC_DYNAMIC_NO_PIC = NO;
				GCC_NO_COMMON_BLOCKS = YES;
				GCC_OPTIMIZATION_LEVEL = 0;
				GCC_PREPROCESSOR_DEFINITIONS = (
					"DEBUG=1",
					"$(inherited)",
				);
				GCC_SYMBOLS_PRIVATE_EXTERN = NO;
				GCC_WARN_64_TO_32_BIT_CONVERSION = YES;
				GCC_WARN_ABOUT_RETURN_TYPE = YES_ERROR;
				GCC_WARN_UNDECLARED_SELECTOR = YES;
				GCC_WARN_UNINITIALIZED_AUTOS = YES_AGGRESSIVE;
				GCC_WARN_UNUSED_FUNCTION = YES;
				GCC_WARN_UNUSED_VARIABLE = YES;
				IPHONEOS_DEPLOYMENT_TARGET = 8.0;
				MTL_ENABLE_DEBUG_INFO = YES;
				ONLY_ACTIVE_ARCH = YES;
				OTHER_LDFLAGS = (
					"-Obj-C",
					"-all_load",
				);
				SDKROOT = iphoneos;
			};
			name = Debug;
		};
		F7F67BCA1A24D27800EE80DA /* Release */ = {
			isa = XCBuildConfiguration;
			buildSettings = {
				ALWAYS_EMBED_SWIFT_STANDARD_LIBRARIES = YES;
				ALWAYS_SEARCH_USER_PATHS = NO;
				CLANG_ANALYZER_LOCALIZABILITY_NONLOCALIZED = YES;
				CLANG_CXX_LANGUAGE_STANDARD = "gnu++0x";
				CLANG_CXX_LIBRARY = "libc++";
				CLANG_ENABLE_MODULES = YES;
				CLANG_ENABLE_OBJC_ARC = YES;
				CLANG_WARN_BOOL_CONVERSION = YES;
				CLANG_WARN_CONSTANT_CONVERSION = YES;
				CLANG_WARN_DIRECT_OBJC_ISA_USAGE = YES_ERROR;
				CLANG_WARN_EMPTY_BODY = YES;
				CLANG_WARN_ENUM_CONVERSION = YES;
				CLANG_WARN_INFINITE_RECURSION = YES;
				CLANG_WARN_INT_CONVERSION = YES;
				CLANG_WARN_OBJC_ROOT_CLASS = YES_ERROR;
				CLANG_WARN_SUSPICIOUS_MOVE = YES;
				CLANG_WARN_UNREACHABLE_CODE = YES;
				CLANG_WARN__DUPLICATE_METHOD_MATCH = YES;
				"CODE_SIGN_IDENTITY[sdk=iphoneos*]" = "iPhone Developer";
				COPY_PHASE_STRIP = NO;
				DEFINES_MODULE = YES;
				ENABLE_NS_ASSERTIONS = NO;
				ENABLE_STRICT_OBJC_MSGSEND = YES;
				GCC_C_LANGUAGE_STANDARD = gnu99;
				GCC_NO_COMMON_BLOCKS = YES;
				GCC_WARN_64_TO_32_BIT_CONVERSION = YES;
				GCC_WARN_ABOUT_RETURN_TYPE = YES_ERROR;
				GCC_WARN_UNDECLARED_SELECTOR = YES;
				GCC_WARN_UNINITIALIZED_AUTOS = YES_AGGRESSIVE;
				GCC_WARN_UNUSED_FUNCTION = YES;
				GCC_WARN_UNUSED_VARIABLE = YES;
				IPHONEOS_DEPLOYMENT_TARGET = 8.0;
				MTL_ENABLE_DEBUG_INFO = NO;
				OTHER_LDFLAGS = (
					"-Obj-C",
					"-all_load",
				);
				SDKROOT = iphoneos;
				SWIFT_OPTIMIZATION_LEVEL = "-Owholemodule";
				VALIDATE_PRODUCT = YES;
			};
			name = Release;
		};
/* End XCBuildConfiguration section */

/* Begin XCConfigurationList section */
		F7145A251D12E3B700CAFEEC /* Build configuration list for PBXNativeTarget "Share Ext Nextcloud" */ = {
			isa = XCConfigurationList;
			buildConfigurations = (
				F7145A261D12E3B700CAFEEC /* Debug */,
				F7145A271D12E3B700CAFEEC /* Release */,
			);
			defaultConfigurationIsVisible = 0;
			defaultConfigurationName = Release;
		};
		F743443B1E1264EE001CC831 /* Build configuration list for PBXNativeTarget "PickerFileProvider" */ = {
			isa = XCConfigurationList;
			buildConfigurations = (
				F743442F1E1264EE001CC831 /* Debug */,
				F74344301E1264EE001CC831 /* Release */,
			);
			defaultConfigurationIsVisible = 0;
			defaultConfigurationName = Release;
		};
		F743443C1E1264EE001CC831 /* Build configuration list for PBXNativeTarget "Picker" */ = {
			isa = XCConfigurationList;
			buildConfigurations = (
				F743442D1E1264EE001CC831 /* Debug */,
				F743442E1E1264EE001CC831 /* Release */,
			);
			defaultConfigurationIsVisible = 0;
			defaultConfigurationName = Release;
		};
		F77B0F9A1D118A16002130FE /* Build configuration list for PBXNativeTarget "Nextcloud" */ = {
			isa = XCConfigurationList;
			buildConfigurations = (
				F77B0F9B1D118A16002130FE /* Debug */,
				F77B0F9C1D118A16002130FE /* Release */,
			);
			defaultConfigurationIsVisible = 0;
			defaultConfigurationName = Release;
		};
		F7F67BA31A24D27800EE80DA /* Build configuration list for PBXProject "Nextcloud" */ = {
			isa = XCConfigurationList;
			buildConfigurations = (
				F7F67BC91A24D27800EE80DA /* Debug */,
				F7F67BCA1A24D27800EE80DA /* Release */,
			);
			defaultConfigurationIsVisible = 0;
			defaultConfigurationName = Release;
		};
/* End XCConfigurationList section */

/* Begin XCVersionGroup section */
		F78088E51DD3A1DB005C5A7C /* cryptocloud.xcdatamodeld */ = {
			isa = XCVersionGroup;
			children = (
				F7BFA4541E0693EE0010E44C /* cryptocloud 5.xcdatamodel */,
				F78088E61DD3A1DB005C5A7C /* cryptocloud 2.xcdatamodel */,
				F78088E71DD3A1DB005C5A7C /* cryptocloud 3.xcdatamodel */,
				F78088E81DD3A1DB005C5A7C /* cryptocloud 4.xcdatamodel */,
				F78088E91DD3A1DB005C5A7C /* cryptocloud.xcdatamodel */,
			);
			currentVersion = F7BFA4541E0693EE0010E44C /* cryptocloud 5.xcdatamodel */;
			path = cryptocloud.xcdatamodeld;
			sourceTree = "<group>";
			versionGroupType = wrapper.xcdatamodel;
		};
/* End XCVersionGroup section */
	};
	rootObject = F7F67BA01A24D27800EE80DA /* Project object */;
}<|MERGE_RESOLUTION|>--- conflicted
+++ resolved
@@ -3409,10 +3409,6 @@
 				it,
 				fr,
 				de,
-<<<<<<< HEAD
-=======
-				Base,
->>>>>>> 2155396b
 			);
 			mainGroup = F7F67B9F1A24D27800EE80DA;
 			productRefGroup = F7F67B9F1A24D27800EE80DA;
