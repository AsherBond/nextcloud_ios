--- conflicted
+++ resolved
@@ -86,16 +86,12 @@
     @objc let introLogin: Int                       = 0
     let introSignup: Int                            = 1
     
-<<<<<<< HEAD
-    // Avatar & Preview
-=======
     // Varie size GUI
     //
     @objc let heightCellSettings: CGFloat           = 50
     
     // Avatar & Preview size
     //
->>>>>>> 2b7ec655
     let avatarSize: Int                             = 512
     let sizePreview: Int                            = 1024
     let sizeIcon: Int                               = 512
@@ -105,12 +101,6 @@
     let e2eeMaxFileSize: UInt64                     = 500000000     // 500 MB
     let e2eePassphraseTest                          = "more over television factory tendency independence international intellectual impress interest sentence pony"
     @objc let e2eeVersion                           = "1.1"
-<<<<<<< HEAD
-        
-    // Chunck size MB
-    let chunckSize: Int64                           = 10000000      // 10 MB
-=======
->>>>>>> 2b7ec655
     
     // Max Cache Proxy Video
     //
