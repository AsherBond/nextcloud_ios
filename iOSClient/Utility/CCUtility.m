//
//  CCUtility.m
//  Nextcloud
//
//  Created by Marino Faggiana on 02/02/16.
//  Copyright (c) 2016 Marino Faggiana. All rights reserved.
//
//  Author Marino Faggiana <marino.faggiana@nextcloud.com>
//
//  This program is free software: you can redistribute it and/or modify
//  it under the terms of the GNU General Public License as published by
//  the Free Software Foundation, either version 3 of the License, or
//  (at your option) any later version.
//
//  This program is distributed in the hope that it will be useful,
//  but WITHOUT ANY WARRANTY; without even the implied warranty of
//  MERCHANTABILITY or FITNESS FOR A PARTICULAR PURPOSE.  See the
//  GNU General Public License for more details.
//
//  You should have received a copy of the GNU General Public License
//  along with this program.  If not, see <http://www.gnu.org/licenses/>.
//

#import "CCUtility.h"
#import "CCGraphics.h"
#import "NCBridgeSwift.h"
#import <OpenSSL/OpenSSL.h>
#import <CoreLocation/CoreLocation.h>

#define INTRO_MessageType       @"MessageType_"

#define E2E_PublicKey           @"EndToEndPublicKey_"
#define E2E_PrivateKey          @"EndToEndPrivateKey_"
#define E2E_Passphrase          @"EndToEndPassphrase_"
#define E2E_PublicKeyServer     @"EndToEndPublicKeyServer_"

@implementation CCUtility

#pragma --------------------------------------------------------------------------------------------
#pragma mark ======================= KeyChainStore ==================================
#pragma --------------------------------------------------------------------------------------------

+ (void)deleteAllChainStore
{
    [UICKeyChainStore removeAllItems];
    [UICKeyChainStore removeAllItemsForService:k_serviceShareKeyChain];
}

+ (void)storeAllChainInService
{
    UICKeyChainStore *store = [UICKeyChainStore keyChainStore];
    
    NSArray *items = store.allItems;
    
    for (NSDictionary *item in items) {
        
        [UICKeyChainStore setString:[item objectForKey:@"value"] forKey:[item objectForKey:@"key"] service:k_serviceShareKeyChain];
        [UICKeyChainStore removeItemForKey:[item objectForKey:@"key"]];
    }
}

#pragma ------------------------------ GET/SET

+ (NSString *)getPasscode
{
    return [UICKeyChainStore stringForKey:@"passcodeBlock" service:k_serviceShareKeyChain];
}

+ (void)setPasscode:(NSString *)passcode
{
    [UICKeyChainStore setString:passcode forKey:@"passcodeBlock" service:k_serviceShareKeyChain];
}

+ (BOOL)getNotPasscodeAtStart
{
    return [[UICKeyChainStore stringForKey:@"notPasscodeAtStart" service:k_serviceShareKeyChain] boolValue];
}

+ (void)setNotPasscodeAtStart:(BOOL)set
{
    NSString *sSet = (set) ? @"true" : @"false";
    [UICKeyChainStore setString:sSet forKey:@"notPasscodeAtStart" service:k_serviceShareKeyChain];
}

+ (BOOL)getEnableTouchFaceID
{
    NSString *valueString = [UICKeyChainStore stringForKey:@"enableTouchFaceID" service:k_serviceShareKeyChain];
    
    // Default TRUE
    if (valueString == nil) {
        [self setEnableTouchFaceID:YES];
        return true;
    }
    
    return [valueString boolValue];
}

+ (void)setEnableTouchFaceID:(BOOL)set
{
    NSString *sSet = (set) ? @"true" : @"false";
    [UICKeyChainStore setString:sSet forKey:@"enableTouchFaceID" service:k_serviceShareKeyChain];
}

+ (NSString *)getGroupBySettings
{
    NSString *groupby = [UICKeyChainStore stringForKey:@"groupby" service:k_serviceShareKeyChain];
    
    if (groupby == nil) {
        
        [self setGroupBySettings:@"none"];
        return @"none";
    }
    
    return @"none";
    
    //return groupby;
}

+ (void)setGroupBySettings:(NSString *)groupby
{
    [UICKeyChainStore setString:groupby forKey:@"groupby" service:k_serviceShareKeyChain];
}

+ (BOOL)getIntro
{
    // Set compatibility old version don't touch me
    if ([[UICKeyChainStore stringForKey:[INTRO_MessageType stringByAppendingString:@"Intro"] service:k_serviceShareKeyChain] boolValue] == YES) {
        [CCUtility setIntro:YES];
        return YES;
    }
    
    return [[UICKeyChainStore stringForKey:@"intro" service:k_serviceShareKeyChain] boolValue];
}

+ (BOOL)getIntroMessageOldVersion
{
    NSString *key = [INTRO_MessageType stringByAppendingString:@"Intro"];
    
    return [[UICKeyChainStore stringForKey:key service:k_serviceShareKeyChain] boolValue];
}

+ (void)setIntro:(BOOL)set
{
    NSString *sIntro = (set) ? @"true" : @"false";
    [UICKeyChainStore setString:sIntro forKey:@"intro" service:k_serviceShareKeyChain];

}

+ (NSString *)getIncrementalNumber
{
    long number = [[UICKeyChainStore stringForKey:@"incrementalnumber" service:k_serviceShareKeyChain] intValue];
    
    number++;
    if (number >= 9999) number = 1;
    
    [UICKeyChainStore setString:[NSString stringWithFormat:@"%ld", number] forKey:@"incrementalnumber" service:k_serviceShareKeyChain];
    
    return [NSString stringWithFormat:@"%04ld", number];
}

+ (NSString *)getAccountExt
{
    return [UICKeyChainStore stringForKey:@"accountExt" service:k_serviceShareKeyChain];
}

+ (void)setAccountExt:(NSString *)account
{
    [UICKeyChainStore setString:account forKey:@"accountExt" service:k_serviceShareKeyChain];
}

+ (NSString *)getServerUrlExt
{
    return [UICKeyChainStore stringForKey:@"serverUrlExt" service:k_serviceShareKeyChain];
}

+ (void)setServerUrlExt:(NSString *)serverUrl
{
    [UICKeyChainStore setString:serverUrl forKey:@"serverUrlExt" service:k_serviceShareKeyChain];
}

+ (NSString *)getTitleServerUrlExt
{
    return [UICKeyChainStore stringForKey:@"titleServerUrlExt" service:k_serviceShareKeyChain];
}

+ (void)setTitleServerUrlExt:(NSString *)titleServerUrl
{
    [UICKeyChainStore setString:titleServerUrl forKey:@"titleServerUrlExt" service:k_serviceShareKeyChain];
}

+ (NSString *)getFileNameExt
{
    return [UICKeyChainStore stringForKey:@"fileNameExt" service:k_serviceShareKeyChain];
}

+ (void)setFileNameExt:(NSString *)fileName
{
    [UICKeyChainStore setString:fileName forKey:@"fileNameExt" service:k_serviceShareKeyChain];
}

+ (NSString *)getEmail
{
    return [UICKeyChainStore stringForKey:@"email" service:k_serviceShareKeyChain];
}

+ (void)setEmail:(NSString *)email
{
    [UICKeyChainStore setString:email forKey:@"email" service:k_serviceShareKeyChain];
}

+ (NSString *)getHint
{
    return [UICKeyChainStore stringForKey:@"hint" service:k_serviceShareKeyChain];
}

+ (void)setHint:(NSString *)hint
{
    [UICKeyChainStore setString:hint forKey:@"hint" service:k_serviceShareKeyChain];
}

+ (BOOL)getOriginalFileName:(NSString *)key
{
    return [[UICKeyChainStore stringForKey:key service:k_serviceShareKeyChain] boolValue];
}

+ (void)setOriginalFileName:(BOOL)value key:(NSString *)key
{
    NSString *sValue = (value) ? @"true" : @"false";
    [UICKeyChainStore setString:sValue forKey:key service:k_serviceShareKeyChain];
}

+ (NSString *)getFileNameMask:(NSString *)key
{
    NSString *mask = [UICKeyChainStore stringForKey:key service:k_serviceShareKeyChain];
    
    if (mask == nil)
        mask = @"";
    
    return mask;
}

+ (void)setFileNameMask:(NSString *)mask key:(NSString *)key
{
    [UICKeyChainStore setString:mask forKey:key service:k_serviceShareKeyChain];
}

+ (BOOL)getFileNameType:(NSString *)key
{
    return [[UICKeyChainStore stringForKey:key service:k_serviceShareKeyChain] boolValue];
}

+ (void)setFileNameType:(BOOL)prefix key:(NSString *)key
{
    NSString *sPrefix = (prefix) ? @"true" : @"false";
    [UICKeyChainStore setString:sPrefix forKey:key service:k_serviceShareKeyChain];
}

+ (BOOL)getFavoriteOffline
{
    return [[UICKeyChainStore stringForKey:@"favoriteOffline" service:k_serviceShareKeyChain] boolValue];
}

+ (void)setFavoriteOffline:(BOOL)offline
{
    NSString *sFavoriteOffline = (offline) ? @"true" : @"false";
    [UICKeyChainStore setString:sFavoriteOffline forKey:@"favoriteOffline" service:k_serviceShareKeyChain];
}

+ (BOOL)getActivityVerboseHigh
{
    return [[UICKeyChainStore stringForKey:@"activityVerboseHigh" service:k_serviceShareKeyChain] boolValue];
}

+ (void)setActivityVerboseHigh:(BOOL)high
{
    NSString *sHigh = (high) ? @"true" : @"false";
    [UICKeyChainStore setString:sHigh forKey:@"activityVerboseHigh" service:k_serviceShareKeyChain];
}

+ (BOOL)getShowHiddenFiles
{
    return [[UICKeyChainStore stringForKey:@"showHiddenFiles" service:k_serviceShareKeyChain] boolValue];
}

+ (void)setShowHiddenFiles:(BOOL)show
{
    NSString *sShow = (show) ? @"true" : @"false";
    [UICKeyChainStore setString:sShow forKey:@"showHiddenFiles" service:k_serviceShareKeyChain];
}

+ (BOOL)getFormatCompatibility
{
    NSString *valueString = [UICKeyChainStore stringForKey:@"formatCompatibility" service:k_serviceShareKeyChain];
    
    // Default TRUE
    if (valueString == nil) {
        [self setFormatCompatibility:YES];
        return true;
    }
    
    return [valueString boolValue];
}

+ (void)setFormatCompatibility:(BOOL)set
{
    NSString *sSet = (set) ? @"true" : @"false";
    [UICKeyChainStore setString:sSet forKey:@"formatCompatibility" service:k_serviceShareKeyChain];
}

+ (NSString *)getEndToEndPublicKey:(NSString *)account
{
    NSString *key = [E2E_PublicKey stringByAppendingString:account];
    return [UICKeyChainStore stringForKey:key service:k_serviceShareKeyChain];
}

+ (void)setEndToEndPublicKey:(NSString *)account publicKey:(NSString *)publicKey
{
    NSString *key = [E2E_PublicKey stringByAppendingString:account];
    [UICKeyChainStore setString:publicKey forKey:key service:k_serviceShareKeyChain];
}

+ (NSString *)getEndToEndPrivateKey:(NSString *)account
{
    NSString *key = [E2E_PrivateKey stringByAppendingString:account];
    return [UICKeyChainStore stringForKey:key service:k_serviceShareKeyChain];
}

+ (void)setEndToEndPrivateKey:(NSString *)account privateKey:(NSString *)privateKey
{
    NSString *key = [E2E_PrivateKey stringByAppendingString:account];
    [UICKeyChainStore setString:privateKey forKey:key service:k_serviceShareKeyChain];
}

+ (NSString *)getEndToEndPassphrase:(NSString *)account
{
    NSString *key = [E2E_Passphrase stringByAppendingString:account];
    return [UICKeyChainStore stringForKey:key service:k_serviceShareKeyChain];
}

+ (void)setEndToEndPassphrase:(NSString *)account passphrase:(NSString *)passphrase
{
    NSString *key = [E2E_Passphrase stringByAppendingString:account];
    [UICKeyChainStore setString:passphrase forKey:key service:k_serviceShareKeyChain];
}

+ (NSString *)getEndToEndPublicKeyServer:(NSString *)account
{
    NSString *key = [E2E_PublicKeyServer stringByAppendingString:account];
    return [UICKeyChainStore stringForKey:key service:k_serviceShareKeyChain];
}

+ (void)setEndToEndPublicKeyServer:(NSString *)account publicKey:(NSString *)publicKey
{
    NSString *key = [E2E_PublicKeyServer stringByAppendingString:account];
    [UICKeyChainStore setString:publicKey forKey:key service:k_serviceShareKeyChain];
}

+ (BOOL)isEndToEndEnabled:(NSString *)account
{
    BOOL isE2EEEnabled = [[NCManageDatabase shared] getCapabilitiesServerBoolWithAccount:account elements:NCElementsJSON.shared.capabilitiesE2EEEnabled exists:false];
    NSString* versionE2EE = [[NCManageDatabase shared] getCapabilitiesServerStringWithAccount:account elements:NCElementsJSON.shared.capabilitiesE2EEApiVersion];
    
    NSString *publicKey = [self getEndToEndPublicKey:account];
    NSString *privateKey = [self getEndToEndPrivateKey:account];
    NSString *passphrase = [self getEndToEndPassphrase:account];
    NSString *publicKeyServer = [self getEndToEndPublicKeyServer:account];    
    
    if (passphrase.length > 0 && privateKey.length > 0 && publicKey.length > 0 && publicKeyServer.length > 0 && isE2EEEnabled && [versionE2EE isEqual:k_E2EE_API]) {
       
        return YES;
        
    } else {
        
        return NO;
    }
}

+ (void)clearAllKeysEndToEnd:(NSString *)account
{
    [self setEndToEndPublicKey:account publicKey:nil];
    [self setEndToEndPrivateKey:account privateKey:nil];
    [self setEndToEndPassphrase:account passphrase:nil];
    [self setEndToEndPublicKeyServer:account publicKey:nil];
}

+ (BOOL)getDisableFilesApp
{
    return [[UICKeyChainStore stringForKey:@"disablefilesapp" service:k_serviceShareKeyChain] boolValue];
}

+ (void)setDisableFilesApp:(BOOL)disable
{
    NSString *sDisable = (disable) ? @"true" : @"false";
    [UICKeyChainStore setString:sDisable forKey:@"disablefilesapp" service:k_serviceShareKeyChain];
}

+ (void)setPushNotificationPublicKey:(NSString *)account data:(NSData *)data
{
    NSString *key = [@"PNPublicKey" stringByAppendingString:account];
    [UICKeyChainStore setData:data forKey:key service:k_serviceShareKeyChain];
}

+ (NSData *)getPushNotificationPublicKey:(NSString *)account
{
    NSString *key = [@"PNPublicKey" stringByAppendingString:account];
    return [UICKeyChainStore dataForKey:key service:k_serviceShareKeyChain];
}

+ (void)setPushNotificationSubscribingPublicKey:(NSString *)account publicKey:(NSString *)publicKey
{
    NSString *key = [@"PNSubscribingPublicKey" stringByAppendingString:account];
    [UICKeyChainStore setString:publicKey forKey:key service:k_serviceShareKeyChain];
}

+ (NSString *)getPushNotificationSubscribingPublicKey:(NSString *)account
{
    NSString *key = [@"PNSubscribingPublicKey" stringByAppendingString:account];
    return [UICKeyChainStore stringForKey:key service:k_serviceShareKeyChain];
}

+ (void)setPushNotificationPrivateKey:(NSString *)account data:(NSData *)data
{
    NSString *key = [@"PNPrivateKey" stringByAppendingString:account];
    [UICKeyChainStore setData:data forKey:key service:k_serviceShareKeyChain];
}

+ (NSData *)getPushNotificationPrivateKey:(NSString *)account
{
    NSString *key = [@"PNPrivateKey" stringByAppendingString:account];
    return [UICKeyChainStore dataForKey:key service:k_serviceShareKeyChain];
}

+ (void)setPushNotificationToken:(NSString *)account token:(NSString *)token
{
    NSString *key = [@"PNToken" stringByAppendingString:account];
    [UICKeyChainStore setString:token forKey:key service:k_serviceShareKeyChain];
}

+ (NSString *)getPushNotificationToken:(NSString *)account
{
    NSString *key = [@"PNToken" stringByAppendingString:account];
    return [UICKeyChainStore stringForKey:key service:k_serviceShareKeyChain];
}

+ (void)setPushNotificationDeviceIdentifier:(NSString *)account deviceIdentifier:(NSString *)deviceIdentifier
{
    NSString *key = [@"PNDeviceIdentifier" stringByAppendingString:account];
    [UICKeyChainStore setString:deviceIdentifier forKey:key service:k_serviceShareKeyChain];
}

+ (NSString *)getPushNotificationDeviceIdentifier:(NSString *)account
{
    NSString *key = [@"PNDeviceIdentifier" stringByAppendingString:account];
    return [UICKeyChainStore stringForKey:key service:k_serviceShareKeyChain];
}

+ (void)setPushNotificationDeviceIdentifierSignature:(NSString *)account deviceIdentifierSignature:(NSString *)deviceIdentifierSignature
{
    NSString *key = [@"PNDeviceIdentifierSignature" stringByAppendingString:account];
    [UICKeyChainStore setString:deviceIdentifierSignature forKey:key service:k_serviceShareKeyChain];
}

+ (NSString *)getPushNotificationDeviceIdentifierSignature:(NSString *)account
{
    NSString *key = [@"PNDeviceIdentifierSignature" stringByAppendingString:account];
    return [UICKeyChainStore stringForKey:key service:k_serviceShareKeyChain];
}

+ (void)clearAllKeysPushNotification:(NSString *)account
{
    [self setPushNotificationPublicKey:account data:nil];
    [self setPushNotificationSubscribingPublicKey:account publicKey:nil];
    [self setPushNotificationPrivateKey:account data:nil];
    [self setPushNotificationToken:account token:nil];
    [self setPushNotificationDeviceIdentifier:account deviceIdentifier:nil];
    [self setPushNotificationDeviceIdentifierSignature:account deviceIdentifierSignature:nil];
}

+ (NSInteger)getMediaWidthImage
{
    NSString *width = [UICKeyChainStore stringForKey:@"mediaWidthImage" service:k_serviceShareKeyChain];
    
    if (width == nil) {
        return 80;
    } else {
        return [width integerValue];
    }
}

+ (void)setMediaWidthImage:(NSInteger)width
{
    NSString *widthString = [@(width) stringValue];
    [UICKeyChainStore setString:widthString forKey:@"mediaWidthImage" service:k_serviceShareKeyChain];
}

+ (BOOL)getDisableCrashservice
{
    return [[UICKeyChainStore stringForKey:@"crashservice" service:k_serviceShareKeyChain] boolValue];
}

+ (void)setDisableCrashservice:(BOOL)disable
{
    NSString *sDisable = (disable) ? @"true" : @"false";
    [UICKeyChainStore setString:sDisable forKey:@"crashservice" service:k_serviceShareKeyChain];
}

+ (void)setPassword:(NSString *)account password:(NSString *)password
{
    NSString *key = [@"password" stringByAppendingString:account];
    [UICKeyChainStore setString:password forKey:key service:k_serviceShareKeyChain];
}

+ (NSString *)getPassword:(NSString *)account
{
    NSString *key = [@"password" stringByAppendingString:account];
    return [UICKeyChainStore stringForKey:key service:k_serviceShareKeyChain];
}

+ (void)setHCBusinessType:(NSString *)professions
{
    [UICKeyChainStore setString:professions forKey:@"businessType" service:k_serviceShareKeyChain];
}

+ (NSString *)getHCBusinessType
{
    return [UICKeyChainStore stringForKey:@"businessType" service:k_serviceShareKeyChain];
}

+ (NSData *)getDatabaseEncryptionKey
{
    NSData *key = [UICKeyChainStore dataForKey:@"databaseEncryptionKey" service:k_serviceShareKeyChain];
    if (key == nil) {
        NSMutableData *key = [NSMutableData dataWithLength:64];
        (void)SecRandomCopyBytes(kSecRandomDefault, key.length, (uint8_t *)key.mutableBytes);
        [UICKeyChainStore setData:key forKey:@"databaseEncryptionKey" service:k_serviceShareKeyChain];
        return key;
    } else {
        return key;
    }
}

+ (void)setDatabaseEncryptionKey:(NSData *)data
{
    [UICKeyChainStore setData:data forKey:@"databaseEncryptionKey" service:k_serviceShareKeyChain];
}

+ (BOOL)getCertificateError:(NSString *)account
{
    NSString *key = [@"certificateError" stringByAppendingString:account];
    NSString *error = [UICKeyChainStore stringForKey:key service:k_serviceShareKeyChain];
    
    if (error == nil) {
        
        [self setCertificateError:account error:NO];
        return  NO;
    }
    
    return [error boolValue];
}

+ (void)setCertificateError:(NSString *)account error:(BOOL)error
{
    // In background do not write the error
    UIApplicationState state = [[UIApplication sharedApplication] applicationState];
    if (error && (state == UIApplicationStateBackground || state == UIApplicationStateInactive)) {
        return;
    }
    
    NSString *key = [@"certificateError" stringByAppendingString:account];
    NSString *sError = (error) ? @"true" : @"false";
    
    [UICKeyChainStore setString:sError forKey:key service:k_serviceShareKeyChain];
}

+ (BOOL)getDisableLocalCacheAfterUpload
{
    return [[UICKeyChainStore stringForKey:@"disableLocalCacheAfterUpload" service:k_serviceShareKeyChain] boolValue];
}

+ (void)setDisableLocalCacheAfterUpload:(BOOL)disable
{
    NSString *sDisable = (disable) ? @"true" : @"false";
    [UICKeyChainStore setString:sDisable forKey:@"disableLocalCacheAfterUpload" service:k_serviceShareKeyChain];
}

+ (BOOL)getDarkMode
{
    NSString *sDisable = [UICKeyChainStore stringForKey:@"darkMode" service:k_serviceShareKeyChain];
    if(!sDisable){
        if (@available(iOS 13.0, *)) {
            if ([CCUtility getDarkModeDetect]) {
                if ([[UITraitCollection currentTraitCollection] userInterfaceStyle] == UIUserInterfaceStyleDark) {
                    sDisable = @"YES";
                    [CCUtility setDarkMode:YES];
                } else {
                    sDisable = @"NO";
                    [CCUtility setDarkMode:NO];
                }
            }
        }
    }
    return [sDisable boolValue];
}

+ (void)setDarkMode:(BOOL)disable
{
    NSString *sDisable = (disable) ? @"true" : @"false";
    [UICKeyChainStore setString:sDisable forKey:@"darkMode" service:k_serviceShareKeyChain];
}

+ (BOOL)getDarkModeDetect
{
    NSString *valueString = [UICKeyChainStore stringForKey:@"darkModeDetect" service:k_serviceShareKeyChain];
    
    // Default TRUE
    if (valueString == nil) {
        [self setDarkModeDetect:YES];
        return true;
    }
    
    return [valueString boolValue];
}

+ (void)setDarkModeDetect:(BOOL)disable
{
    NSString *sDisable = (disable) ? @"true" : @"false";
    [UICKeyChainStore setString:sDisable forKey:@"darkModeDetect" service:k_serviceShareKeyChain];
}

+ (BOOL)getLivePhoto
{
    NSString *valueString = [UICKeyChainStore stringForKey:@"livePhoto" service:k_serviceShareKeyChain];
    
    // Default TRUE
    if (valueString == nil) {
        [self setLivePhoto:YES];
        return true;
    }
    
    return [valueString boolValue];
}

+ (void)setLivePhoto:(BOOL)set
{
    NSString *sSet = (set) ? @"true" : @"false";
    [UICKeyChainStore setString:sSet forKey:@"livePhoto" service:k_serviceShareKeyChain];
}

+ (NSString *)getMediaSortDate
{
    NSString *valueString = [UICKeyChainStore stringForKey:@"mediaSortDate" service:k_serviceShareKeyChain];
    
    // Default TRUE
    if (valueString == nil) {
        [self setMediaSortDate:@"date"];
        return @"date";
    }
    
    return valueString;
}

+ (void)setMediaSortDate:(NSString *)value
{
    [UICKeyChainStore setString:value forKey:@"mediaSortDate" service:k_serviceShareKeyChain];
}

+ (NSInteger)getTextRecognitionStatus
{
    NSString *value = [UICKeyChainStore stringForKey:@"textRecognitionStatus" service:k_serviceShareKeyChain];
    
    if (value == nil) {
        return 0;
    } else {
        return [value integerValue];
    }
}

+ (void)setTextRecognitionStatus:(NSInteger)value
{
    NSString *valueString = [@(value) stringValue];
    [UICKeyChainStore setString:valueString forKey:@"textRecognitionStatus" service:k_serviceShareKeyChain];
}

+ (NSString *)getDirectoryScanDocuments
{
    return [UICKeyChainStore stringForKey:@"directoryScanDocuments" service:k_serviceShareKeyChain];
}

+ (void)setDirectoryScanDocuments:(NSString *)value
{
    [UICKeyChainStore setString:value forKey:@"directoryScanDocuments" service:k_serviceShareKeyChain];
}

+ (NSInteger)getLogLevel
{
    NSString *value = [UICKeyChainStore stringForKey:@"logLevel" service:k_serviceShareKeyChain];
    
    if (value == nil) {
        return 1;
    } else {
        return [value integerValue];
    }
}

+ (void)setLogLevel:(NSInteger)value
{
    NSString *valueString = [@(value) stringValue];
    [UICKeyChainStore setString:valueString forKey:@"logLevel" service:k_serviceShareKeyChain];
}

+ (BOOL)getAudioMute
{
    return [[UICKeyChainStore stringForKey:@"audioMute" service:k_serviceShareKeyChain] boolValue];
}

+ (void)setAudioMute:(BOOL)set
{
    NSString *sSet = (set) ? @"true" : @"false";
    [UICKeyChainStore setString:sSet forKey:@"audioMute" service:k_serviceShareKeyChain];
}

+ (BOOL)getAutomaticDownloadImage
{
    return [[UICKeyChainStore stringForKey:@"automaticDownloadImage" service:k_serviceShareKeyChain] boolValue];
}

+ (void)setAutomaticDownloadImage:(BOOL)set
{
    NSString *sSet = (set) ? @"true" : @"false";
    [UICKeyChainStore setString:sSet forKey:@"automaticDownloadImage" service:k_serviceShareKeyChain];
}


#pragma --------------------------------------------------------------------------------------------
#pragma mark ===== Various =====
#pragma --------------------------------------------------------------------------------------------

+ (BOOL)addSkipBackupAttributeToItemAtURL:(NSURL *)URL
{
    assert([[NSFileManager defaultManager] fileExistsAtPath: [URL path]]);
    
    NSError *error = nil;
    BOOL success = [URL setResourceValue:[NSNumber numberWithBool: YES] forKey: NSURLIsExcludedFromBackupKey error: &error];
    if(!success){
        NSLog(@"Error excluding %@ from backup %@", [URL lastPathComponent], error);
    }
    
    return success;
}

+ (NSString *)getUserAgent
{
    NSString *appVersion = [[NSBundle mainBundle] objectForInfoDictionaryKey:@"CFBundleShortVersionString"];
    NSString *userAgent = [[NCBrandOptions shared] userAgent];
    
    return [NSString stringWithFormat:@"Mozilla/5.0 (iOS) %@/%@", userAgent, appVersion];
}

+ (NSString *)dateDiff:(NSDate *) convertedDate
{
    NSDate *todayDate = [NSDate date];
    double ti = [convertedDate timeIntervalSinceDate:todayDate];
    ti = ti * -1;
    if (ti < 60) {
        // This minute
        return NSLocalizedString(@"_less_a_minute_", nil);
    } else if (ti < 3600) {
        // This hour
        int diff = round(ti / 60);
        return [NSString stringWithFormat:NSLocalizedString(@"_minutes_ago_", nil), diff];
    } else if (ti < 86400) {
        // This day
        int diff = round(ti / 60 / 60);
        return[NSString stringWithFormat:NSLocalizedString(@"_hours_ago_", nil), diff];
    } else if (ti < 86400 * 30) {
        // This month
        int diff = round(ti / 60 / 60 / 24);
        return[NSString stringWithFormat:NSLocalizedString(@"_days_ago_", nil), diff];
    } else {
        // Older than one month
        NSDateFormatter *df = [[NSDateFormatter alloc] init];
        [df setFormatterBehavior:NSDateFormatterBehavior10_4];
        [df setDateStyle:NSDateFormatterMediumStyle];
        return [df stringFromDate:convertedDate];
    }
}


+ (NSDate *)dateEnUsPosixFromCloud:(NSString *)dateString
{
    NSDate *date = [NSDate date];
    NSError *error;
    NSDateFormatter *dateFormatter = [NSDateFormatter new];
    NSLocale *enUSPOSIXLocale = [NSLocale localeWithLocaleIdentifier:@"en_US_POSIX"];
    [dateFormatter setLocale:enUSPOSIXLocale];
    [dateFormatter setDateFormat:@"EEE, dd MMM y HH:mm:ss zzz"];

    if (![dateFormatter getObjectValue:&date forString:dateString range:nil error:&error]) {
        NSLog(@"[LOG] Date '%@' could not be parsed: %@", dateString, error);
        date = [NSDate date];
    }

    return date;
}

+ (NSString *)transformedSize:(double)value
{
    NSString *string = [NSByteCountFormatter stringFromByteCount:value countStyle:NSByteCountFormatterCountStyleBinary];
    return string;
}

// Remove do not forbidden characters for Nextcloud Server
+ (NSString *)removeForbiddenCharactersServer:(NSString *)fileName
{
    NSArray *arrayForbiddenCharacters = [NSArray arrayWithObjects:@"/", nil];
    
    for (NSString *currentCharacter in arrayForbiddenCharacters) {
        fileName = [fileName stringByReplacingOccurrencesOfString:currentCharacter withString:@""];
    }
    
    return fileName;
}

// Remove do not forbidden characters for File System Server
+ (NSString *)removeForbiddenCharactersFileSystem:(NSString *)fileName
{
    NSArray *arrayForbiddenCharacters = [NSArray arrayWithObjects:@"\\",@"<",@">",@":",@"\"",@"|",@"?",@"*",@"/", nil];
    
    for (NSString *currentCharacter in arrayForbiddenCharacters) {
        fileName = [fileName stringByReplacingOccurrencesOfString:currentCharacter withString:@""];
    }
    
    return fileName;
}

+ (NSString*)stringAppendServerUrl:(NSString *)serverUrl addFileName:(NSString *)addFileName
{
    NSString *result;
    
    if (serverUrl == nil || addFileName == nil) return nil;
    if ([addFileName isEqualToString:@""]) return serverUrl;
    
    if ([serverUrl isEqualToString:@"/"]) result = [serverUrl stringByAppendingString:addFileName];
    else result = [NSString stringWithFormat:@"%@/%@", serverUrl, addFileName];
    
    return result;
}

+ (NSString *)createRandomString:(int)numChars
{
    NSString *letters = @"abcdefghijklmnopqrstuvwxyzABCDEFGHIJKLMNOPQRSTUVWXYZ0123456789";
    NSMutableString *randomString = [NSMutableString stringWithCapacity: numChars];
    
    for (int i=0; i < numChars; i++) {
        [randomString appendFormat: @"%C", [letters characterAtIndex: arc4random_uniform((unsigned int)[letters length]) % [letters length]]];
    }
    
    return [NSString stringWithFormat:@"%@", randomString];
}

+ (NSString *)createFileNameDate:(NSString *)fileName extension:(NSString *)extension
{
    NSDateFormatter *formatter = [[NSDateFormatter alloc] init];
    [formatter setDateFormat:@"yy-MM-dd HH-mm-ss"];
    NSString *fileNameDate = [formatter stringFromDate:[NSDate date]];
    NSString *returnFileName;
    
    if ([fileName isEqualToString:@""] && ![extension isEqualToString:@""]) {
        returnFileName = [NSString stringWithFormat:@"%@.%@", fileNameDate, extension];
    }
    
    if (![fileName isEqualToString:@""] && [extension isEqualToString:@""]) {
        returnFileName = [NSString stringWithFormat:@"%@ %@", fileName, fileNameDate];
    }
    
    if ([fileName isEqualToString:@""] && [extension isEqualToString:@""]) {
        returnFileName = fileNameDate;
    }
    
    if (![fileName isEqualToString:@""] && ![extension isEqualToString:@""]) {
        returnFileName = [NSString stringWithFormat:@"%@ %@.%@", fileName, fileNameDate, extension];
    }
    
    return returnFileName;
}

+ (NSString *)createFileName:(NSString *)fileName fileDate:(NSDate *)fileDate fileType:(PHAssetMediaType)fileType keyFileName:(NSString *)keyFileName keyFileNameType:(NSString *)keyFileNameType keyFileNameOriginal:(NSString *)keyFileNameOriginal
{
    BOOL addFileNameType = NO;
    
    // Original FileName ?
    if ([self getOriginalFileName:keyFileNameOriginal]) {
        return fileName;
    }
    
    NSString *numberFileName;
    if ([fileName length] > 8) numberFileName = [fileName substringWithRange:NSMakeRange(04, 04)];
    else numberFileName = [CCUtility getIncrementalNumber];
    
    NSDateFormatter *formatter = [[NSDateFormatter alloc] init];
    [formatter setDateFormat:@"yy-MM-dd HH-mm-ss"];
    NSString *fileNameDate = [formatter stringFromDate:fileDate];
    
    NSString *fileNameType = @"";
    if (fileType == PHAssetMediaTypeImage)
        fileNameType = NSLocalizedString(@"_photo_", nil);
    if (fileType == PHAssetMediaTypeVideo)
        fileNameType = NSLocalizedString(@"_video_", nil);
    if (fileType == PHAssetMediaTypeAudio)
        fileNameType = NSLocalizedString(@"_audio_", nil);
    if (fileType == PHAssetMediaTypeUnknown)
        fileNameType = NSLocalizedString(@"_unknown_", nil);

    // Use File Name Type
    if (keyFileNameType)
        addFileNameType = [CCUtility getFileNameType:keyFileNameType];
    
    NSString *fileNameExt = [[fileName pathExtension] lowercaseString];
    
    if (keyFileName) {
        
        fileName = [CCUtility getFileNameMask:keyFileName];
        
        if ([fileName length] > 0) {
            
            [formatter setDateFormat:@"dd"];
            NSString *dayNumber = [formatter stringFromDate:fileDate];
            [formatter setDateFormat:@"MMM"];
            NSString *month = [formatter stringFromDate:fileDate];
            [formatter setDateFormat:@"MM"];
            NSString *monthNumber = [formatter stringFromDate:fileDate];
            [formatter setDateFormat:@"yyyy"];
            NSString *year = [formatter stringFromDate:fileDate];
            [formatter setDateFormat:@"yy"];
            NSString *yearNumber = [formatter stringFromDate:fileDate];
            [formatter setDateFormat:@"HH"];
            NSString *hour24 = [formatter stringFromDate:fileDate];
            [formatter setDateFormat:@"hh"];
            NSString *hour12 = [formatter stringFromDate:fileDate];
            [formatter setDateFormat:@"mm"];
            NSString *minute = [formatter stringFromDate:fileDate];
            [formatter setDateFormat:@"ss"];
            NSString *second = [formatter stringFromDate:fileDate];
            [formatter setDateFormat:@"a"];
            NSString *ampm = [formatter stringFromDate:fileDate];
            
            // Replace string with date

            fileName = [fileName stringByReplacingOccurrencesOfString:@"DD" withString:dayNumber];
            fileName = [fileName stringByReplacingOccurrencesOfString:@"MMM" withString:month];
            fileName = [fileName stringByReplacingOccurrencesOfString:@"MM" withString:monthNumber];
            fileName = [fileName stringByReplacingOccurrencesOfString:@"YYYY" withString:year];
            fileName = [fileName stringByReplacingOccurrencesOfString:@"YY" withString:yearNumber];

            fileName = [fileName stringByReplacingOccurrencesOfString:@"HH" withString:hour24];
            fileName = [fileName stringByReplacingOccurrencesOfString:@"hh" withString:hour12];
            fileName = [fileName stringByReplacingOccurrencesOfString:@"mm" withString:minute];
            fileName = [fileName stringByReplacingOccurrencesOfString:@"ss" withString:second];
            fileName = [fileName stringByReplacingOccurrencesOfString:@"ampm" withString:ampm];

            if (addFileNameType)
                fileName = [NSString stringWithFormat:@"%@%@%@.%@", fileNameType, fileName, numberFileName, fileNameExt];
            else
                fileName = [NSString stringWithFormat:@"%@%@.%@", fileName, numberFileName, fileNameExt];
            
            fileName = [fileName stringByTrimmingCharactersInSet:[NSCharacterSet whitespaceAndNewlineCharacterSet]];
            
        } else {
            
            if (addFileNameType)
                fileName = [NSString stringWithFormat:@"%@ %@ %@.%@", fileNameType, fileNameDate, numberFileName, fileNameExt];
            else
                fileName = [NSString stringWithFormat:@"%@ %@.%@", fileNameDate, numberFileName, fileNameExt];
        }
        
    } else {
        
        if (addFileNameType)
            fileName = [NSString stringWithFormat:@"%@ %@ %@.%@", fileNameType, fileNameDate, numberFileName, fileNameExt];
        else
            fileName = [NSString stringWithFormat:@"%@ %@.%@", fileNameDate, numberFileName, fileNameExt];

    }
    
    return fileName;
}

+ (void)createDirectoryStandard
{
    NSString *path;
    NSURL *dirGroup = [CCUtility getDirectoryGroup];
    
    NSLog(@"[LOG] Dir Group");
    NSLog(@"%@", [dirGroup path]);
    NSLog(@"[LOG] Program application ");
    NSLog(@"%@", [[CCUtility getDirectoryDocuments] stringByDeletingLastPathComponent]);
    
    // create Directory Documents
    path = [CCUtility getDirectoryDocuments];
    if (![[NSFileManager defaultManager] fileExistsAtPath: path])
        [[NSFileManager defaultManager] createDirectoryAtPath:path withIntermediateDirectories:YES attributes:nil error:nil];
    
    // create Directory audio => Library, Application Support, audio
    path = [CCUtility getDirectoryAudio];
    if (![[NSFileManager defaultManager] fileExistsAtPath: path])
        [[NSFileManager defaultManager] createDirectoryAtPath:path withIntermediateDirectories:YES attributes:nil error:nil];
    
    // create Directory database Nextcloud
    path = [[dirGroup URLByAppendingPathComponent:[[NCBrandGlobal shared] appDatabaseNextcloud]] path];
    if (![[NSFileManager defaultManager] fileExistsAtPath:path])
        [[NSFileManager defaultManager] createDirectoryAtPath:path withIntermediateDirectories:YES attributes:nil error:nil];
    [[NSFileManager defaultManager] setAttributes:@{NSFileProtectionKey:NSFileProtectionNone} ofItemAtPath:path error:nil];
    
    // create Directory User Data
    path = [[dirGroup URLByAppendingPathComponent:k_appUserData] path];
    if (![[NSFileManager defaultManager] fileExistsAtPath:path])
        [[NSFileManager defaultManager] createDirectoryAtPath:path withIntermediateDirectories:YES attributes:nil error:nil];
    
    // create Directory Provider Storage
    path = [CCUtility getDirectoryProviderStorage];
    if (![[NSFileManager defaultManager] fileExistsAtPath: path])
        [[NSFileManager defaultManager] createDirectoryAtPath:path withIntermediateDirectories:YES attributes:nil error:nil];
    
    // create Directory Scan
    path = [[dirGroup URLByAppendingPathComponent:k_appScan] path];
    if (![[NSFileManager defaultManager] fileExistsAtPath:path])
        [[NSFileManager defaultManager] createDirectoryAtPath:path withIntermediateDirectories:YES attributes:nil error:nil];
    
    // create Directory Temp
    path = NSTemporaryDirectory();
    if (![[NSFileManager defaultManager] fileExistsAtPath:path])
        [[NSFileManager defaultManager] createDirectoryAtPath:path withIntermediateDirectories:YES attributes:nil error:nil];
    
    // Directory Excluded From Backup
    [CCUtility addSkipBackupAttributeToItemAtURL:[[[NSFileManager defaultManager] URLsForDirectory:NSDocumentDirectory inDomains:NSUserDomainMask] lastObject]];
    [CCUtility addSkipBackupAttributeToItemAtURL:[[CCUtility getDirectoryGroup] URLByAppendingPathComponent:k_DirectoryProviderStorage]];
    [CCUtility addSkipBackupAttributeToItemAtURL:[[CCUtility getDirectoryGroup] URLByAppendingPathComponent:k_appUserData]];
    
    #ifdef DEBUG
    NSLog(@"[LOG] Copy DB on Documents directory");
    NSString *atPathDB = [NSString stringWithFormat:@"%@/nextcloud.realm", [[dirGroup URLByAppendingPathComponent:[[NCBrandGlobal shared] appDatabaseNextcloud]] path]];
    NSString *toPathDB = [NSString stringWithFormat:@"%@/nextcloud.realm", [CCUtility getDirectoryDocuments]];
    [[NSFileManager defaultManager] removeItemAtPath:toPathDB error:nil];
    [[NSFileManager defaultManager] copyItemAtPath:atPathDB toPath:toPathDB error:nil];
    #endif
}

+ (NSURL *)getDirectoryGroup
{
    NSURL *path = [[NSFileManager defaultManager] containerURLForSecurityApplicationGroupIdentifier:[NCBrandOptions shared].capabilitiesGroups];
    return path;
}

+ (NSString *)getStringUser:(NSString *)user urlBase:(NSString *)urlBase
{
    NSString *baseUrl = [urlBase lowercaseString];
    NSString *dirUserBaseUrl = @"";

    if ([user length] && [baseUrl length]) {
        
        if ([baseUrl hasPrefix:@"https://"]) baseUrl = [baseUrl substringFromIndex:8];
        if ([baseUrl hasPrefix:@"http://"]) baseUrl = [baseUrl substringFromIndex:7];
        
        dirUserBaseUrl = [NSString stringWithFormat:@"%@-%@", user, baseUrl];
        dirUserBaseUrl = [[self removeForbiddenCharactersFileSystem:dirUserBaseUrl] lowercaseString];
    }
    
    return dirUserBaseUrl;
}

// Return the path of directory Documents -> NSDocumentDirectory
+ (NSString *)getDirectoryDocuments
{
    NSArray *paths = NSSearchPathForDirectoriesInDomains(NSDocumentDirectory, NSUserDomainMask, YES);
    
    return [paths objectAtIndex:0];
}

+ (NSString *)getDirectoryReaderMetadata
{
    NSArray *paths = NSSearchPathForDirectoriesInDomains(NSApplicationSupportDirectory, NSUserDomainMask, YES);
    
    return [NSString stringWithFormat:@"%@/Reader Metadata", [paths objectAtIndex:0]];
}

// Return the path of directory Audio
+ (NSString *)getDirectoryAudio
{
    NSArray *paths = NSSearchPathForDirectoriesInDomains(NSApplicationSupportDirectory, NSUserDomainMask, YES);
    
    return [NSString stringWithFormat:@"%@/%@", [paths objectAtIndex:0], @"audio"];
}

// Return the path of directory Cetificates
+ (NSString *)getDirectoryCerificates
{
    NSString *path = [[[CCUtility getDirectoryGroup] URLByAppendingPathComponent:k_appCertificates] path];
    
    if (![[NSFileManager defaultManager] fileExistsAtPath:path])
        [[NSFileManager defaultManager] createDirectoryAtPath:path withIntermediateDirectories:YES attributes:nil error:nil];
    
    return path;
}

+ (NSString *)getDirectoryUserData
{
    NSString *path = [[[CCUtility getDirectoryGroup] URLByAppendingPathComponent:k_appUserData] path];
    
    if (![[NSFileManager defaultManager] fileExistsAtPath:path])
        [[NSFileManager defaultManager] createDirectoryAtPath:path withIntermediateDirectories:YES attributes:nil error:nil];
    
    return path;
}

+ (NSString *)getDirectoryProviderStorage
{
    NSString *path = [[[CCUtility getDirectoryGroup] URLByAppendingPathComponent:k_DirectoryProviderStorage] path];
    
    if (![[NSFileManager defaultManager] fileExistsAtPath:path])
        [[NSFileManager defaultManager] createDirectoryAtPath:path withIntermediateDirectories:YES attributes:nil error:nil];

    return path;
}

+ (NSString *)getDirectoryProviderStorageOcId:(NSString *)ocId
{
    NSString *path = [NSString stringWithFormat:@"%@/%@", [self getDirectoryProviderStorage], ocId];
    
    if (![[NSFileManager defaultManager] fileExistsAtPath:path])
        [[NSFileManager defaultManager] createDirectoryAtPath:path withIntermediateDirectories:YES attributes:nil error:nil];

    return path;
}

+ (NSString *)getDirectoryProviderStorageOcId:(NSString *)ocId fileNameView:(NSString *)fileNameView
{
    NSString *fileNamePath = [NSString stringWithFormat:@"%@/%@", [self getDirectoryProviderStorageOcId:ocId], fileNameView];
    
    // if do not exists create file 0 length
    if ([[NSFileManager defaultManager] fileExistsAtPath:fileNamePath] == NO) {
        [[NSFileManager defaultManager] createFileAtPath:fileNamePath contents:nil attributes:nil];
    }
    
    return fileNamePath;
}

+ (NSString *)getDirectoryProviderStorageIconOcId:(NSString *)ocId etag:(NSString *)etag
{
    return [NSString stringWithFormat:@"%@/%@.small.ico", [self getDirectoryProviderStorageOcId:ocId], etag];
}

+ (NSString *)getDirectoryProviderStoragePreviewOcId:(NSString *)ocId etag:(NSString *)etag
{
    return [NSString stringWithFormat:@"%@/%@.preview.ico", [self getDirectoryProviderStorageOcId:ocId], etag];
}

+ (BOOL)fileProviderStorageExists:(NSString *)ocId fileNameView:(NSString *)fileNameView
{
    NSString *fileNamePath = [self getDirectoryProviderStorageOcId:ocId fileNameView:fileNameView];
    
    unsigned long long fileSize = [[[NSFileManager defaultManager] attributesOfItemAtPath:fileNamePath error:nil] fileSize];
    
    if (fileSize > 0) return true;
    else return false;
}

+ (double)fileProviderStorageSize:(NSString *)ocId fileNameView:(NSString *)fileNameView
{
    NSString *fileNamePath = [self getDirectoryProviderStorageOcId:ocId fileNameView:fileNameView];
    
    double fileSize = [[[NSFileManager defaultManager] attributesOfItemAtPath:fileNamePath error:nil] fileSize];
    
    return fileSize;
}

+ (BOOL)fileProviderStoragePreviewIconExists:(NSString *)ocId etag:(NSString *)etag
{
    NSString *fileNamePathPreview = [self getDirectoryProviderStoragePreviewOcId:ocId etag:etag];
    NSString *fileNamePathIcon = [self getDirectoryProviderStorageIconOcId:ocId etag:etag];
    
    unsigned long long fileSizePreview = [[[NSFileManager defaultManager] attributesOfItemAtPath:fileNamePathPreview error:nil] fileSize];
    unsigned long long fileSizeIcon = [[[NSFileManager defaultManager] attributesOfItemAtPath:fileNamePathIcon error:nil] fileSize];
    
    if (fileSizePreview > 0 && fileSizeIcon > 0) return true;
    else return false;
}

+ (void)removeGroupApplicationSupport
{
    NSURL *dirGroup = [CCUtility getDirectoryGroup];
    NSString *path = [[dirGroup URLByAppendingPathComponent:k_appApplicationSupport] path];
    
    [[NSFileManager defaultManager] removeItemAtPath:path error:nil];
}

+ (void)removeGroupLibraryDirectory
{
    [[NSFileManager defaultManager] removeItemAtPath:[CCUtility getDirectoryScan] error:nil];
    [[NSFileManager defaultManager] removeItemAtPath:[CCUtility getDirectoryUserData] error:nil];
}

+ (void)removeGroupDirectoryProviderStorage
{
    [[NSFileManager defaultManager] removeItemAtPath:[CCUtility getDirectoryProviderStorage] error:nil];
}

+ (void)removeDocumentsDirectory
{
    [[NSFileManager defaultManager] removeItemAtPath:[CCUtility getDirectoryDocuments] error:nil];
}

+ (void)removeTemporaryDirectory
{
    [[NSFileManager defaultManager] removeItemAtPath:NSTemporaryDirectory() error:nil];
}

+ (void)emptyTemporaryDirectory
{
    NSArray* tmpDirectory = [[NSFileManager defaultManager] contentsOfDirectoryAtPath:NSTemporaryDirectory() error:NULL];
    for (NSString *file in tmpDirectory) {
        [[NSFileManager defaultManager] removeItemAtPath:[NSString stringWithFormat:@"%@%@", NSTemporaryDirectory(), file] error:NULL];
    }
}

+ (NSString *)getTitleSectionDate:(NSDate *)date
{
    NSString *title;
    NSDate *today = [NSDate date];
    NSDate *yesterday = [today dateByAddingTimeInterval: -86400.0];
    
    if ([date isEqualToDate:[CCUtility datetimeWithOutTime:[NSDate distantPast]]]) {
        
        title =  NSLocalizedString(@"_no_date_", nil);
        
    } else {
        
        title = [NSDateFormatter localizedStringFromDate:date dateStyle:NSDateFormatterLongStyle timeStyle:0];
        
        if ([date isEqualToDate:[CCUtility datetimeWithOutTime:today]])
            title = [NSString stringWithFormat:NSLocalizedString(@"_today_", nil)];
        
        if ([date isEqualToDate:[CCUtility datetimeWithOutTime:yesterday]])
            title = [NSString stringWithFormat:NSLocalizedString(@"_yesterday_", nil)];
    }
    
    return title;
}

+ (void)moveFileAtPath:(NSString *)atPath toPath:(NSString *)toPath
{
    [[NSFileManager defaultManager] removeItemAtPath:toPath error:nil];
    [[NSFileManager defaultManager] copyItemAtPath:atPath toPath:toPath error:nil];
    [[NSFileManager defaultManager] removeItemAtPath:atPath error:nil];
}

+ (void)copyFileAtPath:(NSString *)atPath toPath:(NSString *)toPath
{
    [[NSFileManager defaultManager] removeItemAtPath:toPath error:nil];
    [[NSFileManager defaultManager] copyItemAtPath:atPath toPath:toPath error:nil];
}

+ (void)removeFileAtPath:(NSString *)atPath
{
    [[NSFileManager defaultManager] removeItemAtPath:atPath error:nil];
}

+ (void)createDirectoryAtPath:(NSString *)atPath
{
    [[NSFileManager defaultManager] createDirectoryAtPath:atPath withIntermediateDirectories:true attributes:nil error:nil];
}

<<<<<<< HEAD
+ (NSString *)deletingLastPathComponentFromServerUrl:(NSString *)serverUrl
{
    NSURL *url = [[NSURL URLWithString:[serverUrl stringByAddingPercentEncodingWithAllowedCharacters:[NSCharacterSet URLFragmentAllowedCharacterSet]]] URLByDeletingLastPathComponent];
    NSString *pather = [[url absoluteString] stringByRemovingPercentEncoding];
    
    return [pather substringToIndex: [pather length] - 1];
}

=======
>>>>>>> b26f9312
+ (NSString *)returnPathfromServerUrl:(NSString *)serverUrl urlBase:(NSString *)urlBase account:(NSString *)account
{
    NSString *homeServer = [[NCUtility shared] getHomeServerWithUrlBase:urlBase account:account];
    NSString *path = [serverUrl stringByReplacingOccurrencesOfString:homeServer withString:@""];
    return path;
}
                                       
+ (NSString *)returnFileNamePathFromFileName:(NSString *)metadataFileName serverUrl:(NSString *)serverUrl urlBase:(NSString *)urlBase account:(NSString *)account
{
    if (metadataFileName == nil || serverUrl == nil || urlBase == nil) {
        return @"";
    }
    
    NSString *homeServer = [[NCUtility shared] getHomeServerWithUrlBase:urlBase account:account];
    NSString *fileName = [NSString stringWithFormat:@"%@/%@", [serverUrl stringByReplacingOccurrencesOfString:homeServer withString:@""], metadataFileName];
    
    if ([fileName hasPrefix:@"/"]) fileName = [fileName substringFromIndex:1];
    
    return fileName;
}

+ (NSArray *)createNameSubFolder:(NSArray *)assets
{
    NSMutableOrderedSet *datesSubFolder = [NSMutableOrderedSet new];
    
    for (PHAsset *asset in assets) {
        
        NSDate *assetDate = asset.creationDate;
        
        NSDateFormatter *formatter = [[NSDateFormatter alloc] init];
        [formatter setDateFormat:@"yyyy"];
        NSString *yearString = [formatter stringFromDate:assetDate];
        if (yearString)
            [datesSubFolder addObject:yearString];
        
        [formatter setDateFormat:@"MM"];
        NSString *monthString = [formatter stringFromDate:assetDate];
        monthString = [NSString stringWithFormat:@"%@/%@", yearString, monthString];
        if (monthString)
            [datesSubFolder addObject:monthString];
    }
    
    return (NSArray *)datesSubFolder;
}

+ (NSString *)getMimeType:(NSString *)fileNameView
{
    CFStringRef fileUTI = nil;
    NSString *returnFileUTI = nil;
    
    if ([fileNameView isEqualToString:@"."]) {
        
        return returnFileUTI;
        
    } else {
        CFStringRef fileExtension = (__bridge CFStringRef)[fileNameView pathExtension];
        NSString *ext = (__bridge NSString *)fileExtension;
        ext = ext.uppercaseString;
        fileUTI = UTTypeCreatePreferredIdentifierForTag(kUTTagClassFilenameExtension, fileExtension, NULL);
        
        if (fileUTI != nil) {
            returnFileUTI = (__bridge NSString *)fileUTI;
            CFRelease(fileUTI);
        }
    }
    
    return returnFileUTI;
}

+ (NSString *)getDirectoryScan
{
    NSString *path = [[[CCUtility getDirectoryGroup] URLByAppendingPathComponent:k_appScan] path];
    
    if (![[NSFileManager defaultManager] fileExistsAtPath:path])
        [[NSFileManager defaultManager] createDirectoryAtPath:path withIntermediateDirectories:YES attributes:nil error:nil];
    
    return path;
}

+ (void)writeData:(NSData *)data fileNamePath:(NSString *)fileNamePath
{
    [data writeToFile:fileNamePath atomically:YES];
}

+ (void)selectFileNameFrom:(UITextField *)textField
{
    UITextPosition *endPosition;
    NSRange rangeDot = [textField.text rangeOfString:@"." options:NSBackwardsSearch];
    
    if (rangeDot.location != NSNotFound) {
        endPosition = [textField positionFromPosition:textField.beginningOfDocument offset:rangeDot.location];
    } else {
        endPosition = textField.endOfDocument;
    }
    
    UITextRange *textRange = [textField textRangeFromPosition:textField.beginningOfDocument toPosition:endPosition];
    textField.selectedTextRange = textRange;
}

+ (NSString *)getTimeIntervalSince197
{
    return [NSString stringWithFormat:@"%f", [[NSDate date] timeIntervalSince1970]];
}

+ (void)extractImageVideoFromAssetLocalIdentifierForUpload:(tableMetadata *)metadataForUpload notification:(BOOL)notification completion:(void(^)(tableMetadata *metadata, NSString* fileNamePath))completion
{
    if (metadataForUpload == nil) {
        completion(nil, nil);
        return;
    }
    
    tableMetadata *metadata = [[NCManageDatabase shared] copyObjectWithMetadata:metadataForUpload];
    
    PHFetchResult *result = [PHAsset fetchAssetsWithLocalIdentifiers:@[metadata.assetLocalIdentifier] options:nil];
    if (!result.count) {
        if (notification) {
            [[NSNotificationCenter defaultCenter] postNotificationOnMainThreadName:k_notificationCenter_uploadedFile object:nil userInfo:@{@"ocId": metadata.ocId, @"errorCode": @(k_CCErrorInternalError), @"errorDescription": @"_err_asset_not_found_"}];
        }
        
        completion(nil, nil);
        return;
    }
    
    PHAsset *asset = result[0];
    NSDate *creationDate = asset.creationDate;
    NSDate *modificationDate = asset.modificationDate;
    NSArray *resourceArray = [PHAssetResource assetResourcesForAsset:asset];
    long fileSize = [[resourceArray.firstObject valueForKey:@"fileSize"] longValue];

    dispatch_async(dispatch_get_global_queue(DISPATCH_QUEUE_PRIORITY_DEFAULT, 0), ^{
    
        // IMAGE
        if (asset.mediaType == PHAssetMediaTypeImage) {
            
            PHImageRequestOptions *options = [PHImageRequestOptions new];
            options.networkAccessAllowed = YES;
            options.deliveryMode = PHImageRequestOptionsDeliveryModeHighQualityFormat;
            options.synchronous = YES;
            options.progressHandler = ^(double progress, NSError *error, BOOL *stop, NSDictionary *info) {
                
                NSLog(@"cacheAsset: %f", progress);
                
                if (error) {
                    if (notification) {
                        [[NSNotificationCenter defaultCenter] postNotificationOnMainThreadName:k_notificationCenter_uploadedFile object:nil userInfo:@{@"ocId": metadata.ocId, @"errorCode": @(error.code), @"errorDescription": [NSString stringWithFormat:@"Image request iCloud failed [%@]", error.description]}];
                    }
                    
                    completion(nil, nil);
                    return;
                }
            };
            
            [[PHImageManager defaultManager] requestImageDataForAsset:asset options:options resultHandler:^(NSData *imageData, NSString *dataUTI, UIImageOrientation orientation, NSDictionary *info) {
                
                NSError *error = nil;
                NSString *extensionAsset = [[[asset valueForKey:@"filename"] pathExtension] uppercaseString];
                NSString *fileName = metadata.fileNameView;

                if ([extensionAsset isEqualToString:@"HEIC"] && [CCUtility getFormatCompatibility]) {
                    
                    CIImage *ciImage = [CIImage imageWithData:imageData];
                    CIContext *context = [CIContext context];
                    imageData = [context JPEGRepresentationOfImage:ciImage colorSpace:ciImage.colorSpace options:@{}];
                    
                    NSString *fileNameJPEG = [[metadata.fileName lastPathComponent] stringByDeletingPathExtension];
                    fileName = [fileNameJPEG stringByAppendingString:@".jpg"];
                    metadata.contentType = @"image/jpeg";
                }
                
                NSString *fileNamePath = [NSTemporaryDirectory() stringByAppendingString:fileName];
                
                [[NSFileManager defaultManager]removeItemAtPath:fileNamePath error:nil];
                [imageData writeToFile:fileNamePath options:NSDataWritingAtomic error:&error];
                
                if (metadata.e2eEncrypted) {
                    metadata.fileNameView = fileName;
                } else {
                    metadata.fileNameView = fileName;
                    metadata.fileName = fileName;
                }
                     
                metadata.creationDate = creationDate;
                metadata.date = modificationDate;
                metadata.size = fileSize;
                
                dispatch_async(dispatch_get_main_queue(), ^{
                    completion(metadata, fileNamePath);
                });
            }];
        }
    
        // VIDEO
        if (asset.mediaType == PHAssetMediaTypeVideo) {
            
            PHVideoRequestOptions *options = [PHVideoRequestOptions new];
            options.networkAccessAllowed = YES;
            options.version = PHVideoRequestOptionsVersionOriginal;
            options.progressHandler = ^(double progress, NSError *error, BOOL *stop, NSDictionary *info) {
                
                NSLog(@"cacheAsset: %f", progress);
                
                if (error) {
                    if (notification) {
                        [[NSNotificationCenter defaultCenter] postNotificationOnMainThreadName:k_notificationCenter_uploadedFile object:nil userInfo:@{@"ocId": metadata.ocId, @"errorCode": @(error.code), @"errorDescription": [NSString stringWithFormat:@"Video request iCloud failed [%@]", error.description]}];
                    }
                    
                    completion(nil, nil);
                }
            };
            
            [[PHImageManager defaultManager] requestAVAssetForVideo:asset options:options resultHandler:^(AVAsset *asset, AVAudioMix *audioMix, NSDictionary *info) {
                
                if ([asset isKindOfClass:[AVURLAsset class]]) {
                    
                    NSString *fileNamePath = [NSTemporaryDirectory() stringByAppendingString:metadata.fileNameView];
                    NSURL *fileNamePathURL = [[NSURL alloc] initFileURLWithPath:fileNamePath];
                    NSError *error = nil;
                                       
                    [[NSFileManager defaultManager] removeItemAtURL:fileNamePathURL error:nil];
                    [[NSFileManager defaultManager] copyItemAtURL:[(AVURLAsset *)asset URL] toURL:fileNamePathURL error:&error];
                        
                    dispatch_async(dispatch_get_main_queue(), ^{
                        
                        if (error) {
                            
                            if (notification) {
                                [[NSNotificationCenter defaultCenter] postNotificationOnMainThreadName:k_notificationCenter_uploadedFile object:nil userInfo:@{@"ocId": metadata.ocId, @"errorCode": @(error.code), @"errorDescription": [NSString stringWithFormat:@"Video request iCloud failed [%@]", error.description]}];
                            }
                            
                            completion(nil, nil);
                            
                        } else {
                            
                            metadata.creationDate = creationDate;
                            metadata.date = modificationDate;
                            metadata.size = fileSize;
                            
                            completion(metadata, fileNamePath);
                        }
                    });
                }
            }];
        }
    });
}

+ (void)extractLivePhotoAsset:(PHAsset*)asset filePath:(NSString *)filePath withCompletion:(void (^)(NSURL* url))completion
{    
    [CCUtility removeFileAtPath:filePath];
    NSURL *fileUrl = [NSURL fileURLWithPath:filePath];
    PHLivePhotoRequestOptions *options = [PHLivePhotoRequestOptions new];
    options.deliveryMode = PHImageRequestOptionsDeliveryModeFastFormat;
    options.networkAccessAllowed = YES;
    
    [[PHImageManager defaultManager] requestLivePhotoForAsset:asset targetSize:[UIScreen mainScreen].bounds.size contentMode:PHImageContentModeDefault options:options resultHandler:^(PHLivePhoto * _Nullable livePhoto, NSDictionary * _Nullable info) {
        if (livePhoto) {
            NSArray *assetResources = [PHAssetResource assetResourcesForLivePhoto:livePhoto];
            PHAssetResource *videoResource = nil;
            for(PHAssetResource *resource in assetResources){
                if (resource.type == PHAssetResourceTypePairedVideo) {
                    videoResource = resource;
                    break;
                }
            }
            if(videoResource){
                [[PHAssetResourceManager defaultManager] writeDataForAssetResource:videoResource toFile:fileUrl options:nil completionHandler:^(NSError * _Nullable error) {
                    if (!error) {
                        completion(fileUrl);
                    } else { completion(nil); }
                }];
            } else { completion(nil); }
        } else { completion(nil); }
    }];
}

#pragma --------------------------------------------------------------------------------------------
#pragma mark ===== E2E Encrypted =====
#pragma --------------------------------------------------------------------------------------------

+ (NSString *)generateRandomIdentifier
{
    NSString *UUID = [[NSUUID UUID] UUIDString];
    
    return [[UUID stringByReplacingOccurrencesOfString:@"-" withString:@""] lowercaseString];
}

+ (BOOL)isFolderEncrypted:(NSString *)serverUrl e2eEncrypted:(BOOL)e2eEncrypted account:(NSString *)account urlBase:(NSString *)urlBase
{
    NSString *home = [[NCUtility shared] getHomeServerWithUrlBase:urlBase account:account];
        
    if (e2eEncrypted) {
    
        return true;
        
    } else if ([serverUrl isEqualToString:home] || [serverUrl isEqualToString:@".."]) {
        
        return false;

    } else {
       
        tableDirectory *directory = [[NCManageDatabase shared] getTableDirectoryWithPredicate:[NSPredicate predicateWithFormat:@"account == %@ AND serverUrl == %@", account, serverUrl]];
        
        while (directory != nil && ![directory.serverUrl isEqualToString:home]) {
            if (directory.e2eEncrypted == true) {
                return true;
            }
            serverUrl = [[NCUtility shared] deletingLastPathComponentWithServerUrl:serverUrl urlBase:urlBase account:account];
            directory = [[NCManageDatabase shared] getTableDirectoryWithPredicate:[NSPredicate predicateWithFormat:@"account == %@ AND serverUrl == %@", account, serverUrl]];
        }
        
        return false;
    }
}

#pragma --------------------------------------------------------------------------------------------
#pragma mark ===== Share Permissions =====
#pragma --------------------------------------------------------------------------------------------

+ (NSInteger) getPermissionsValueByCanEdit:(BOOL)canEdit andCanCreate:(BOOL)canCreate andCanChange:(BOOL)canChange andCanDelete:(BOOL)canDelete andCanShare:(BOOL)canShare andIsFolder:(BOOL) isFolder
{    
    NSInteger permissionsValue = k_read_share_permission;
    
    if (canEdit && !isFolder) {
        permissionsValue = permissionsValue + k_update_share_permission;
    }
    if (canCreate & isFolder) {
        permissionsValue = permissionsValue + k_create_share_permission;
    }
    if (canChange && isFolder) {
        permissionsValue = permissionsValue + k_update_share_permission;
    }
    if (canDelete & isFolder) {
        permissionsValue = permissionsValue + k_delete_share_permission;
    }
    if (canShare) {
        permissionsValue = permissionsValue + k_share_share_permission;
    }
    
    return permissionsValue;
}

+ (BOOL) isPermissionToCanCreate:(NSInteger) permissionValue {
    BOOL canCreate = ((permissionValue & k_create_share_permission) > 0);
    return canCreate;
}

+ (BOOL) isPermissionToCanChange:(NSInteger) permissionValue {
    BOOL canChange = ((permissionValue & k_update_share_permission) > 0);
    return canChange;
}

+ (BOOL) isPermissionToCanDelete:(NSInteger) permissionValue {
    BOOL canDelete = ((permissionValue & k_delete_share_permission) > 0);
    return canDelete;
}

+ (BOOL) isPermissionToCanShare:(NSInteger) permissionValue {
    BOOL canShare = ((permissionValue & k_share_share_permission) > 0);
    return canShare;
}

+ (BOOL) isAnyPermissionToEdit:(NSInteger) permissionValue {
    
    BOOL canCreate = [self isPermissionToCanCreate:permissionValue];
    BOOL canChange = [self isPermissionToCanChange:permissionValue];
    BOOL canDelete = [self isPermissionToCanDelete:permissionValue];
    
    
    BOOL canEdit = (canCreate || canChange || canDelete);
    
    return canEdit;
    
}

+ (BOOL) isPermissionToRead:(NSInteger) permissionValue {
    BOOL canRead = ((permissionValue & k_read_share_permission) > 0);
    return canRead;
}

+ (BOOL) isPermissionToReadCreateUpdate:(NSInteger) permissionValue {
    
    BOOL canRead   = [self isPermissionToRead:permissionValue];
    BOOL canCreate = [self isPermissionToCanCreate:permissionValue];
    BOOL canChange = [self isPermissionToCanChange:permissionValue];
    
    
    BOOL canEdit = (canCreate && canChange && canRead);
    
    return canEdit;
    
}

#pragma --------------------------------------------------------------------------------------------
#pragma mark ===== EXIF =====
#pragma --------------------------------------------------------------------------------------------

+ (void)setExif:(tableMetadata *)metadata withCompletionHandler:(void(^)(double latitude, double longitude, NSString *location, NSDate *date, NSString *lensModel))completition
{
    NSString *dateTime;
    NSString *latitudeRef;
    NSString *longitudeRef;
    NSString *stringLatitude = @"0";
    NSString *stringLongitude = @"0";
    __block NSString *location = @"";
    
    double latitude = 0;
    double longitude = 0;
    
    NSDate *date = [NSDate new];
    long fileSize = 0;
    int pixelY = 0;
    int pixelX = 0;
    NSString *lensModel;

    if (![metadata.typeFile isEqualToString:k_metadataTypeFile_image] || ![CCUtility fileProviderStorageExists:metadata.ocId fileNameView:metadata.fileNameView]) {
        completition(latitude, longitude, location, date, lensModel);
        return;
    }
    
    NSURL *url = [NSURL fileURLWithPath:[CCUtility getDirectoryProviderStorageOcId:metadata.ocId fileNameView:metadata.fileNameView]];
    CGImageSourceRef originalSource =  CGImageSourceCreateWithURL((CFURLRef) url, NULL);
    if (!originalSource) {
        completition(latitude, longitude, location, date, lensModel);
        return;
    }
    
    CFDictionaryRef fileProperties = CGImageSourceCopyProperties(originalSource, nil);
    if (!fileProperties) {
        completition(latitude, longitude, location,date, lensModel);
        return;
    }
    
    // FILES PROPERTIES
    NSNumber *fileSizeNumber = CFDictionaryGetValue(fileProperties, kCGImagePropertyFileSize);
    fileSize = [fileSizeNumber longValue];
    
    
    CFDictionaryRef imageProperties = CGImageSourceCopyPropertiesAtIndex(originalSource, 0, NULL);
    if (!imageProperties) {
        completition(latitude, longitude, location,date, lensModel);
        return;
    }

    CFDictionaryRef tiff = CFDictionaryGetValue(imageProperties, kCGImagePropertyTIFFDictionary);
    CFDictionaryRef gps = CFDictionaryGetValue(imageProperties, kCGImagePropertyGPSDictionary);
    CFDictionaryRef exif = CFDictionaryGetValue(imageProperties, kCGImagePropertyExifDictionary);
    
    if (exif) {
        
        NSString *sPixelX = (NSString *)CFDictionaryGetValue(exif, kCGImagePropertyExifPixelXDimension);
        pixelX = [sPixelX intValue];
        NSString *sPixelY = (NSString *)CFDictionaryGetValue(exif, kCGImagePropertyExifPixelYDimension);
        pixelY = [sPixelY intValue];
        lensModel = (NSString *)CFDictionaryGetValue(exif, kCGImagePropertyExifLensModel);
    }
 
    if (tiff) {
        
        dateTime = (NSString *)CFDictionaryGetValue(tiff, kCGImagePropertyTIFFDateTime);
        NSDateFormatter *dateFormatter = [[NSDateFormatter alloc] init];
        [dateFormatter setDateFormat:@"yyyy:MM:dd HH:mm:ss"];
        date = [dateFormatter dateFromString:dateTime];
        if (!date) date = metadata.date;
    }
    
    if (gps) {
        
        latitude = [(NSString *)CFDictionaryGetValue(gps, kCGImagePropertyGPSLatitude) doubleValue];
        longitude = [(NSString *)CFDictionaryGetValue(gps, kCGImagePropertyGPSLongitude) doubleValue];
        
        latitudeRef = (NSString *)CFDictionaryGetValue(gps, kCGImagePropertyGPSLatitudeRef);
        longitudeRef = (NSString *)CFDictionaryGetValue(gps, kCGImagePropertyGPSLongitudeRef);
        
        // conversion 4 decimal +N -S
        // The latitude in degrees. Positive values indicate latitudes north of the equator. Negative values indicate latitudes south of the equator.
        if ([latitudeRef isEqualToString:@"N"]) {
            stringLatitude = [NSString stringWithFormat:@"+%.4f", latitude];
        } else {
            stringLatitude = [NSString stringWithFormat:@"-%.4f", latitude];
        }
        
        // conversion 4 decimal +E -W
        // The longitude in degrees. Measurements are relative to the zero meridian, with positive values extending east of the meridian
        // and negative values extending west of the meridian.
        if ([longitudeRef isEqualToString:@"E"]) {
            stringLongitude = [NSString stringWithFormat:@"+%.4f", longitude];
        } else {
            stringLongitude = [NSString stringWithFormat:@"-%.4f", longitude];
        }
        
        if (latitude == 0 || longitude == 0) {
            
            stringLatitude = @"0";
            stringLongitude = @"0";
        }
    }

    // Wite data EXIF in DB
    if (tiff || gps) {
<<<<<<< HEAD
        [[NCManageDatabase sharedInstance] setLocalFileWithOcId:metadata.ocId exifDate:date exifLatitude:stringLatitude exifLongitude:stringLongitude exifLensModel:lensModel];
        if ([stringLatitude doubleValue] != 0 || [stringLongitude doubleValue] != 0) {
            
            // If exists already geocoder data in TableGPS exit
            location = [[NCManageDatabase sharedInstance] getLocationFromGeoLatitude:stringLatitude longitude:stringLongitude];
=======
        [[NCManageDatabase shared] setLocalFileWithOcId:metadata.ocId exifDate:date exifLatitude:stringLatitude exifLongitude:stringLongitude exifLensModel:lensModel];
        if ([stringLatitude doubleValue] != 0 || [stringLongitude doubleValue] != 0) {
            
            // If exists already geocoder data in TableGPS exit
            location = [[NCManageDatabase shared] getLocationFromGeoLatitude:stringLatitude longitude:stringLongitude];
>>>>>>> b26f9312
            if (location != nil) {
                completition(latitude, longitude, location, date, lensModel);
                return;
            }
            
            CLGeocoder *geocoder = [[CLGeocoder alloc] init];
            CLLocation *llocation = [[CLLocation alloc] initWithLatitude:latitude longitude:longitude];
            
            [geocoder reverseGeocodeLocation:llocation completionHandler:^(NSArray *placemarks, NSError *error) {
                        
                if (error == nil && [placemarks count] > 0) {
                    
                    CLPlacemark *placemark = [placemarks lastObject];
                    
                    NSString *thoroughfare = @"";
                    NSString *postalCode = @"";
                    NSString *locality = @"";
                    NSString *administrativeArea = @"";
                    NSString *country = @"";
                    
                    if (placemark.thoroughfare) thoroughfare = placemark.thoroughfare;
                    if (placemark.postalCode) postalCode = placemark.postalCode;
                    if (placemark.locality) locality = placemark.locality;
                    if (placemark.administrativeArea) administrativeArea = placemark.administrativeArea;
                    if (placemark.country) country = placemark.country;
                    
                    location = [NSString stringWithFormat:@"%@ %@ %@ %@ %@", thoroughfare, postalCode, locality, administrativeArea, country];
                    location = [location stringByTrimmingCharactersInSet:[NSCharacterSet whitespaceCharacterSet]];
                    
                    // GPS
                    if ([location length] > 0) {
                        
<<<<<<< HEAD
                        [[NCManageDatabase sharedInstance] addGeocoderLocation:location placemarkAdministrativeArea:placemark.administrativeArea placemarkCountry:placemark.country placemarkLocality:placemark.locality placemarkPostalCode:placemark.postalCode placemarkThoroughfare:placemark.thoroughfare latitude:stringLatitude longitude:stringLongitude];
=======
                        [[NCManageDatabase shared] addGeocoderLocation:location placemarkAdministrativeArea:placemark.administrativeArea placemarkCountry:placemark.country placemarkLocality:placemark.locality placemarkPostalCode:placemark.postalCode placemarkThoroughfare:placemark.thoroughfare latitude:stringLatitude longitude:stringLongitude];
>>>>>>> b26f9312
                    }
                    
                    completition(latitude, longitude, location, date, lensModel);
                }
            }];
        } else {
            completition(latitude, longitude, location, date, lensModel);
        }
    } else {
        completition(latitude, longitude, location, date, lensModel);
    }
       
    CFRelease(originalSource);
    CFRelease(imageProperties);
}

#pragma --------------------------------------------------------------------------------------------
#pragma mark ===== Third parts =====
#pragma --------------------------------------------------------------------------------------------

+ (NSString *)stringValueForKey:(id)key conDictionary:(NSDictionary *)dictionary
{
    id obj = [dictionary objectForKey:key];
    
    if ([obj isEqual:[NSNull null]]) return @"";
    
    if ([obj isKindOfClass:[NSString class]]) {
        return obj;
    }
    else if ([obj isKindOfClass:[NSNumber class]]) {
        return [obj stringValue];
    }
    else {
        return [obj description];
    }
}

+ (NSString *)currentDevice
{
    struct utsname systemInfo;
    uname(&systemInfo);
    
    NSString *deviceName=[NSString stringWithCString:systemInfo.machine encoding:NSUTF8StringEncoding];
    //NSLog(@"[LOG] Device Name :%@",deviceName);
    
    return deviceName;
}

+ (NSString *)getExtension:(NSString*)fileName
{
    NSMutableArray *fileNameArray =[[NSMutableArray alloc] initWithArray: [fileName componentsSeparatedByCharactersInSet:[NSCharacterSet characterSetWithCharactersInString:@"."]]];
    NSString *extension = [NSString stringWithFormat:@"%@",[fileNameArray lastObject]];
    extension = [extension uppercaseString];
    //If the file has a ZIP extension obtain the previous one for check if it is a .pages.zip / .numbers.zip / .key.zip extension
    if ([extension isEqualToString:@"ZIP"]) {
        [fileNameArray removeLastObject];
        NSString *secondExtension = [NSString stringWithFormat:@"%@",[fileNameArray lastObject]];
        secondExtension = [secondExtension uppercaseString];
        if ([secondExtension isEqualToString:@"PAGES"] || [secondExtension isEqualToString:@"NUMBERS"] || [secondExtension isEqualToString:@"KEY"]) {
            extension = [NSString stringWithFormat:@"%@.%@",secondExtension,extension];
            return extension;
        }
    }
    return extension;
}

/*
 * Util method to make a NSDate object from a string from xml
 * @dateString -> Data string from xml
 */
+ (NSDate*)parseDateString:(NSString*)dateString
{
    //Parse the date in all the formats
    NSDateFormatter *dateFormatter = [[NSDateFormatter alloc] init];
    /*In most cases the best locale to choose is "en_US_POSIX", a locale that's specifically designed to yield US English results regardless of both user and system preferences. "en_US_POSIX" is also invariant in time (if the US, at some point in the future, changes the way it formats dates, "en_US" will change to reflect the new behaviour, but "en_US_POSIX" will not). It will behave consistently for all users.*/
    [dateFormatter setLocale:[[NSLocale alloc] initWithLocaleIdentifier:@"en_US_POSIX"]];
    //This is the format for the concret locale used
    [dateFormatter setDateFormat:@"EEE, dd MMM y HH:mm:ss zzz"];
    
    NSDate *theDate = nil;
    NSError *error = nil;
    if (![dateFormatter getObjectValue:&theDate forString:dateString range:nil error:&error]) {
        NSLog(@"[LOG] Date '%@' could not be parsed: %@", dateString, error);
    }
    
    return theDate;
}

+ (NSDate *)datetimeWithOutTime:(NSDate *)datDate
{
    if (datDate == nil) return nil;
    
    NSDateComponents* comps = [[NSCalendar currentCalendar] components:NSCalendarUnitYear|NSCalendarUnitMonth|NSCalendarUnitDay fromDate:datDate];
    datDate = [[NSCalendar currentCalendar] dateFromComponents:comps];
    
    return datDate;
}

+ (NSDate *)datetimeWithOutDate:(NSDate *)datDate
{
    if (datDate == nil) return nil;
    
    NSDateComponents* comps = [[NSCalendar currentCalendar] components:NSCalendarUnitHour|NSCalendarUnitMinute|NSCalendarUnitSecond fromDate:datDate];
    return [[NSCalendar currentCalendar] dateFromComponents:comps];
}

+ (BOOL)isValidEmail:(NSString *)checkString
{
    checkString = [checkString lowercaseString];
    BOOL stricterFilter = YES;
    NSString *stricterFilterString = @"[A-Z0-9a-z._%+-]+@[A-Za-z0-9.-]+\\.[A-Za-z]{2,4}";
    NSString *laxString = @".+@.+\\.[A-Za-z]{2}[A-Za-z]*";
    
    NSString *emailRegex = stricterFilter ? stricterFilterString : laxString;
    NSPredicate *emailTest = [NSPredicate predicateWithFormat:@"SELF MATCHES %@", emailRegex];
    
    return [emailTest evaluateWithObject:checkString];
}

+ (NSString*)hexRepresentation:(NSData *)data spaces:(BOOL)spaces
{
    const unsigned char* bytes = (const unsigned char*)[data bytes];
    NSUInteger nbBytes = [data length];
    //If spaces is true, insert a space every this many input bytes (twice this many output characters).
    static const NSUInteger spaceEveryThisManyBytes = 4UL;
    //If spaces is true, insert a line-break instead of a space every this many spaces.
    static const NSUInteger lineBreakEveryThisManySpaces = 4UL;
    const NSUInteger lineBreakEveryThisManyBytes = spaceEveryThisManyBytes * lineBreakEveryThisManySpaces;
    NSUInteger strLen = 2*nbBytes + (spaces ? nbBytes/spaceEveryThisManyBytes : 0);
    
    NSMutableString* hex = [[NSMutableString alloc] initWithCapacity:strLen];
    for(NSUInteger i=0; i<nbBytes; ) {
        [hex appendFormat:@"%02X", bytes[i]];
        //We need to increment here so that the every-n-bytes computations are right.
        ++i;
        
        if (spaces) {
            if (i % lineBreakEveryThisManyBytes == 0) [hex appendString:@"\n"];
            else if (i % spaceEveryThisManyBytes == 0) [hex appendString:@" "];
        }
    }
    return hex;
}

+ (NSString *)valueForKey:(NSString *)key fromQueryItems:(NSArray *)queryItems
{
    NSPredicate *predicate = [NSPredicate predicateWithFormat:@"name=%@", key];
    NSURLQueryItem *queryItem = [[queryItems filteredArrayUsingPredicate:predicate] firstObject];
    return queryItem.value;
}

@end<|MERGE_RESOLUTION|>--- conflicted
+++ resolved
@@ -1269,17 +1269,6 @@
     [[NSFileManager defaultManager] createDirectoryAtPath:atPath withIntermediateDirectories:true attributes:nil error:nil];
 }
 
-<<<<<<< HEAD
-+ (NSString *)deletingLastPathComponentFromServerUrl:(NSString *)serverUrl
-{
-    NSURL *url = [[NSURL URLWithString:[serverUrl stringByAddingPercentEncodingWithAllowedCharacters:[NSCharacterSet URLFragmentAllowedCharacterSet]]] URLByDeletingLastPathComponent];
-    NSString *pather = [[url absoluteString] stringByRemovingPercentEncoding];
-    
-    return [pather substringToIndex: [pather length] - 1];
-}
-
-=======
->>>>>>> b26f9312
 + (NSString *)returnPathfromServerUrl:(NSString *)serverUrl urlBase:(NSString *)urlBase account:(NSString *)account
 {
     NSString *homeServer = [[NCUtility shared] getHomeServerWithUrlBase:urlBase account:account];
@@ -1779,19 +1768,11 @@
 
     // Wite data EXIF in DB
     if (tiff || gps) {
-<<<<<<< HEAD
-        [[NCManageDatabase sharedInstance] setLocalFileWithOcId:metadata.ocId exifDate:date exifLatitude:stringLatitude exifLongitude:stringLongitude exifLensModel:lensModel];
-        if ([stringLatitude doubleValue] != 0 || [stringLongitude doubleValue] != 0) {
-            
-            // If exists already geocoder data in TableGPS exit
-            location = [[NCManageDatabase sharedInstance] getLocationFromGeoLatitude:stringLatitude longitude:stringLongitude];
-=======
         [[NCManageDatabase shared] setLocalFileWithOcId:metadata.ocId exifDate:date exifLatitude:stringLatitude exifLongitude:stringLongitude exifLensModel:lensModel];
         if ([stringLatitude doubleValue] != 0 || [stringLongitude doubleValue] != 0) {
             
             // If exists already geocoder data in TableGPS exit
             location = [[NCManageDatabase shared] getLocationFromGeoLatitude:stringLatitude longitude:stringLongitude];
->>>>>>> b26f9312
             if (location != nil) {
                 completition(latitude, longitude, location, date, lensModel);
                 return;
@@ -1824,11 +1805,7 @@
                     // GPS
                     if ([location length] > 0) {
                         
-<<<<<<< HEAD
-                        [[NCManageDatabase sharedInstance] addGeocoderLocation:location placemarkAdministrativeArea:placemark.administrativeArea placemarkCountry:placemark.country placemarkLocality:placemark.locality placemarkPostalCode:placemark.postalCode placemarkThoroughfare:placemark.thoroughfare latitude:stringLatitude longitude:stringLongitude];
-=======
                         [[NCManageDatabase shared] addGeocoderLocation:location placemarkAdministrativeArea:placemark.administrativeArea placemarkCountry:placemark.country placemarkLocality:placemark.locality placemarkPostalCode:placemark.postalCode placemarkThoroughfare:placemark.thoroughfare latitude:stringLatitude longitude:stringLongitude];
->>>>>>> b26f9312
                     }
                     
                     completition(latitude, longitude, location, date, lensModel);
