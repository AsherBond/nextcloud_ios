--- conflicted
+++ resolved
@@ -52,11 +52,7 @@
 "_video_"                   = "Video";
 "_overwrite_"               = "Overwrite";
 "_transfers_in_queue_"      = "Tranfers in progress, please wait…";
-<<<<<<< HEAD
-"_too_errors_automatic_all_"= "Too many errors, go to Control Center to verify the problem";
-=======
 "_too_errors_automatic_all_"= "Too many errors, go to \"Control Center\" to verify the problem";
->>>>>>> c13dd990
 "_create_folder_"           = "Create folder";
 "_close_"                   = "Close";
 "_postpone_"                = "Postpone";
@@ -113,11 +109,7 @@
 "_mail_deleted_"            = "Email deleted";
 "_mail_saved_"              = "Email saved";
 "_mail_sent_"               = "Email sent";
-<<<<<<< HEAD
-"_mail_failure_"            = "Failed to send Email: %@";
-=======
 "_mail_failure_"            = "Failed to send email: %@";
->>>>>>> c13dd990
 "_information_req_"         = "Information request";
 "_credentials_"             = "Credentials";
 "_manage_account_"          = "Manage account";
@@ -251,11 +243,7 @@
 "_access_photo_not_enabled_"                = "Access to Photos not enabled";
 "_access_photo_not_enabled_msg_"            = "Please go to \"Settings\" and turn on \"Photo Access\" to allow automatic camera photo/video uploads.";
 "_access_photo_location_not_enabled_"       = "Access to Photos and Location not enabled";
-<<<<<<< HEAD
-"_access_photo_location_not_enabled_msg_"   = "Please go to Setting and turn on Photo Access and Location Services to allow automatic camera photo/video uploads.";
-=======
 "_access_photo_location_not_enabled_msg_"   = "Please go to \"Settings\" and turn on Photo Access and Location Services to allow automatic camera photo/video uploads.";
->>>>>>> c13dd990
 "_processing_send_camera_upload_"           = "Uploading camera photo…";
 "_tutorial_photo_view_"                     = "No photos or videos uploaded yet";
 "_create_full_upload_"                      = "Creating archive… May take a long time, please wait";
@@ -328,15 +316,9 @@
 // File
 
 "_photo_camera_"                = "Photos";
-<<<<<<< HEAD
-"_unzip_in_progress_"           = "Unzip in progress on local storage…";
-"_file_unpacked_"               = "File unpacked on local storage";
-"_file_saved_local_"            = "File saved onto local storage.";
-=======
 "_unzip_in_progress_"           = "Extraction in progress on local storage…";
 "_file_unpacked_"               = "File unpacked on local storage";
 "_file_saved_local_"            = "File saved on local storage.";
->>>>>>> c13dd990
 "_file_not_present_"            = "Error, file not present, please reload.";
 "_order_by_date_"               = "Sort by date";
 "_current_order_name_"          = "(currently sorted by name)";
@@ -461,11 +443,7 @@
 // Share
 
 "_share_link_"                  = "Share link";
-<<<<<<< HEAD
-"_share_link_button_"           = "Send link to:";
-=======
 "_share_link_button_"           = "Send link to…";
->>>>>>> c13dd990
 "_password_"                    = "Password";
 "_share_password_"              = "Password protected link";
 "_share_expirationdate_"        = "Set expiration date for link";
@@ -474,19 +452,11 @@
 "_add_sharee_"                  = "Add users or groups";
 "_add_sharee_footer_"           = "You can share this resource by adding users or groups. To remove a share remove all users and groups";
 "_find_sharee_title_"           = "Search";
-<<<<<<< HEAD
 "_find_sharee_"                 = "Search for user or group…";
-"_find_sharee_footer_"          = "Enter part of the name of the user or group to search for (at least 2 characters) followed by 'Return', select the users that should be allowed to access the share and press 'Done'";
-"_user_is_group_"               = " (group)";
-"_direct_sharee_title_"         = "Share";
-"_direct_sharee_footer_"        = "If you already know the name, enter it, then select the share type and press 'Done'";
-=======
-"_find_sharee_"                 = "Search user or group…";
 "_find_sharee_footer_"          = "Enter part of the name of the user or group to search for (at least 2 characters) followed by 'Return', select the users that should be allowed to access the share followed by 'Done' to confirm";
 "_user_is_group_"               = " (group)";
 "_direct_sharee_title_"         = "Share";
 "_direct_sharee_footer_"        = "If you already know the name, enter it, then select the share type and press 'Done' to confirm";
->>>>>>> c13dd990
 "_direct_sharee_"               = "Enter the username…";
 "_user_sharee_footer_"          = "Tap for change privileges";
 "_share_type_title_"            = "Type of share";
