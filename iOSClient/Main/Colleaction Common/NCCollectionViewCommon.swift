--- conflicted
+++ resolved
@@ -24,11 +24,7 @@
 import Foundation
 import NCCommunication
 
-<<<<<<< HEAD
-class NCCollectionViewCommon: UIViewController, UIGestureRecognizerDelegate, UISearchResultsUpdating, UISearchControllerDelegate, UISearchBarDelegate, NCListCellDelegate, NCGridCellDelegate, NCSectionHeaderMenuDelegate, NCEmptyDataSetDelegate, UIAdaptivePresentationControllerDelegate  {
-=======
 class NCCollectionViewCommon: UIViewController, UIGestureRecognizerDelegate, UISearchResultsUpdating, UISearchControllerDelegate, UISearchBarDelegate, NCListCellDelegate, NCGridCellDelegate, NCSectionHeaderMenuDelegate, UIAdaptivePresentationControllerDelegate, NCEmptyDataSetDelegate  {
->>>>>>> b26f9312
 
     @IBOutlet weak var collectionView: UICollectionView!
 
@@ -37,11 +33,7 @@
     internal let refreshControl = UIRefreshControl()
     internal var searchController: UISearchController?
     internal var emptyDataSet: NCEmptyDataSet?
-<<<<<<< HEAD
-
-=======
-    
->>>>>>> b26f9312
+    
     internal var serverUrl: String = ""
     internal var isEncryptedFolder = false
     internal var isEditMode = false
@@ -332,17 +324,11 @@
         if self.view?.window == nil { return }
         
         if let userInfo = notification.userInfo as NSDictionary? {
-<<<<<<< HEAD
-            if let ocId = userInfo["ocId"] as? String, let ocIdNew = userInfo["ocIdNew"] as? String, let metadata = NCManageDatabase.sharedInstance.getMetadataFromOcId(ocId), let metadataNew = NCManageDatabase.sharedInstance.getMetadataFromOcId(ocIdNew) {
-                if metadata.serverUrl == serverUrl && metadata.account == appDelegate.account {
-                    if let row = dataSource.deleteMetadata(ocId: metadata.ocId) {
-=======
             if let ocId = userInfo["ocId"] as? String, let serverUrlFrom = userInfo["serverUrlFrom"] as? String, let metadata = NCManageDatabase.shared.getMetadataFromOcId(ocId) {
                 
                 // DEL
                 if serverUrlFrom == serverUrl && metadata.account == appDelegate.account {
                     if let row = dataSource.deleteMetadata(ocId: ocId) {
->>>>>>> b26f9312
                         let indexPath = IndexPath(row: row, section: 0)
                         collectionView?.performBatchUpdates({
                             collectionView?.deleteItems(at: [indexPath])
@@ -388,12 +374,8 @@
         if self.view?.window == nil { return }
         
         if let userInfo = notification.userInfo as NSDictionary? {
-<<<<<<< HEAD
-            if let ocId = userInfo["ocId"] as? String, let metadata = NCManageDatabase.sharedInstance.getMetadataFromOcId(ocId) {
-=======
             if let ocId = userInfo["ocId"] as? String, let metadata = NCManageDatabase.shared.getMetadataFromOcId(ocId) {
                 
->>>>>>> b26f9312
                 if metadata.serverUrl == serverUrl && metadata.account == appDelegate.account {
                     if let row = dataSource.addMetadata(metadata) {
                         let indexPath = IndexPath(row: row, section: 0)
@@ -414,12 +396,8 @@
         if self.view?.window == nil { return }
         
         if let userInfo = notification.userInfo as NSDictionary? {
-<<<<<<< HEAD
-            if let ocId = userInfo["ocId"] as? String, let metadata = NCManageDatabase.sharedInstance.getMetadataFromOcId(ocId) {
-=======
             if let ocId = userInfo["ocId"] as? String, let metadata = NCManageDatabase.shared.getMetadataFromOcId(ocId) {
                 
->>>>>>> b26f9312
                 if dataSource.getIndexMetadata(ocId: metadata.ocId) != nil {
                     reloadDataSource()
                 }
@@ -431,11 +409,7 @@
         if self.view?.window == nil { return }
         
         if let userInfo = notification.userInfo as NSDictionary? {
-<<<<<<< HEAD
-            if let ocId = userInfo["ocId"] as? String, let metadata = NCManageDatabase.sharedInstance.getMetadataFromOcId(ocId) {
-=======
             if let ocId = userInfo["ocId"] as? String, let metadata = NCManageDatabase.shared.getMetadataFromOcId(ocId) {
->>>>>>> b26f9312
                 if let row = dataSource.reloadMetadata(ocId: metadata.ocId) {
                     let indexPath = IndexPath(row: row, section: 0)
                     if indexPath.section < collectionView.numberOfSections && indexPath.row < collectionView.numberOfItems(inSection: indexPath.section) {
@@ -450,11 +424,7 @@
         if self.view?.window == nil { return }
         
         if let userInfo = notification.userInfo as NSDictionary? {
-<<<<<<< HEAD
-            if let ocId = userInfo["ocId"] as? String, let _ = userInfo["errorCode"] as? Int, let metadata = NCManageDatabase.sharedInstance.getMetadataFromOcId(ocId) {
-=======
             if let ocId = userInfo["ocId"] as? String, let _ = userInfo["errorCode"] as? Int, let metadata = NCManageDatabase.shared.getMetadataFromOcId(ocId) {
->>>>>>> b26f9312
                 if let row = dataSource.reloadMetadata(ocId: metadata.ocId) {
                     let indexPath = IndexPath(row: row, section: 0)
                     if indexPath.section < collectionView.numberOfSections && indexPath.row < collectionView.numberOfItems(inSection: indexPath.section) {
@@ -469,11 +439,7 @@
         if self.view?.window == nil { return }
         
         if let userInfo = notification.userInfo as NSDictionary? {
-<<<<<<< HEAD
-            if let ocId = userInfo["ocId"] as? String, let metadata = NCManageDatabase.sharedInstance.getMetadataFromOcId(ocId) {
-=======
             if let ocId = userInfo["ocId"] as? String, let metadata = NCManageDatabase.shared.getMetadataFromOcId(ocId) {
->>>>>>> b26f9312
                 if let row = dataSource.reloadMetadata(ocId: metadata.ocId) {
                     let indexPath = IndexPath(row: row, section: 0)
                     if indexPath.section < collectionView.numberOfSections && indexPath.row < collectionView.numberOfItems(inSection: indexPath.section) {
@@ -488,11 +454,7 @@
         if self.view?.window == nil { return }
         
         if let userInfo = notification.userInfo as NSDictionary? {
-<<<<<<< HEAD
-            if let ocId = userInfo["ocId"] as? String, let metadata = NCManageDatabase.sharedInstance.getMetadataFromOcId(ocId) {
-=======
             if let ocId = userInfo["ocId"] as? String, let metadata = NCManageDatabase.shared.getMetadataFromOcId(ocId) {
->>>>>>> b26f9312
                 if metadata.serverUrl == serverUrl && metadata.account == appDelegate.account {
                     dataSource.addMetadata(metadata)
                     self.collectionView?.reloadData()
@@ -505,11 +467,7 @@
         if self.view?.window == nil { return }
         
         if let userInfo = notification.userInfo as NSDictionary? {
-<<<<<<< HEAD
-            if let ocId = userInfo["ocId"] as? String, let ocIdTemp = userInfo["ocIdTemp"] as? String, let _ = userInfo["errorCode"] as? Int, let metadata = NCManageDatabase.sharedInstance.getMetadataFromOcId(ocId)  {
-=======
         if let ocId = userInfo["ocId"] as? String, let ocIdTemp = userInfo["ocIdTemp"] as? String, let _ = userInfo["errorCode"] as? Int, let metadata = NCManageDatabase.shared.getMetadataFromOcId(ocId) {
->>>>>>> b26f9312
                 if metadata.serverUrl == serverUrl && metadata.account == appDelegate.account {
                     dataSource.reloadMetadata(ocId: metadata.ocId, ocIdTemp: ocIdTemp)
                     collectionView?.reloadData()
@@ -522,12 +480,8 @@
         if self.view?.window == nil { return }
         
         if let userInfo = notification.userInfo as NSDictionary? {
-<<<<<<< HEAD
-            if let ocId = userInfo["ocId"] as? String, let metadata = NCManageDatabase.sharedInstance.getMetadataFromOcId(ocId) {
-=======
             if let ocId = userInfo["ocId"] as? String, let metadata = NCManageDatabase.shared.getMetadataFromOcId(ocId) {
                 
->>>>>>> b26f9312
                 if metadata.serverUrl == serverUrl && metadata.account == appDelegate.account {
                     if let row = dataSource.deleteMetadata(ocId: metadata.ocId) {
                         let indexPath = IndexPath(row: row, section: 0)
@@ -610,8 +564,6 @@
                 view.emptyTitle.text = NSLocalizedString("_search_in_progress_", comment: "")
             } else {
                 view.emptyTitle.text = NSLocalizedString("_search_no_record_found_", comment: "")
-<<<<<<< HEAD
-=======
             }
             view.emptyDescription.text = NSLocalizedString("_search_instruction_", comment: "")
         } else if isReloadDataSourceNetworkInProgress {
@@ -627,17 +579,7 @@
                 view.emptyImage.image = CCGraphics.changeThemingColorImage(UIImage.init(named: "folder"), width: 300, height: 300, color: NCBrandColor.shared.brandElement)
                 view.emptyTitle.text = NSLocalizedString("_files_no_files_", comment: "")
                 view.emptyDescription.text = NSLocalizedString("_no_file_pull_down_", comment: "")
->>>>>>> b26f9312
-            }
-            view.emptyDescription.text = NSLocalizedString("_search_instruction_", comment: "")
-        } else if isReloadDataSourceNetworkInProgress {
-            view.emptyImage.image = CCGraphics.changeThemingColorImage(UIImage.init(named: "networkInProgress"), width: 300, height: 300, color: .gray)
-            view.emptyTitle.text = NSLocalizedString("_request_in_progress_", comment: "")
-            view.emptyDescription.text = ""
-        } else {
-            view.emptyImage.image = emptyImage
-            view.emptyTitle.text = NSLocalizedString(emptyTitle, comment: "")
-            view.emptyDescription.text = NSLocalizedString(emptyDescription, comment: "")
+            }
         }
     }
     
