//
//  NCSharePaging.swift
//  Nextcloud
//
//  Created by Marino Faggiana on 25/07/2019.
//  Copyright © 2019 Marino Faggiana. All rights reserved.
//
//  Author Marino Faggiana <marino.faggiana@nextcloud.com>
//  Author Henrik Storch <henrik.storch@nextcloud.com>
//
//  This program is free software: you can redistribute it and/or modify
//  it under the terms of the GNU General Public License as published by
//  the Free Software Foundation, either version 3 of the License, or
//  (at your option) any later version.
//
//  This program is distributed in the hope that it will be useful,
//  but WITHOUT ANY WARRANTY; without even the implied warranty of
//  MERCHANTABILITY or FITNESS FOR A PARTICULAR PURPOSE.  See the
//  GNU General Public License for more details.
//
//  You should have received a copy of the GNU General Public License
//  along with this program.  If not, see <http://www.gnu.org/licenses/>.
//

import UIKit
import Parchment
import NextcloudKit
import MarqueeLabel
import TagListView

protocol NCSharePagingContent {
    var textField: UITextField? { get }
}

class NCSharePaging: UIViewController {

    private let pagingViewController = NCShareHeaderViewController()
    private weak var appDelegate = UIApplication.shared.delegate as? AppDelegate

    private var currentVC: NCSharePagingContent?
    private let applicationHandle = NCApplicationHandle()

    var metadata = tableMetadata()
    var pages: [NCBrandOptions.NCInfoPagingTab] = []
    var page: NCBrandOptions.NCInfoPagingTab = .activity

    // MARK: - View Life Cycle

    override func viewDidLoad() {
        super.viewDidLoad()

        view.backgroundColor = .systemBackground
        title = NSLocalizedString("_details_", comment: "")

        navigationItem.leftBarButtonItem = UIBarButtonItem(title: NSLocalizedString("_close_", comment: ""), style: .done, target: self, action: #selector(exitTapped))
        NotificationCenter.default.addObserver(self, selector: #selector(keyboardWillShow(notification:)), name: UIResponder.keyboardWillShowNotification, object: nil)
        NotificationCenter.default.addObserver(self, selector: #selector(keyboardWillHide(notification:)), name: UIResponder.keyboardWillHideNotification, object: nil)
        NotificationCenter.default.addObserver(self, selector: #selector(applicationDidEnterBackground(notification:)), name: NSNotification.Name(rawValue: NCGlobal.shared.notificationCenterApplicationDidEnterBackground), object: nil)

        // *** MUST BE THE FIRST ONE ***
        pagingViewController.metadata = metadata
        pagingViewController.backgroundColor = .systemBackground
        pagingViewController.menuBackgroundColor = .systemBackground
        pagingViewController.selectedBackgroundColor = .systemBackground
        pagingViewController.textColor = .label
        pagingViewController.selectedTextColor = .label

        // Pagination
        addChild(pagingViewController)
        view.addSubview(pagingViewController.view)
        pagingViewController.didMove(toParent: self)

        // Customization
        pagingViewController.indicatorOptions = .visible(
            height: 1,
            zIndex: Int.max,
            spacing: .zero,
            insets: UIEdgeInsets(top: 0, left: 5, bottom: 0, right: 5)
        )

        // Contrain the paging view to all edges.
        pagingViewController.view.translatesAutoresizingMaskIntoConstraints = false
        NSLayoutConstraint.activate([
            pagingViewController.view.topAnchor.constraint(equalTo: view.safeAreaLayoutGuide.topAnchor),
            pagingViewController.view.bottomAnchor.constraint(equalTo: view.safeAreaLayoutGuide.bottomAnchor),
            pagingViewController.view.leadingAnchor.constraint(equalTo: view.safeAreaLayoutGuide.leadingAnchor),
            pagingViewController.view.trailingAnchor.constraint(equalTo: view.safeAreaLayoutGuide.trailingAnchor)
        ])

        pagingViewController.dataSource = self
        pagingViewController.delegate = self
<<<<<<< HEAD

        if page.rawValue < pages.count {
            pagingViewController.select(index: page.rawValue)
        } else {
            pagingViewController.select(index: 0)
        }
=======
        pagingViewController.select(index: page.rawValue < pages.count ? page.rawValue : max(pages.count - 1, 0))
>>>>>>> 54252cde

        (pagingViewController.view as? NCSharePagingView)?.setupConstraints()
        pagingViewController.reloadMenu()
    }

    override func viewDidAppear(_ animated: Bool) {
        super.viewDidAppear(animated)
        currentVC = pagingViewController.pageViewController.selectedViewController as? NCSharePagingContent
    }

    override func viewWillAppear(_ animated: Bool) {
        super.viewWillAppear(animated)
        if appDelegate?.disableSharesView == true {
            self.dismiss(animated: false, completion: nil)
        }

        pagingViewController.menuItemSize = .fixed(
            width: self.view.bounds.width / CGFloat(self.pages.count),
            height: 40)
    }

    override func viewWillDisappear(_ animated: Bool) {
        super.viewWillDisappear(animated)
        NotificationCenter.default.postOnMainThread(name: NCGlobal.shared.notificationCenterReloadDataSource, userInfo: ["serverUrl": metadata.serverUrl])
    }

    deinit {
        NotificationCenter.default.removeObserver(self, name: UIResponder.keyboardDidShowNotification, object: nil)
        NotificationCenter.default.removeObserver(self, name: UIResponder.keyboardWillHideNotification, object: nil)
    }

    override func viewWillTransition(to size: CGSize, with coordinator: UIViewControllerTransitionCoordinator) {
        super.viewWillTransition(to: size, with: coordinator)

        coordinator.animate(alongsideTransition: nil) { _ in
            self.pagingViewController.menuItemSize = .fixed(
                width: self.view.bounds.width / CGFloat(self.pages.count),
                height: 40)
            self.currentVC?.textField?.resignFirstResponder()
        }
    }

    // MARK: - NotificationCenter & Keyboard & TextField

    @objc func keyboardWillShow(notification: Notification) {
         let frameEndUserInfoKey = UIResponder.keyboardFrameEndUserInfoKey

         guard let info = notification.userInfo,
               let textField = currentVC?.textField,
               let centerObject = textField.superview?.convert(textField.center, to: nil),
               let keyboardFrame = info[frameEndUserInfoKey] as? CGRect
         else { return }

        let diff = keyboardFrame.origin.y - centerObject.y - textField.frame.height
         if diff < 0 {
             view.frame.origin.y = diff
         }
     }

    @objc func keyboardWillHide(notification: NSNotification) {
        view.frame.origin.y = 0
    }

    @objc func exitTapped() {
        self.dismiss(animated: true, completion: nil)
    }

    @objc func applicationDidEnterBackground(notification: Notification) {
        self.dismiss(animated: false, completion: nil)
    }
}

// MARK: - PagingViewController Delegate

extension NCSharePaging: PagingViewControllerDelegate {

    func pagingViewController(_ pagingViewController: PagingViewController, willScrollToItem pagingItem: PagingItem, startingViewController: UIViewController, destinationViewController: UIViewController) {

        currentVC?.textField?.resignFirstResponder()
        self.currentVC = destinationViewController as? NCSharePagingContent
    }
}

// MARK: - PagingViewController DataSource

extension NCSharePaging: PagingViewControllerDataSource {

    func pagingViewController(_: PagingViewController, viewControllerAt index: Int) -> UIViewController {

        let height = pagingViewController.options.menuHeight + NCSharePagingView.headerHeight + NCSharePagingView.tagHeaderHeight

        if pages[index] == .activity {
            guard let viewController = UIStoryboard(name: "NCActivity", bundle: nil).instantiateInitialViewController() as? NCActivity else {
                return UIViewController()
            }
            viewController.height = height
            viewController.showComments = true
            viewController.didSelectItemEnable = false
            viewController.metadata = metadata
            viewController.objectType = "files"
            return viewController
        } else if pages[index] == .sharing {
            guard let viewController = UIStoryboard(name: "NCShare", bundle: nil).instantiateViewController(withIdentifier: "sharing") as? NCShare else {
                return UIViewController()
            }
            viewController.metadata = metadata
            viewController.height = height
            return viewController
        } else {
            return applicationHandle.pagingViewController(pagingViewController, viewControllerAt: index, metadata: metadata, topHeight: height)
        }
    }

    func pagingViewController(_: PagingViewController, pagingItemAt index: Int) -> PagingItem {

        if pages[index] == .activity {
            return PagingIndexItem(index: index, title: NSLocalizedString("_activity_", comment: ""))
        } else if pages[index] == .sharing {
            return PagingIndexItem(index: index, title: NSLocalizedString("_sharing_", comment: ""))
        } else {
            return applicationHandle.pagingViewController(pagingViewController, pagingItemAt: index)
        }
    }

    func numberOfViewControllers(in pagingViewController: PagingViewController) -> Int {
        return self.pages.count
    }
}

// MARK: - Header

class NCShareHeaderViewController: PagingViewController {

    public var image: UIImage?
    public var metadata = tableMetadata()

    public var activityEnabled = true
    public var commentsEnabled = true
    public var sharingEnabled = true

    override func loadView() {
        view = NCSharePagingView(
            options: options,
            collectionView: collectionView,
            pageView: pageViewController.view,
            metadata: metadata
        )
    }
}

class NCSharePagingView: PagingView {

    static let headerHeight: CGFloat = 90
    static var tagHeaderHeight: CGFloat = 0
    var metadata = tableMetadata()

    public var headerHeightConstraint: NSLayoutConstraint?

    // MARK: - View Life Cycle

    public init(options: Parchment.PagingOptions, collectionView: UICollectionView, pageView: UIView, metadata: tableMetadata) {
        super.init(options: options, collectionView: collectionView, pageView: pageView)

        self.metadata = metadata
    }

    required init?(coder: NSCoder) {
        fatalError("init(coder:) has not been implemented")
    }

    override func setupConstraints() {

        guard let headerView = Bundle.main.loadNibNamed("NCShareHeaderView", owner: self, options: nil)?.first as? NCShareHeaderView else { return }
        headerView.backgroundColor = .systemBackground
        headerView.ocId = metadata.ocId

        let dateFormatter = DateFormatter()
        dateFormatter.dateStyle = .short
        dateFormatter.timeStyle = .short
        dateFormatter.locale = Locale.current

        if FileManager.default.fileExists(atPath: CCUtility.getDirectoryProviderStorageIconOcId(metadata.ocId, etag: metadata.etag)) {
            headerView.imageView.image = UIImage(contentsOfFile: CCUtility.getDirectoryProviderStorageIconOcId(metadata.ocId, etag: metadata.etag))
        } else {
            if metadata.directory {
                let image = metadata.e2eEncrypted ? UIImage(named: "folderEncrypted") : UIImage(named: "folder")
                headerView.imageView.image = image?.image(color: NCBrandColor.shared.brandElement, size: image?.size.width ?? 0)
                headerView.imageView.image = headerView.imageView.image?.colorizeFolder(metadata: metadata)
            } else if !metadata.iconName.isEmpty {
                headerView.imageView.image = UIImage(named: metadata.iconName)
            } else {
                headerView.imageView.image = UIImage(named: "file")
            }
        }
        headerView.path.text = NCUtilityFileSystem.shared.getPath(path: metadata.path, user: metadata.user, fileName: metadata.fileName)
        headerView.path.textColor = .label
        headerView.path.trailingBuffer = headerView.path.frame.width
        if metadata.favorite {
            headerView.favorite.setImage(NCUtility.shared.loadImage(named: "star.fill", color: NCBrandColor.shared.yellowFavorite, size: 20), for: .normal)
        } else {
            headerView.favorite.setImage(NCUtility.shared.loadImage(named: "star.fill", color: .systemGray, size: 20), for: .normal)
        }
        headerView.info.text = CCUtility.transformedSize(metadata.size) + ", " + NSLocalizedString("_modified_", comment: "") + " " + dateFormatter.string(from: metadata.date as Date)
        headerView.info.textColor = .systemGray
        headerView.creation.text = NSLocalizedString("_creation_", comment: "") + " " + dateFormatter.string(from: metadata.creationDate as Date)
        headerView.creation.textColor = .systemGray
        headerView.upload.text = NSLocalizedString("_upload_", comment: "") + " " + dateFormatter.string(from: metadata.uploadDate as Date)
        headerView.upload.textColor = .systemGray

        headerView.details.setTitleColor(.label, for: .normal)
        headerView.details.setTitle(NSLocalizedString("_details_", comment: ""), for: .normal)
        headerView.details.layer.cornerRadius = 9
        headerView.details.layer.masksToBounds = true
        headerView.details.layer.backgroundColor = UIColor(red: 152.0 / 255.0, green: 167.0 / 255.0, blue: 181.0 / 255.0, alpha: 0.8).cgColor

        for tag in metadata.tags {
            headerView.tagListView.addTag(tag)
        }

        if metadata.tags.isEmpty {
            NCSharePagingView.tagHeaderHeight = 0
        } else {
            NCSharePagingView.tagHeaderHeight = headerView.tagListView.intrinsicContentSize.height + 10
        }

        addSubview(headerView)

        collectionView.translatesAutoresizingMaskIntoConstraints = false
        headerView.translatesAutoresizingMaskIntoConstraints = false
        pageView.translatesAutoresizingMaskIntoConstraints = false

        NSLayoutConstraint.activate([
            collectionView.leadingAnchor.constraint(equalTo: leadingAnchor),
            collectionView.trailingAnchor.constraint(equalTo: trailingAnchor),
            collectionView.heightAnchor.constraint(equalToConstant: options.menuHeight),
            collectionView.topAnchor.constraint(equalTo: headerView.bottomAnchor),

            headerView.topAnchor.constraint(equalTo: topAnchor),
            headerView.leadingAnchor.constraint(equalTo: leadingAnchor),
            headerView.trailingAnchor.constraint(equalTo: trailingAnchor),
            headerView.heightAnchor.constraint(equalToConstant: NCSharePagingView.headerHeight + NCSharePagingView.tagHeaderHeight),

            pageView.leadingAnchor.constraint(equalTo: leadingAnchor),
            pageView.trailingAnchor.constraint(equalTo: trailingAnchor),
            pageView.bottomAnchor.constraint(equalTo: bottomAnchor),
            pageView.topAnchor.constraint(equalTo: topAnchor, constant: 10)
        ])
    }
}

class NCShareHeaderView: UIView {

    @IBOutlet weak var imageView: UIImageView!
    @IBOutlet weak var path: MarqueeLabel!
    @IBOutlet weak var info: UILabel!
    @IBOutlet weak var creation: UILabel!
    @IBOutlet weak var upload: UILabel!
    @IBOutlet weak var favorite: UIButton!
    @IBOutlet weak var details: UIButton!
    @IBOutlet weak var tagListView: TagListView!

    var ocId = ""

    override func awakeFromNib() {
        super.awakeFromNib()
        let longGesture = UILongPressGestureRecognizer(target: self, action: #selector(self.longTap))
        path.addGestureRecognizer(longGesture)
    }

    @IBAction func touchUpInsideFavorite(_ sender: UIButton) {
        guard let metadata = NCManageDatabase.shared.getMetadataFromOcId(ocId) else { return }
        NCNetworking.shared.favoriteMetadata(metadata) { error in
            if error == .success {
                guard let metadata = NCManageDatabase.shared.getMetadataFromOcId(metadata.ocId) else { return }
                self.favorite.setImage(NCUtility.shared.loadImage(
                    named: "star.fill",
                    color: metadata.favorite ? NCBrandColor.shared.yellowFavorite : .systemGray,
                    size: 20), for: .normal)
            } else {
                NCContentPresenter.shared.showError(error: error)
            }
        }
    }

    @IBAction func touchUpInsideDetails(_ sender: UIButton) {

        creation.isHidden = !creation.isHidden
        upload.isHidden = !upload.isHidden
    }

    @objc func longTap(sender: UIGestureRecognizer) {
        UIPasteboard.general.string = path.text
        let error = NKError(errorCode: NCGlobal.shared.errorInternalError, errorDescription: "_copied_path_")
        NCContentPresenter.shared.showInfo(error: error)
    }
}<|MERGE_RESOLUTION|>--- conflicted
+++ resolved
@@ -89,17 +89,13 @@
 
         pagingViewController.dataSource = self
         pagingViewController.delegate = self
-<<<<<<< HEAD
 
         if page.rawValue < pages.count {
             pagingViewController.select(index: page.rawValue)
         } else {
             pagingViewController.select(index: 0)
         }
-=======
-        pagingViewController.select(index: page.rawValue < pages.count ? page.rawValue : max(pages.count - 1, 0))
->>>>>>> 54252cde
-
+       
         (pagingViewController.view as? NCSharePagingView)?.setupConstraints()
         pagingViewController.reloadMenu()
     }
