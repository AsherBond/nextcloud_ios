//
//  CCGlobal.h
//  Nextcloud
//
//  Created by Marino Faggiana on 13/10/14.
//  Copyright (c) 2014 Marino Faggiana. All rights reserved.
//
//  Author Marino Faggiana <marino.faggiana@nextcloud.com>
//
//  This program is free software: you can redistribute it and/or modify
//  it under the terms of the GNU General Public License as published by
//  the Free Software Foundation, either version 3 of the License, or
//  (at your option) any later version.
//
//  This program is distributed in the hope that it will be useful,
//  but WITHOUT ANY WARRANTY; without even the implied warranty of
//  MERCHANTABILITY or FITNESS FOR A PARTICULAR PURPOSE.  See the
//  GNU General Public License for more details.
//
//  You should have received a copy of the GNU General Public License
//  along with this program.  If not, see <http://www.gnu.org/licenses/>.
//

#import <UIKit/UIKit.h>

#ifndef EXTENSION

//AppDelegate *appDelegate = (AppDelegate *)[[UIApplication sharedApplication] delegate];
//#define app ((AppDelegate *)[[UIApplication sharedApplication] delegate])
//dispatch_async(dispatch_get_global_queue(DISPATCH_QUEUE_PRIORITY_DEFAULT, 0), ^{
//dispatch_async(dispatch_get_main_queue(), ^{
//dispatch_after(dispatch_time(DISPATCH_TIME_NOW, 0.3 * NSEC_PER_SEC), dispatch_get_main_queue(), ^(void) {

//DispatchQueue.main.async
//DispatchQueue.main.asyncAfter(deadline: .now() + 0.1)
//DispatchQueue.global().async

//NSString *language = [[NSLocale preferredLanguages] objectAtIndex:0];
//NSDictionary *languageDic = [NSLocale componentsFromLocaleIdentifier:language];
//NSString *languageCode = [languageDic objectForKey:@"kCFLocaleLanguageCodeKey"];

//#if targetEnvironment(simulator)
//#endif

//#if TARGET_OS_SIMULATOR
//#endif

<<<<<<< HEAD
//if indexPath.section <  collectionView.numberOfSections && indexPath.row < collectionView.numberOfItems(inSection: indexPath.section) 
=======
//if indexPath.section <  collectionView.numberOfSections && indexPath.row < collectionView.numberOfItems(inSection: indexPath.section)
>>>>>>> b26f9312

#define CALL_ORIGIN NSLog(@"Origin: [%@]", [[[[NSThread callStackSymbols] objectAtIndex:1] componentsSeparatedByCharactersInSet:[NSCharacterSet characterSetWithCharactersInString:@"[]"]] objectAtIndex:1])
#endif

// Directory on Group
#define k_appApplicationSupport                         @"Library/Application Support"
#define k_appUserData                                   @"Library/Application Support/UserData"
#define k_appCertificates                               @"Library/Application Support/Certificates"
#define k_appScan                                       @"Library/Application Support/Scan"
#define k_DirectoryProviderStorage                      @"File Provider Storage"

// Server Status
#define k_serverStatus                                  @"/status.php"

// Login Flow
#define k_flowEndpoint                                  @"/index.php/login/flow"

// Avatar
#define k_avatar_size                                   128

// Passphrase test EndToEnd Encryption
#define k_passphrase_test                               @"more over television factory tendency independence international intellectual impress interest sentence pony"

#define k_dismissAfterSecond                            4
#define k_dismissAfterSecondLong                        10

#define k_daysOfActivity                                7

#define k_sizePreview                                   1024
#define k_sizeIcon                                      512

<<<<<<< HEAD
// Database Realm
#define k_databaseDefault                               @"nextcloud.realm"
#define k_databaseSchemaVersion                         149

=======
>>>>>>> b26f9312
// Database JSON
#define k_databaseDefaultJSON                           @"nextcloud.json"

// Intro selector
#define k_intro_login                                   0
#define k_intro_signup                                  1

// Login
#define k_login_Add                                     0
#define k_login_Add_Forced                              1
#define k_login_Add_SignUp                              2

// Constants to identify the different permissions of a file
#define k_permission_shared                             @"S"
#define k_permission_can_share                          @"R"
#define k_permission_mounted                            @"M"
#define k_permission_file_can_write                     @"W"
#define k_permission_can_create_file                    @"C"
#define k_permission_can_create_folder                  @"K"
#define k_permission_can_delete                         @"D"
#define k_permission_can_rename                         @"N"
#define k_permission_can_move                           @"V"

// Service Key Share
#define k_serviceShareKeyChain                          @"Crypto Cloud"
#define k_metadataKeyedUnarchiver                       @"it.twsweb.nextcloud.metadata"

// Metadata : Status
//
// 1) wait download/upload
// 2) in download/upload
// 3) downloading/uploading
// 4) done or error
//
#define k_metadataStatusNormal                          0

#define k_metadataStatustypeDownload                    1

#define k_metadataStatusWaitDownload                    2
#define k_metadataStatusInDownload                      3
#define k_metadataStatusDownloading                     4
#define k_metadataStatusDownloadError                   5

#define k_metadataStatusTypeUpload                      6

#define k_metadataStatusWaitUpload                      7
#define k_metadataStatusInUpload                        8
#define k_metadataStatusUploading                       9
#define k_metadataStatusUploadError                     10
#define k_metadataStatusUploadForcedStart               11

// Timer
#define k_timerAutoUpload                               5
#define k_timerUpdateApplicationIconBadgeNumber         5
#define k_timerErrorNetworking                          3

// Max Size Operation
#define k_maxSizeOperationUpload                        524288000   // 500 MB

// Max Cache Proxy Video
#define k_maxHTTPCache                                  10737418240 // 10GB

// Error
#define k_CCErrorBadRequest                             400
#define k_CCErrorResourceNotFound                       404
#define k_CCErrorConflict                               409
#define k_CCErrorBadServerResponse                      -1011
#define k_CCErrorInternalError                          -99999
#define k_CCErrorFileNotSaved                           -99998
#define k_CCErrorDecodeMetadata                         -99997
#define k_CCErrorE2EENotEnabled                         -99996
#define k_CCErrorE2EENotMove                            -99995
#define k_CCErrorOffline                                -99994
#define k_CCErrorCharactersForbidden                    -99993
#define k_CCErrorCreationFile                           -99992

// Selector
#define selectorDownloadFile                            @"downloadFile"
#define selectorDownloadAllFile                         @"downloadAllFile"
#define selectorReadFile                                @"readFile"
#define selectorListingFavorite                         @"listingFavorite"
#define selectorLoadFileView                            @"loadFileView"
#define selectorLoadFileQuickLook                       @"loadFileQuickLook"
#define selectorLoadCopy                                @"loadCopy"
#define selectorLoadOffline                             @"loadOffline"
#define selectorOpenIn                                  @"openIn"
#define selectorUploadAutoUpload                        @"uploadAutoUpload"
#define selectorUploadAutoUploadAll                     @"uploadAutoUploadAll"
#define selectorUploadFile                              @"uploadFile"
#define selectorSaveAlbum                               @"saveAlbum"

// Metadata : FileType
#define k_metadataTypeFile_audio                        @"audio"
#define k_metadataTypeFile_compress                     @"compress"
#define k_metadataTypeFile_directory                    @"directory"
#define k_metadataTypeFile_document                     @"document"
#define k_metadataTypeFile_image                        @"image"
#define k_metadataTypeFile_unknown                      @"unknow"
#define k_metadataTypeFile_video                        @"video"
#define k_metadataTypeFile_imagemeter                   @"imagemeter"

// TabBar button
#define k_tabBarApplicationIndexFile                    0
#define k_tabBarApplicationIndexFavorite                1
#define k_tabBarApplicationIndexPlusHide                2
#define k_tabBarApplicationIndexMedia                   3
#define k_tabBarApplicationIndexMore                    4

// Filename Mask and Type
#define k_keyFileNameMask                               @"fileNameMask"
#define k_keyFileNameType                               @"fileNameType"
#define k_keyFileNameAutoUploadMask                     @"fileNameAutoUploadMask"
#define k_keyFileNameAutoUploadType                     @"fileNameAutoUploadType"
#define k_keyFileNameOriginal                           @"fileNameOriginal"
#define k_keyFileNameOriginalAutoUpload                 @"fileNameOriginalAutoUpload"

// Activity
#define k_activityVerboseDefault                        0
#define k_activityVerboseHigh                           1
#define k_activityTypeInfo                              @"info"
#define k_activityTypeSuccess                           @"success"
#define k_activityTypeFailure                           @"error"

#define k_activityDebugActionDownload                   @"Download"
#define k_activityDebugActionDownloadPicker             @"Download Picker"
#define k_activityDebugActionUpload                     @"Upload"
#define k_activityDebugActionUploadPicker               @"Upload Picker"
#define k_activityDebugActionUploadShare                @"Upload Share"
#define k_activityDebugActionAutoUpload                 @"Auto Upload"
#define k_activityDebugActionReadFolder                 @"Read Folder"
#define k_activityDebugActionListingFavorites           @"Listing Favorites"
#define k_activityDebugActionCreateFolder               @"Create Folder"
#define k_activityDebugActionDeleteFileFolder           @"Delete File-Folder"
#define k_activityDebugActionGetNotification            @"Get Notification Server"
#define k_activityDebugActionSubscribingServerPush      @"Subscribing Server Push"
#define k_activityDebugActionUnsubscribingServerPush    @"Unsubscribing Server Push"
#define k_activityDebugActionSubscribingPushProxy       @"Subscribing Push Proxy"
#define k_activityDebugActionUnsubscribingPushProxy     @"Unsubscribing Push Proxy"
#define k_activityDebugActionCapabilities               @"Capabilities Of Server"
#define k_activityDebugActionEndToEndEncryption         @"End To End Encryption "

// E2EE
#define k_max_filesize_E2EE                             524288000   // 500 MB
#define k_E2EE_API                                      @"1.1"

// Flow Version
#define k_flow_version_available                        12

// New capabilities version
#define k_trash_version_available                       14
#define k_trash_version_available_more_fix              15
#define k_files_comments                                20

// Toolbar Detail
#define k_detail_Toolbar_Height                         49


//Share permission
//permissions - (int) 1 = read; 2 = update; 4 = create; 8 = delete; 16 = share; 31 = all (default: 31, for public shares: 1)
#define k_read_share_permission                         1
#define k_update_share_permission                       2
#define k_create_share_permission                       4
#define k_delete_share_permission                       8
#define k_share_share_permission                        16

#define k_min_file_share_permission                     1
#define k_max_file_share_permission                     19
#define k_min_folder_share_permission                   1
#define k_max_folder_share_permission                   31
#define k_default_file_remote_share_permission_no_support_share_option      3
#define k_default_folder_remote_share_permission_no_support_share_option    15

// Layout
#define k_layout_list                                   @"typeLayoutList"
#define k_layout_grid                                   @"typeLayoutGrid"

#define k_layout_view_move                              @"LayoutMove"
#define k_layout_view_richdocument                      @"LayoutRichdocument"
#define k_layout_view_trash                             @"LayoutTrash"
#define k_layout_view_offline                           @"LayoutOffline"
#define k_layout_view_favorite                          @"LayoutFavorite"
#define k_layout_view_files                             @"LayoutFiles"
#define k_layout_view_viewInFolder                      @"ViewInFolder"
#define k_layout_view_transfers                         @"LayoutTransfers"
#define k_layout_view_media                             @"LayoutMedia"
#define k_layout_view_recent                            @"LayoutRecent"
#define k_layout_view_shares                            @"LayoutShares"

// Button Type in Cell list/grid
#define k_buttonMoreMore                                @"more"
#define k_buttonMoreStop                                @"stop"

// Rich Workspace
#define k_fileNameRichWorkspace                         @"Readme.md"

// Text -  OnlyOffice - Collabora
#define k_editor_text                                   @"text"
#define k_editor_onlyoffice                             @"onlyoffice"
#define k_editor_collabora                              @"collabora"

#define k_onlyoffice_docx                               @"onlyoffice_docx"
#define k_onlyoffice_xlsx                               @"onlyoffice_xlsx"
#define k_onlyoffice_pptx                               @"onlyoffice_pptx"

// Template
#define k_template_document                             @"document"
#define k_template_spreadsheet                          @"spreadsheet"
#define k_template_presentation                         @"presentation"

// Nextcloud version
#define k_nextcloud_version_12_0                        12
#define k_nextcloud_version_13_0                        13
#define k_nextcloud_version_14_0                        14
#define k_nextcloud_version_15_0                        15
#define k_nextcloud_version_16_0                        16
#define k_nextcloud_version_17_0                        17
#define k_nextcloud_version_18_0                        18
#define k_nextcloud_version_19_0                        19
#define k_nextcloud_version_20_0                        20

// Notification Center

#define k_notificationCenter_applicationDidEnterBackground  @"applicationDidEnterBackground"
#define k_notificationCenter_applicationWillEnterForeground @"applicationWillEnterForeground"

<<<<<<< HEAD
#define k_notificationCenter_initializeMain             @"initializeMain"
#define k_notificationCenter_setTitleMain               @"setTitleMain"
#define k_notificationCenter_changeTheming              @"changeTheming"
#define k_notificationCenter_splitViewChangeDisplayMode @"splitViewChangeDisplayMode"
#define k_notificationCenter_changeUserProfile          @"changeUserProfile"
#define k_notificationCenter_richdocumentGrabFocus      @"richdocumentGrabFocus"
#define k_notificationCenter_reloadDataNCShare          @"reloadDataNCShare"
#define k_notificationCenter_closeRichWorkspaceWebView  @"closeRichWorkspaceWebView"

#define k_notificationCenter_reloadDataSource           @"reloadDataSource"                 // userInfo: ocId?, serverUrl?
#define k_notificationCenter_changeStatusFolderE2EE     @"changeStatusFolderE2EE"           // userInfo: serverUrl

#define k_notificationCenter_downloadStartFile          @"downloadStartFile"                // userInfo: ocId
#define k_notificationCenter_downloadedFile             @"downloadedFile"                   // userInfo: ocId, selector, errorCode, errorDescription
#define k_notificationCenter_downloadCancelFile         @"downloadCancelFile"               // userInfo: ocId

#define k_notificationCenter_uploadStartFile            @"uploadStartFile"                  // userInfo: ocId
#define k_notificationCenter_uploadedFile               @"uploadedFile"                     // userInfo: ocId, ocIdTemp, errorCode, errorDescription
#define k_notificationCenter_uploadCancelFile           @"uploadCancelFile"                 // userInfo: ocId

#define k_notificationCenter_progressTask               @"progressTask"                     // userInfo: account, ocId, serverUrl, status, progress, totalBytes, totalBytesExpected

#define k_notificationCenter_createFolder               @"createFolder"                     // userInfo: ocId
#define k_notificationCenter_deleteFile                 @"deleteFile"                       // userInfo: ocId, fileNameView, typeFile, onlyLocal
#define k_notificationCenter_renameFile                 @"renameFile"                       // userInfo: ocId, errorCode, errorDescription
#define k_notificationCenter_moveFile                   @"moveFile"                         // userInfo: ocId, metadataNew
#define k_notificationCenter_copyFile                   @"copyFile"                         // userInfo: ocId, serverUrlTo
#define k_notificationCenter_favoriteFile               @"favoriteFile"                     // userInfo: ocId

#define k_notificationCenter_menuSearchTextPDF          @"menuSearchTextPDF"
#define k_notificationCenter_menuDownloadImage          @"menuDownloadImage"                // userInfo: ocId
#define k_notificationCenter_menuSaveLivePhoto          @"menuSaveLivePhoto"                // userInfo: ocId, ocIdMov
#define k_notificationCenter_menuDetailClose            @"menuDetailClose"
=======
#define k_notificationCenter_initializeMain                 @"initializeMain"
#define k_notificationCenter_setTitleMain                   @"setTitleMain"
#define k_notificationCenter_changeTheming                  @"changeTheming"
#define k_notificationCenter_changeUserProfile              @"changeUserProfile"
#define k_notificationCenter_richdocumentGrabFocus          @"richdocumentGrabFocus"
#define k_notificationCenter_reloadDataNCShare              @"reloadDataNCShare"
#define k_notificationCenter_closeRichWorkspaceWebView      @"closeRichWorkspaceWebView"

#define k_notificationCenter_reloadDataSource               @"reloadDataSource"                 // userInfo: ocId?, serverUrl?
#define k_notificationCenter_reloadDataSourceNetworkForced  @"reloadDataSourceNetworkForced"    // userInfo: serverUrl?

#define k_notificationCenter_changeStatusFolderE2EE         @"changeStatusFolderE2EE"           // userInfo: serverUrl

#define k_notificationCenter_downloadStartFile              @"downloadStartFile"                // userInfo: ocId
#define k_notificationCenter_downloadedFile                 @"downloadedFile"                   // userInfo: ocId, selector, errorCode, errorDescription
#define k_notificationCenter_downloadCancelFile             @"downloadCancelFile"               // userInfo: ocId

#define k_notificationCenter_uploadStartFile                @"uploadStartFile"                  // userInfo: ocId
#define k_notificationCenter_uploadedFile                   @"uploadedFile"                     // userInfo: ocId, ocIdTemp, errorCode, errorDescription
#define k_notificationCenter_uploadCancelFile               @"uploadCancelFile"                 // userInfo: ocId

#define k_notificationCenter_progressTask                   @"progressTask"                     // userInfo: account, ocId, serverUrl, status, progress, totalBytes, totalBytesExpected

#define k_notificationCenter_createFolder                   @"createFolder"                     // userInfo: ocId
#define k_notificationCenter_deleteFile                     @"deleteFile"                       // userInfo: ocId, fileNameView, typeFile, onlyLocal
#define k_notificationCenter_renameFile                     @"renameFile"                       // userInfo: ocId, errorCode, errorDescription
#define k_notificationCenter_moveFile                       @"moveFile"                         // userInfo: ocId, serverUrlTo
#define k_notificationCenter_copyFile                       @"copyFile"                         // userInfo: ocId, serverUrlFrom
#define k_notificationCenter_favoriteFile                   @"favoriteFile"                     // userInfo: ocId

#define k_notificationCenter_menuSearchTextPDF              @"menuSearchTextPDF"
#define k_notificationCenter_menuSaveLivePhoto              @"menuSaveLivePhoto"                // userInfo: ocId, ocIdMov
#define k_notificationCenter_menuDetailClose                @"menuDetailClose"
>>>>>>> b26f9312
<|MERGE_RESOLUTION|>--- conflicted
+++ resolved
@@ -45,11 +45,7 @@
 //#if TARGET_OS_SIMULATOR
 //#endif
 
-<<<<<<< HEAD
-//if indexPath.section <  collectionView.numberOfSections && indexPath.row < collectionView.numberOfItems(inSection: indexPath.section) 
-=======
 //if indexPath.section <  collectionView.numberOfSections && indexPath.row < collectionView.numberOfItems(inSection: indexPath.section)
->>>>>>> b26f9312
 
 #define CALL_ORIGIN NSLog(@"Origin: [%@]", [[[[NSThread callStackSymbols] objectAtIndex:1] componentsSeparatedByCharactersInSet:[NSCharacterSet characterSetWithCharactersInString:@"[]"]] objectAtIndex:1])
 #endif
@@ -81,13 +77,6 @@
 #define k_sizePreview                                   1024
 #define k_sizeIcon                                      512
 
-<<<<<<< HEAD
-// Database Realm
-#define k_databaseDefault                               @"nextcloud.realm"
-#define k_databaseSchemaVersion                         149
-
-=======
->>>>>>> b26f9312
 // Database JSON
 #define k_databaseDefaultJSON                           @"nextcloud.json"
 
@@ -313,41 +302,6 @@
 #define k_notificationCenter_applicationDidEnterBackground  @"applicationDidEnterBackground"
 #define k_notificationCenter_applicationWillEnterForeground @"applicationWillEnterForeground"
 
-<<<<<<< HEAD
-#define k_notificationCenter_initializeMain             @"initializeMain"
-#define k_notificationCenter_setTitleMain               @"setTitleMain"
-#define k_notificationCenter_changeTheming              @"changeTheming"
-#define k_notificationCenter_splitViewChangeDisplayMode @"splitViewChangeDisplayMode"
-#define k_notificationCenter_changeUserProfile          @"changeUserProfile"
-#define k_notificationCenter_richdocumentGrabFocus      @"richdocumentGrabFocus"
-#define k_notificationCenter_reloadDataNCShare          @"reloadDataNCShare"
-#define k_notificationCenter_closeRichWorkspaceWebView  @"closeRichWorkspaceWebView"
-
-#define k_notificationCenter_reloadDataSource           @"reloadDataSource"                 // userInfo: ocId?, serverUrl?
-#define k_notificationCenter_changeStatusFolderE2EE     @"changeStatusFolderE2EE"           // userInfo: serverUrl
-
-#define k_notificationCenter_downloadStartFile          @"downloadStartFile"                // userInfo: ocId
-#define k_notificationCenter_downloadedFile             @"downloadedFile"                   // userInfo: ocId, selector, errorCode, errorDescription
-#define k_notificationCenter_downloadCancelFile         @"downloadCancelFile"               // userInfo: ocId
-
-#define k_notificationCenter_uploadStartFile            @"uploadStartFile"                  // userInfo: ocId
-#define k_notificationCenter_uploadedFile               @"uploadedFile"                     // userInfo: ocId, ocIdTemp, errorCode, errorDescription
-#define k_notificationCenter_uploadCancelFile           @"uploadCancelFile"                 // userInfo: ocId
-
-#define k_notificationCenter_progressTask               @"progressTask"                     // userInfo: account, ocId, serverUrl, status, progress, totalBytes, totalBytesExpected
-
-#define k_notificationCenter_createFolder               @"createFolder"                     // userInfo: ocId
-#define k_notificationCenter_deleteFile                 @"deleteFile"                       // userInfo: ocId, fileNameView, typeFile, onlyLocal
-#define k_notificationCenter_renameFile                 @"renameFile"                       // userInfo: ocId, errorCode, errorDescription
-#define k_notificationCenter_moveFile                   @"moveFile"                         // userInfo: ocId, metadataNew
-#define k_notificationCenter_copyFile                   @"copyFile"                         // userInfo: ocId, serverUrlTo
-#define k_notificationCenter_favoriteFile               @"favoriteFile"                     // userInfo: ocId
-
-#define k_notificationCenter_menuSearchTextPDF          @"menuSearchTextPDF"
-#define k_notificationCenter_menuDownloadImage          @"menuDownloadImage"                // userInfo: ocId
-#define k_notificationCenter_menuSaveLivePhoto          @"menuSaveLivePhoto"                // userInfo: ocId, ocIdMov
-#define k_notificationCenter_menuDetailClose            @"menuDetailClose"
-=======
 #define k_notificationCenter_initializeMain                 @"initializeMain"
 #define k_notificationCenter_setTitleMain                   @"setTitleMain"
 #define k_notificationCenter_changeTheming                  @"changeTheming"
@@ -380,5 +334,4 @@
 
 #define k_notificationCenter_menuSearchTextPDF              @"menuSearchTextPDF"
 #define k_notificationCenter_menuSaveLivePhoto              @"menuSaveLivePhoto"                // userInfo: ocId, ocIdMov
-#define k_notificationCenter_menuDetailClose                @"menuDetailClose"
->>>>>>> b26f9312
+#define k_notificationCenter_menuDetailClose                @"menuDetailClose"