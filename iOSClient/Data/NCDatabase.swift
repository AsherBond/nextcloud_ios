--- conflicted
+++ resolved
@@ -395,13 +395,9 @@
     @objc dynamic var sessionError = ""
     @objc dynamic var sessionSelector = ""
     @objc dynamic var sessionTaskIdentifier: Int = 0
-<<<<<<< HEAD
-    @objc dynamic var sharePermissions = ""
-=======
     @objc dynamic var sharePermissionsCollaborationServices: Int = 0
     let sharePermissionsCloudMesh = List<String>()
     let shareType = List<Int>()
->>>>>>> ad89f7c0
     @objc dynamic var size: Int64 = 0
     @objc dynamic var status: Int = 0
     @objc dynamic var trashbinFileName = ""
