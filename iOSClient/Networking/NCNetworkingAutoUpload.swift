//
//  NCNetworkingAutoUpload.swift
//  Nextcloud
//
//  Created by Marino Faggiana on 25/06/2020.
//  Copyright © 2020 Marino Faggiana. All rights reserved.
//
//  Author Marino Faggiana <marino.faggiana@nextcloud.com>
//
//  This program is free software: you can redistribute it and/or modify
//  it under the terms of the GNU General Public License as published by
//  the Free Software Foundation, either version 3 of the License, or
//  (at your option) any later version.
//
//  This program is distributed in the hope that it will be useful,
//  but WITHOUT ANY WARRANTY; without even the implied warranty of
//  MERCHANTABILITY or FITNESS FOR A PARTICULAR PURPOSE.  See the
//  GNU General Public License for more details.
//
//  You should have received a copy of the GNU General Public License
//  along with this program.  If not, see <http://www.gnu.org/licenses/>.
//

import Foundation
import NCCommunication

class NCNetworkingAutoUpload: NSObject {

    let appDelegate = UIApplication.shared.delegate as! AppDelegate
    var timerProcess: Timer?
    
    override init() {
        super.init()
        startTimer()
    }
    
    @objc func startProcess() {
        if timerProcess?.isValid ?? false {
            process()
        }
    }
    
    func startTimer() {
        timerProcess = Timer.scheduledTimer(timeInterval: TimeInterval(k_timerAutoUpload), target: self, selector: #selector(process), userInfo: nil, repeats: true)
    }

    @objc private func process() {

        if appDelegate.account == nil || appDelegate.account.count == 0 { return }
        
        var counterUpload: Int = 0
        var sizeUpload = 0
        var maxConcurrentOperationUpload = 5
        let sessionSelectors = [selectorUploadFile, selectorUploadAutoUpload, selectorUploadAutoUploadAll]
        
<<<<<<< HEAD
        let metadatasUpload = NCManageDatabase.sharedInstance.getMetadatas(predicate: NSPredicate(format: "status == %d OR status == %d", k_metadataStatusInUpload, k_metadataStatusUploading))
=======
        let metadatasUpload = NCManageDatabase.shared.getMetadatas(predicate: NSPredicate(format: "status == %d OR status == %d", k_metadataStatusInUpload, k_metadataStatusUploading))
>>>>>>> b26f9312
        counterUpload = metadatasUpload.count
        for metadata in metadatasUpload {
            sizeUpload = sizeUpload + Int(metadata.size)
        }
        if sizeUpload > k_maxSizeOperationUpload { return }
        
        timerProcess?.invalidate()
        
        debugPrint("[LOG] PROCESS-AUTO-UPLOAD \(counterUpload)")
    
        NCNetworking.shared.getOcIdInBackgroundSession { (listOcId) in
            
            for sessionSelector in sessionSelectors {
                if counterUpload < maxConcurrentOperationUpload {
                    let limit = maxConcurrentOperationUpload - counterUpload
                    var predicate = NSPredicate()
                    if UIApplication.shared.applicationState == .background {
                        predicate = NSPredicate(format: "sessionSelector == %@ AND status == %d AND (typeFile != %@ || livePhoto == true)", sessionSelector, k_metadataStatusWaitUpload, k_metadataTypeFile_video)
                    } else {
                        predicate = NSPredicate(format: "sessionSelector == %@ AND status == %d", sessionSelector, k_metadataStatusWaitUpload)
                    }
                    let metadatas = NCManageDatabase.shared.getAdvancedMetadatas(predicate: predicate, page: 1, limit: limit, sorted: "date", ascending: true)
                    if metadatas.count > 0 {
                        NCCommunicationCommon.shared.writeLog("PROCESS-AUTO-UPLOAD find \(metadatas.count) items")
                    }
                    
                    for metadata in metadatas {
                        
                        // Is already in upload ? skipped
                        if listOcId.contains(metadata.ocId) {
                            NCCommunicationCommon.shared.writeLog("Process auto upload skipped file: \(metadata.serverUrl)/\(metadata.fileNameView), because is already in session.")
                            continue
                        }
                        
                        // Session Extension ? skipped
                        if metadata.session == NCNetworking.shared.sessionIdentifierBackgroundExtension {
                            continue
                        }
                        
                        if CCUtility.isFolderEncrypted(metadata.serverUrl, e2eEncrypted: metadata.e2eEncrypted, account: metadata.account, urlBase: metadata.urlBase) {
                            if UIApplication.shared.applicationState == .background { break }
                            maxConcurrentOperationUpload = 1
                            counterUpload += 1
                            if let metadata = NCManageDatabase.shared.setMetadataStatus(ocId: metadata.ocId, status: Int(k_metadataStatusInUpload)) {
                                NCNetworking.shared.upload(metadata: metadata) { (_, _) in }
                            }
                            self.startTimer()
                            return
                        } else {
                            counterUpload += 1
                            if let metadata = NCManageDatabase.shared.setMetadataStatus(ocId: metadata.ocId, status: Int(k_metadataStatusInUpload)) {
                                NCNetworking.shared.upload(metadata: metadata) { (_, _) in }
                            }
                            sizeUpload = sizeUpload + Int(metadata.size)
                            if sizeUpload > k_maxSizeOperationUpload {
                                self.startTimer()
                                return
                            }
                        }
                    }
                    
                } else {
                    self.startTimer()
                    return
                }
            }
            
            // No upload available ? --> Retry Upload in Error
            if counterUpload == 0 {
                let metadatas = NCManageDatabase.shared.getMetadatas(predicate: NSPredicate(format: "status == %d", k_metadataStatusUploadError))
                for metadata in metadatas {
                    NCManageDatabase.shared.setMetadataSession(ocId: metadata.ocId, session: NCNetworking.shared.sessionIdentifierBackground, sessionError: "", sessionTaskIdentifier: 0 ,status: Int(k_metadataStatusWaitUpload))
                }
            }
             
            // verify delete Asset Local Identifiers in auto upload (DELETE Photos album)
            if (counterUpload == 0 && self.appDelegate.passcodeViewController == nil) {
                NCUtility.shared.deleteAssetLocalIdentifiers(account: self.appDelegate.account, sessionSelector: selectorUploadAutoUpload) {
                    self.startTimer()
                }
            } else {
                self.startTimer()
            }
        }
    }
}
<|MERGE_RESOLUTION|>--- conflicted
+++ resolved
@@ -53,11 +53,7 @@
         var maxConcurrentOperationUpload = 5
         let sessionSelectors = [selectorUploadFile, selectorUploadAutoUpload, selectorUploadAutoUploadAll]
         
-<<<<<<< HEAD
-        let metadatasUpload = NCManageDatabase.sharedInstance.getMetadatas(predicate: NSPredicate(format: "status == %d OR status == %d", k_metadataStatusInUpload, k_metadataStatusUploading))
-=======
         let metadatasUpload = NCManageDatabase.shared.getMetadatas(predicate: NSPredicate(format: "status == %d OR status == %d", k_metadataStatusInUpload, k_metadataStatusUploading))
->>>>>>> b26f9312
         counterUpload = metadatasUpload.count
         for metadata in metadatasUpload {
             sizeUpload = sizeUpload + Int(metadata.size)
