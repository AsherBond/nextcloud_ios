--- conflicted
+++ resolved
@@ -127,13 +127,8 @@
     }
     
     func authenticationChallenge(_ session: URLSession, didReceive challenge: URLAuthenticationChallenge, completionHandler: @escaping (URLSession.AuthChallengeDisposition, URLCredential?) -> Void) {
-<<<<<<< HEAD
-
-        if checkTrustedChallenge(challenge: challenge, directoryCertificate: CCUtility.getDirectoryCerificates()) {
-=======
         
         if checkTrustedChallenge(session, didReceive: challenge) {
->>>>>>> 2b7ec655
             completionHandler(URLSession.AuthChallengeDisposition.useCredential, URLCredential.init(trust: challenge.protectionSpace.serverTrust!))
         } else {
             completionHandler(URLSession.AuthChallengeDisposition.performDefaultHandling, nil)
@@ -536,27 +531,6 @@
         }
     }
     
-<<<<<<< HEAD
-    func uploadProgress(_ progress: Float, totalBytes: Int64, totalBytesExpected: Int64, fileName: String, serverUrl: String, session: URLSession, task: URLSessionTask) {
-        delegate?.uploadProgress?(progress, totalBytes: totalBytes, totalBytesExpected: totalBytesExpected, fileName: fileName, serverUrl: serverUrl, session: session, task: task)
-        
-        var metadata: tableMetadata?
-        let description: String = task.taskDescription ?? ""
-        
-        if let metadataTmp = self.uploadMetadataInBackground[fileName+serverUrl] {
-            metadata = metadataTmp
-        } else if let metadataTmp = NCManageDatabase.shared.getMetadataFromOcId(description){
-            self.uploadMetadataInBackground[fileName+serverUrl] = metadataTmp
-            metadata = metadataTmp
-        }
-        
-        if metadata != nil {
-            NotificationCenter.default.postOnMainThread(name: NCGlobal.shared.notificationCenterProgressTask, userInfo: ["account":metadata!.account, "ocId":metadata!.ocId, "serverUrl":serverUrl, "status":NSNumber(value: NCGlobal.shared.metadataStatusInUpload), "progress":NSNumber(value: progress), "totalBytes":NSNumber(value: totalBytes), "totalBytesExpected":NSNumber(value: totalBytesExpected)])
-        }
-    }
-    
-=======
->>>>>>> 2b7ec655
     func uploadComplete(fileName: String, serverUrl: String, ocId: String?, etag: String?, date: NSDate?, size: Int64, description: String?, task: URLSessionTask, errorCode: Int, errorDescription: String) {
         if delegate != nil {
             delegate?.uploadComplete?(fileName: fileName, serverUrl: serverUrl, ocId: ocId, etag: etag, date: date, size:size, description: description, task: task, errorCode: errorCode, errorDescription: errorDescription)
@@ -655,14 +629,8 @@
         }
     }
     
-<<<<<<< HEAD
-    @objc func verifyUploadZombie() {
-        
-        var session: URLSession?
-=======
     func uploadProgress(_ progress: Float, totalBytes: Int64, totalBytesExpected: Int64, fileName: String, serverUrl: String, session: URLSession, task: URLSessionTask) {
         delegate?.uploadProgress?(progress, totalBytes: totalBytes, totalBytesExpected: totalBytesExpected, fileName: fileName, serverUrl: serverUrl, session: session, task: task)
->>>>>>> 2b7ec655
         
         var metadata: tableMetadata?
         let description: String = task.taskDescription ?? ""
