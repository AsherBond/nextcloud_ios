//
//  NCNetworkingNotificationCenter.swift
//  Nextcloud
//
//  Created by Marino Faggiana on 19/04/2020.
//  Copyright © 2020 Marino Faggiana. All rights reserved.
//
//  Author Marino Faggiana <marino.faggiana@nextcloud.com>
//
//  This program is free software: you can redistribute it and/or modify
//  it under the terms of the GNU General Public License as published by
//  the Free Software Foundation, either version 3 of the License, or
//  (at your option) any later version.
//
//  This program is distributed in the hope that it will be useful,
//  but WITHOUT ANY WARRANTY; without even the implied warranty of
//  MERCHANTABILITY or FITNESS FOR A PARTICULAR PURPOSE.  See the
//  GNU General Public License for more details.
//
//  You should have received a copy of the GNU General Public License
//  along with this program.  If not, see <http://www.gnu.org/licenses/>.
//

import Foundation

@objc class NCNetworkingNotificationCenter: NSObject, UIDocumentInteractionControllerDelegate {
    @objc public static let shared: NCNetworkingNotificationCenter = {
        let instance = NCNetworkingNotificationCenter()
        
        NotificationCenter.default.addObserver(instance, selector: #selector(downloadedFile(_:)), name: NSNotification.Name(rawValue: k_notificationCenter_downloadedFile), object: nil)
        NotificationCenter.default.addObserver(instance, selector: #selector(uploadedFile(_:)), name: NSNotification.Name(rawValue: k_notificationCenter_uploadedFile), object: nil)
        
        return instance
    }()
    
    let appDelegate = UIApplication.shared.delegate as! AppDelegate
    var viewerQuickLook: NCViewerQuickLook?
    var documentController: UIDocumentInteractionController?
    
    //MARK: - Download

    @objc func downloadedFile(_ notification: NSNotification) {
            
        if let userInfo = notification.userInfo as NSDictionary? {
<<<<<<< HEAD
            if let ocId = userInfo["ocId"] as? String, let selector = userInfo["selector"] as? String, let errorCode = userInfo["errorCode"] as? Int, let errorDescription = userInfo["errorDescription"] as? String, let metadata = NCManageDatabase.sharedInstance.getMetadataFromOcId(ocId) {
            
=======
            if let ocId = userInfo["ocId"] as? String, let selector = userInfo["selector"] as? String, let errorCode = userInfo["errorCode"] as? Int, let errorDescription = userInfo["errorDescription"] as? String, let metadata = NCManageDatabase.shared.getMetadataFromOcId(ocId) {
                
>>>>>>> b26f9312
                if metadata.account != appDelegate.account { return }
                
                if errorCode == 0 {
                    
                    let fileURL = URL(fileURLWithPath: CCUtility.getDirectoryProviderStorageOcId(metadata.ocId, fileNameView: metadata.fileNameView))
                    documentController = UIDocumentInteractionController(url: fileURL)
                    documentController?.delegate = self

                    switch selector {
                    case selectorLoadFileQuickLook:
                        
                        let fileNamePath = NSTemporaryDirectory() + metadata.fileNameView
                        CCUtility.copyFile(atPath: CCUtility.getDirectoryProviderStorageOcId(metadata.ocId, fileNameView: metadata.fileNameView), toPath: fileNamePath)

                        viewerQuickLook = NCViewerQuickLook.init()
                        viewerQuickLook?.quickLook(url: URL(fileURLWithPath: fileNamePath))
                        
                    case selectorLoadFileView:
                        
                        if UIApplication.shared.applicationState == UIApplication.State.active {
                                                        
                            if metadata.contentType.contains("opendocument") && !NCUtility.shared.isRichDocument(metadata) {
                                
                                if let view = appDelegate.window?.rootViewController?.view {
                                    documentController?.presentOptionsMenu(from: CGRect.zero, in: view, animated: true)
                                }
                                
                            } else if metadata.typeFile == k_metadataTypeFile_compress || metadata.typeFile == k_metadataTypeFile_unknown {

                                if let view = appDelegate.window?.rootViewController?.view {
                                    documentController?.presentOptionsMenu(from: CGRect.zero, in: view, animated: true)
                                }
                                
                            } else if metadata.typeFile == k_metadataTypeFile_imagemeter {
                                
                                if let view = appDelegate.window?.rootViewController?.view {
                                    documentController?.presentOptionsMenu(from: CGRect.zero, in: view, animated: true)
                                }
                                
                            } else {
                                
                                NCViewer.shared.view(viewController: self.appDelegate.activeViewController, metadata: metadata, metadatas: [metadata])
                            }
                        }
                        
                    case selectorOpenIn:
                        
                        if UIApplication.shared.applicationState == UIApplication.State.active {
                            
                            if let view = appDelegate.window?.rootViewController?.view {
                                documentController?.presentOptionsMenu(from: CGRect.zero, in: view, animated: true)
                            }
                        }
                        
                    case selectorLoadCopy:
                        
                        var items = UIPasteboard.general.items
                        
                        do {
                            let etagPasteboard = try NSKeyedArchiver.archivedData(withRootObject: metadata.ocId, requiringSecureCoding: false)
                            items.append([k_metadataKeyedUnarchiver:etagPasteboard])
                        } catch {
                            print("error")
                        }
                        
                        UIPasteboard.general.setItems(items, options: [:])
                        
                    case selectorLoadOffline:
                        
                        NCManageDatabase.shared.setLocalFile(ocId: metadata.ocId, offline: true)
                       
                    case selectorSaveAlbum:
                        
                        let fileNamePath = CCUtility.getDirectoryProviderStorageOcId(metadata.ocId, fileNameView: metadata.fileNameView)!
                        let status = PHPhotoLibrary.authorizationStatus()

                        if metadata.typeFile == k_metadataTypeFile_image && status == PHAuthorizationStatus.authorized {
                            
                            if let image = UIImage.init(contentsOfFile: fileNamePath) {
                                UIImageWriteToSavedPhotosAlbum(image, self, #selector(SaveAlbum(_:didFinishSavingWithError:contextInfo:)), nil)
                            } else {
                                NCContentPresenter.shared.messageNotification("_save_selected_files_", description: "_file_not_saved_cameraroll_", delay: TimeInterval(k_dismissAfterSecond), type: NCContentPresenter.messageType.error, errorCode: Int(k_CCErrorFileNotSaved))
                            }
                            
                        } else if metadata.typeFile == k_metadataTypeFile_video && status == PHAuthorizationStatus.authorized {
                            
                            if UIVideoAtPathIsCompatibleWithSavedPhotosAlbum(fileNamePath) {
                                UISaveVideoAtPathToSavedPhotosAlbum(fileNamePath, self, #selector(SaveAlbum(_:didFinishSavingWithError:contextInfo:)), nil)
                            } else {
                                NCContentPresenter.shared.messageNotification("_save_selected_files_", description: "_file_not_saved_cameraroll_", delay: TimeInterval(k_dismissAfterSecond), type: NCContentPresenter.messageType.error, errorCode: Int(k_CCErrorFileNotSaved))
                            }
                            
                        } else if status != PHAuthorizationStatus.authorized {
                            
                            NCContentPresenter.shared.messageNotification("_access_photo_not_enabled_", description: "_access_photo_not_enabled_msg_", delay: TimeInterval(k_dismissAfterSecond), type: NCContentPresenter.messageType.error, errorCode: Int(k_CCErrorFileNotSaved))
                        }
                        
                    case selectorSaveAlbum:
                        
                        let fileNamePath = CCUtility.getDirectoryProviderStorageOcId(metadata.ocId, fileNameView: metadata.fileNameView)!
                        let status = PHPhotoLibrary.authorizationStatus()

                        if metadata.typeFile == k_metadataTypeFile_image && status == PHAuthorizationStatus.authorized {
                            
                            if let image = UIImage.init(contentsOfFile: fileNamePath) {
                                UIImageWriteToSavedPhotosAlbum(image, self, #selector(SaveAlbum(_:didFinishSavingWithError:contextInfo:)), nil)
                            } else {
                                NCContentPresenter.shared.messageNotification("_save_selected_files_", description: "_file_not_saved_cameraroll_", delay: TimeInterval(k_dismissAfterSecond), type: NCContentPresenter.messageType.error, errorCode: Int(k_CCErrorFileNotSaved))
                            }
                            
                        } else if metadata.typeFile == k_metadataTypeFile_video && status == PHAuthorizationStatus.authorized {
                            
                            if UIVideoAtPathIsCompatibleWithSavedPhotosAlbum(fileNamePath) {
                                UISaveVideoAtPathToSavedPhotosAlbum(fileNamePath, self, #selector(SaveAlbum(_:didFinishSavingWithError:contextInfo:)), nil)
                            } else {
                                NCContentPresenter.shared.messageNotification("_save_selected_files_", description: "_file_not_saved_cameraroll_", delay: TimeInterval(k_dismissAfterSecond), type: NCContentPresenter.messageType.error, errorCode: Int(k_CCErrorFileNotSaved))
                            }
                            
                        } else if status != PHAuthorizationStatus.authorized {
                            
                            NCContentPresenter.shared.messageNotification("_access_photo_not_enabled_", description: "_access_photo_not_enabled_msg_", delay: TimeInterval(k_dismissAfterSecond), type: NCContentPresenter.messageType.error, errorCode: Int(k_CCErrorFileNotSaved))
                        }
                       
                    default:
                        
                        break
                    }
                            
                } else {
                    
                    // File do not exists on server, remove in local
                    if (errorCode == k_CCErrorResourceNotFound || errorCode == k_CCErrorBadServerResponse) {
                        
                        do {
                            try FileManager.default.removeItem(atPath: CCUtility.getDirectoryProviderStorageOcId(metadata.ocId))
                        } catch { }
                        
                        NCManageDatabase.shared.deleteMetadata(predicate: NSPredicate(format: "ocId == %@", metadata.ocId))
                        NCManageDatabase.shared.deleteLocalFile(predicate: NSPredicate(format: "ocId == %@", metadata.ocId))
                        
                    } else {
                        
                        NCContentPresenter.shared.messageNotification("_download_file_", description: errorDescription, delay: TimeInterval(k_dismissAfterSecond), type: NCContentPresenter.messageType.error, errorCode: errorCode)
                    }
                }
            }
        }
    }
    
    @objc func openShare(ViewController: UIViewController, metadata: tableMetadata, indexPage: Int) {
        
        let shareNavigationController = UIStoryboard(name: "NCShare", bundle: nil).instantiateInitialViewController() as! UINavigationController
        let shareViewController = shareNavigationController.topViewController as! NCSharePaging
        
        shareViewController.metadata = metadata
        shareViewController.indexPage = indexPage
        
        shareNavigationController.modalPresentationStyle = .formSheet
        ViewController.present(shareNavigationController, animated: true, completion: nil)
    }
        
    @objc func downloadOpen(metadata: tableMetadata, selector: String) {
        
        if CCUtility.fileProviderStorageExists(metadata.ocId, fileNameView: metadata.fileNameView) {
            
            NotificationCenter.default.postOnMainThread(name: k_notificationCenter_downloadedFile, userInfo: ["ocId": metadata.ocId, "selector": selector, "errorCode": 0, "errorDescription": "" ])
                                    
        } else {
            
            NCNetworking.shared.download(metadata: metadata, selector: selector) { (_) in }
        }
    }
    
    @objc func SaveAlbum(_ image: UIImage, didFinishSavingWithError error: Error?, contextInfo: UnsafeRawPointer) {
        
        if error != nil {
            NCContentPresenter.shared.messageNotification("_save_selected_files_", description: "_file_not_saved_cameraroll_", delay: TimeInterval(k_dismissAfterSecond), type: NCContentPresenter.messageType.error, errorCode: Int(k_CCErrorFileNotSaved))
        }
    }
    
    @objc func SaveAlbum(_ image: UIImage, didFinishSavingWithError error: Error?, contextInfo: UnsafeRawPointer) {
        
        if error != nil {
            NCContentPresenter.shared.messageNotification("_save_selected_files_", description: "_file_not_saved_cameraroll_", delay: TimeInterval(k_dismissAfterSecond), type: NCContentPresenter.messageType.error, errorCode: Int(k_CCErrorFileNotSaved))
        }
    }
    
    //MARK: - Upload

    @objc func uploadedFile(_ notification: NSNotification) {
    
        if let userInfo = notification.userInfo as NSDictionary? {
<<<<<<< HEAD
            if let ocId = userInfo["ocId"] as? String, let errorCode = userInfo["errorCode"] as? Int, let errorDescription = userInfo["errorDescription"] as? String, let metadata = NCManageDatabase.sharedInstance.getMetadataFromOcId(ocId)  {
=======
            if let ocId = userInfo["ocId"] as? String, let errorCode = userInfo["errorCode"] as? Int, let errorDescription = userInfo["errorDescription"] as? String, let metadata = NCManageDatabase.shared.getMetadataFromOcId(ocId) {
                
>>>>>>> b26f9312
                if metadata.account == appDelegate.account {
                    if errorCode != 0 {
                        if errorCode != -999 && errorCode != 401 && errorDescription != "" {
                            NCContentPresenter.shared.messageNotification("_upload_file_", description: errorDescription, delay: TimeInterval(k_dismissAfterSecond), type: NCContentPresenter.messageType.error, errorCode: errorCode)
                        }
                    }
                }
            }
        }
    }
}
<|MERGE_RESOLUTION|>--- conflicted
+++ resolved
@@ -42,13 +42,8 @@
     @objc func downloadedFile(_ notification: NSNotification) {
             
         if let userInfo = notification.userInfo as NSDictionary? {
-<<<<<<< HEAD
-            if let ocId = userInfo["ocId"] as? String, let selector = userInfo["selector"] as? String, let errorCode = userInfo["errorCode"] as? Int, let errorDescription = userInfo["errorDescription"] as? String, let metadata = NCManageDatabase.sharedInstance.getMetadataFromOcId(ocId) {
-            
-=======
             if let ocId = userInfo["ocId"] as? String, let selector = userInfo["selector"] as? String, let errorCode = userInfo["errorCode"] as? Int, let errorDescription = userInfo["errorDescription"] as? String, let metadata = NCManageDatabase.shared.getMetadataFromOcId(ocId) {
                 
->>>>>>> b26f9312
                 if metadata.account != appDelegate.account { return }
                 
                 if errorCode == 0 {
@@ -146,32 +141,6 @@
                             NCContentPresenter.shared.messageNotification("_access_photo_not_enabled_", description: "_access_photo_not_enabled_msg_", delay: TimeInterval(k_dismissAfterSecond), type: NCContentPresenter.messageType.error, errorCode: Int(k_CCErrorFileNotSaved))
                         }
                         
-                    case selectorSaveAlbum:
-                        
-                        let fileNamePath = CCUtility.getDirectoryProviderStorageOcId(metadata.ocId, fileNameView: metadata.fileNameView)!
-                        let status = PHPhotoLibrary.authorizationStatus()
-
-                        if metadata.typeFile == k_metadataTypeFile_image && status == PHAuthorizationStatus.authorized {
-                            
-                            if let image = UIImage.init(contentsOfFile: fileNamePath) {
-                                UIImageWriteToSavedPhotosAlbum(image, self, #selector(SaveAlbum(_:didFinishSavingWithError:contextInfo:)), nil)
-                            } else {
-                                NCContentPresenter.shared.messageNotification("_save_selected_files_", description: "_file_not_saved_cameraroll_", delay: TimeInterval(k_dismissAfterSecond), type: NCContentPresenter.messageType.error, errorCode: Int(k_CCErrorFileNotSaved))
-                            }
-                            
-                        } else if metadata.typeFile == k_metadataTypeFile_video && status == PHAuthorizationStatus.authorized {
-                            
-                            if UIVideoAtPathIsCompatibleWithSavedPhotosAlbum(fileNamePath) {
-                                UISaveVideoAtPathToSavedPhotosAlbum(fileNamePath, self, #selector(SaveAlbum(_:didFinishSavingWithError:contextInfo:)), nil)
-                            } else {
-                                NCContentPresenter.shared.messageNotification("_save_selected_files_", description: "_file_not_saved_cameraroll_", delay: TimeInterval(k_dismissAfterSecond), type: NCContentPresenter.messageType.error, errorCode: Int(k_CCErrorFileNotSaved))
-                            }
-                            
-                        } else if status != PHAuthorizationStatus.authorized {
-                            
-                            NCContentPresenter.shared.messageNotification("_access_photo_not_enabled_", description: "_access_photo_not_enabled_msg_", delay: TimeInterval(k_dismissAfterSecond), type: NCContentPresenter.messageType.error, errorCode: Int(k_CCErrorFileNotSaved))
-                        }
-                       
                     default:
                         
                         break
@@ -229,24 +198,13 @@
         }
     }
     
-    @objc func SaveAlbum(_ image: UIImage, didFinishSavingWithError error: Error?, contextInfo: UnsafeRawPointer) {
-        
-        if error != nil {
-            NCContentPresenter.shared.messageNotification("_save_selected_files_", description: "_file_not_saved_cameraroll_", delay: TimeInterval(k_dismissAfterSecond), type: NCContentPresenter.messageType.error, errorCode: Int(k_CCErrorFileNotSaved))
-        }
-    }
-    
     //MARK: - Upload
 
     @objc func uploadedFile(_ notification: NSNotification) {
     
         if let userInfo = notification.userInfo as NSDictionary? {
-<<<<<<< HEAD
-            if let ocId = userInfo["ocId"] as? String, let errorCode = userInfo["errorCode"] as? Int, let errorDescription = userInfo["errorDescription"] as? String, let metadata = NCManageDatabase.sharedInstance.getMetadataFromOcId(ocId)  {
-=======
             if let ocId = userInfo["ocId"] as? String, let errorCode = userInfo["errorCode"] as? Int, let errorDescription = userInfo["errorDescription"] as? String, let metadata = NCManageDatabase.shared.getMetadataFromOcId(ocId) {
                 
->>>>>>> b26f9312
                 if metadata.account == appDelegate.account {
                     if errorCode != 0 {
                         if errorCode != -999 && errorCode != 401 && errorDescription != "" {
