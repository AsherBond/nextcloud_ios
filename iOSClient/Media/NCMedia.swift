//
//  NCMedia.swift
//  Nextcloud
//
//  Created by Marino Faggiana on 12/02/2019.
//  Copyright © 2019 Marino Faggiana. All rights reserved.
//
//  Author Marino Faggiana <marino.faggiana@nextcloud.com>
//
//  This program is free software: you can redistribute it and/or modify
//  it under the terms of the GNU General Public License as published by
//  the Free Software Foundation, either version 3 of the License, or
//  (at your option) any later version.
//
//  This program is distributed in the hope that it will be useful,
//  but WITHOUT ANY WARRANTY; without even the implied warranty of
//  MERCHANTABILITY or FITNESS FOR A PARTICULAR PURPOSE.  See the
//  GNU General Public License for more details.
//
//  You should have received a copy of the GNU General Public License
//  along with this program.  If not, see <http://www.gnu.org/licenses/>.
//

import Foundation
import NCCommunication

class NCMedia: UIViewController, NCEmptyDataSetDelegate, NCSelectDelegate {
    
    @IBOutlet weak var collectionView : UICollectionView!
    
    private var emptyDataSet: NCEmptyDataSet?
    private var mediaCommandView: NCMediaCommandView?
    private var gridLayout: NCGridMediaLayout!

    private let appDelegate = UIApplication.shared.delegate as! AppDelegate
    
    public var metadatas: [tableMetadata] = []
    private var metadataTouch: tableMetadata?
    private var account: String = ""

    private var predicateDefault: NSPredicate?
    private var predicate: NSPredicate?

    private var isEditMode = false
    private var selectOcId: [String] = []
    
    private var filterTypeFileImage = false
    private var filterTypeFileVideo = false
            
    private let kMaxImageGrid: CGFloat = 7
    private var cellHeigth: CGFloat = 0

    private var oldInProgress = false
    private var newInProgress = false
    
    private var lastContentOffsetY: CGFloat = 0
    private var mediaPath = ""
    private var livePhoto: Bool = false
    
    private var timeIntervalSearchNewMedia: TimeInterval = 3.5
    private var timerSearchNewMedia: Timer?
        
    struct cacheImages {
        static var cellLivePhotoImage = UIImage()
        static var cellPlayImage = UIImage()
        static var cellFavouriteImage = UIImage()
    }

    // MARK: - View Life Cycle
    
    required init?(coder aDecoder: NSCoder) {
        super.init(coder: aDecoder)

        appDelegate.activeMedia = self
        
        NotificationCenter.default.addObserver(self, selector: #selector(applicationWillEnterForeground), name: NSNotification.Name(rawValue: k_notificationCenter_applicationWillEnterForeground), object: nil)
    }
    
    override func viewDidLoad() {
        super.viewDidLoad()
        
        collectionView.register(UINib.init(nibName: "NCGridMediaCell", bundle: nil), forCellWithReuseIdentifier: "gridCell")
        
        collectionView.alwaysBounceVertical = true
        collectionView.contentInset = UIEdgeInsets(top: 75, left: 0, bottom: 50, right: 0);
                
        gridLayout = NCGridMediaLayout()
        gridLayout.itemForLine = CGFloat(min(CCUtility.getMediaWidthImage(), 5))
        gridLayout.sectionHeadersPinToVisibleBounds = true

        collectionView.collectionViewLayout = gridLayout
        
        // Empty
        emptyDataSet = NCEmptyDataSet.init(view: collectionView, offset: 0, delegate: self)
                
        // 3D Touch peek and pop
        if traitCollection.forceTouchCapability == .available {
            registerForPreviewing(with: self, sourceView: view)
        }
        
        // Notification
        NotificationCenter.default.addObserver(self, selector: #selector(deleteFile(_:)), name: NSNotification.Name(rawValue: k_notificationCenter_deleteFile), object: nil)
        NotificationCenter.default.addObserver(self, selector: #selector(changeTheming), name: NSNotification.Name(rawValue: k_notificationCenter_changeTheming), object: nil)
        NotificationCenter.default.addObserver(self, selector: #selector(moveFile(_:)), name: NSNotification.Name(rawValue: k_notificationCenter_moveFile), object: nil)
        NotificationCenter.default.addObserver(self, selector: #selector(renameFile(_:)), name: NSNotification.Name(rawValue: k_notificationCenter_renameFile), object: nil)
            
        mediaCommandView = Bundle.main.loadNibNamed("NCMediaCommandView", owner: self, options: nil)?.first as? NCMediaCommandView
        self.view.addSubview(mediaCommandView!)
        mediaCommandView?.mediaView = self
        mediaCommandView?.zoomInButton.isEnabled = !(self.gridLayout.itemForLine == 1)
        mediaCommandView?.zoomOutButton.isEnabled = !(self.gridLayout.itemForLine == self.kMaxImageGrid - 1)
        mediaCommandView?.collapseControlButtonView(true)
        mediaCommandView?.translatesAutoresizingMaskIntoConstraints = false
        mediaCommandView?.topAnchor.constraint(equalTo: view.topAnchor, constant: 0).isActive = true
        mediaCommandView?.leadingAnchor.constraint(equalTo: view.leadingAnchor, constant: 0).isActive = true
        mediaCommandView?.trailingAnchor.constraint(equalTo: view.trailingAnchor, constant: 0).isActive = true
        mediaCommandView?.heightAnchor.constraint(equalToConstant: 150).isActive = true
        self.updateMediaControlVisibility()
        
        collectionView.prefetchDataSource = self
        
        changeTheming()
    }
    
    override func viewWillAppear(_ animated: Bool) {
        super.viewWillAppear(animated)
        
        // hide nagigation controller
        navigationController?.navigationBar.prefersLargeTitles = true
        navigationController?.setNavigationBarHidden(true, animated: false)
        
        self.reloadDataSourceWithCompletion { (_) in
            self.timerSearchNewMedia?.invalidate()
            self.timerSearchNewMedia = Timer.scheduledTimer(timeInterval: self.timeIntervalSearchNewMedia, target: self, selector: #selector(self.searchNewMediaTimer), userInfo: nil, repeats: false)
        }
    }
    
    override func viewDidAppear(_ animated: Bool) {
        super.viewDidAppear(animated)
    }
    
    override func viewWillTransition(to size: CGSize, with coordinator: UIViewControllerTransitionCoordinator) {
        super.viewWillTransition(to: size, with: coordinator)
        
        coordinator.animate(alongsideTransition: nil) { _ in
            self.reloadDataThenPerform { }
        }
    }
    
    override var preferredStatusBarStyle: UIStatusBarStyle {
        return .lightContent
    }
    
    //MARK: - Notification
    
    @objc func applicationWillEnterForeground() {
        if self.view.window != nil {
            self.viewDidAppear(false)
        }
    }
    
    //MARK: - Command
    
    func mediaCommandTitle() {
        mediaCommandView?.title.text = ""
        
        if let visibleCells = self.collectionView?.indexPathsForVisibleItems.sorted(by: { $0.row < $1.row }).compactMap({ self.collectionView?.cellForItem(at: $0) }) {
        
            if let cell = visibleCells.first as? NCGridMediaCell {
                if cell.date != nil {
                    mediaCommandView?.title.text = CCUtility.getTitleSectionDate(cell.date)
                }
            }
        }
    }
    
    @objc func zoomOutGrid() {
        UIView.animate(withDuration: 0.0, animations: {
            if(self.gridLayout.itemForLine + 1 < self.kMaxImageGrid) {
                self.gridLayout.itemForLine += 1
                self.mediaCommandView?.zoomInButton.isEnabled = true
            }
            if(self.gridLayout.itemForLine == self.kMaxImageGrid - 1) {
                self.mediaCommandView?.zoomOutButton.isEnabled = false
            }

            self.collectionView.collectionViewLayout.invalidateLayout()
            CCUtility.setMediaWidthImage(Int(self.gridLayout.itemForLine))
        })
    }

    @objc func zoomInGrid() {
        UIView.animate(withDuration: 0.0, animations: {
            if(self.gridLayout.itemForLine - 1 > 0) {
                self.gridLayout.itemForLine -= 1
                self.mediaCommandView?.zoomOutButton.isEnabled = true
            }
            if(self.gridLayout.itemForLine == 1) {
                self.mediaCommandView?.zoomInButton.isEnabled = false
            }

            self.collectionView.collectionViewLayout.invalidateLayout()
            CCUtility.setMediaWidthImage(Int(self.gridLayout.itemForLine))
        })
    }
    
    @objc func openMenuButtonMore(_ sender: Any) {
        let mainMenuViewController = UIStoryboard.init(name: "NCMenu", bundle: nil).instantiateViewController(withIdentifier: "NCMainMenuTableViewController") as! NCMainMenuTableViewController
        var actions: [NCMenuAction] = []

        if !isEditMode {
            if metadatas.count > 0 {
                actions.append(
                    NCMenuAction(
                        title: NSLocalizedString("_select_", comment: ""),
                        icon: CCGraphics.changeThemingColorImage(UIImage(named: "selectFull"), width: 50, height: 50, color: NCBrandColor.shared.icon),
                        action: { menuAction in
                            self.isEditMode = true
                        }
                    )
                )
            }

            actions.append(
                NCMenuAction(
                    title: NSLocalizedString(filterTypeFileImage ? "_media_viewimage_show_" : "_media_viewimage_hide_", comment: ""),
                    icon: CCGraphics.changeThemingColorImage(UIImage(named: filterTypeFileImage ? "imageno" : "imageyes"), width: 50, height: 50, color: NCBrandColor.shared.icon),
                    action: { menuAction in
                        self.filterTypeFileImage = !self.filterTypeFileImage
                        self.filterTypeFileVideo = false
                        self.reloadDataSource()
                    }
                )
            )

            actions.append(
                NCMenuAction(
                    title: NSLocalizedString(filterTypeFileVideo ? "_media_viewvideo_show_" : "_media_viewvideo_hide_", comment: ""),
                    icon: CCGraphics.changeThemingColorImage(UIImage(named: filterTypeFileVideo ? "videono" : "videoyes"), width: 50, height: 50, color: NCBrandColor.shared.icon),
                    action: { menuAction in
                        self.filterTypeFileVideo = !self.filterTypeFileVideo
                        self.filterTypeFileImage = false
                        self.reloadDataSource()
                    }
                )
            )
            
            actions.append(
                NCMenuAction(
                    title: NSLocalizedString("_select_media_folder_", comment: ""),
                    icon: CCGraphics.changeThemingColorImage(UIImage(named: "folderAutomaticUpload"), width: 50, height: 50, color: NCBrandColor.shared.icon),
                    action: { menuAction in
                        let navigationController = UIStoryboard(name: "NCSelect", bundle: nil).instantiateInitialViewController() as! UINavigationController
                        let viewController = navigationController.topViewController as! NCSelect
                        
                        viewController.delegate = self
                        viewController.hideButtonCreateFolder = true
                        viewController.includeDirectoryE2EEncryption = false
                        viewController.includeImages = false
                        viewController.selectFile = false
                        viewController.titleButtonDone = NSLocalizedString("_select_", comment: "")
                        viewController.type = "mediaFolder"
                        
                        navigationController.modalPresentationStyle = UIModalPresentationStyle.fullScreen
                        self.present(navigationController, animated: true, completion: nil)
                    }
                )
            )
            
            actions.append(
                NCMenuAction(
                    title: NSLocalizedString("_media_by_modified_date_", comment: ""),
                    icon: CCGraphics.changeThemingColorImage(UIImage(named: "sortModifiedDate"), width: 50, height: 50, color: NCBrandColor.shared.icon),
                    selected: CCUtility.getMediaSortDate() == "date",
                    on: true,
                    action: { menuAction in
                        CCUtility.setMediaSortDate("date")
                        self.reloadDataSource()
                    }
                )
            )
            
            actions.append(
                NCMenuAction(
                    title: NSLocalizedString("_media_by_created_date_", comment: ""),
                    icon: CCGraphics.changeThemingColorImage(UIImage(named: "sortCreatedDate"), width: 50, height: 50, color: NCBrandColor.shared.icon),
                    selected: CCUtility.getMediaSortDate() == "creationDate",
                    on: true,
                    action: { menuAction in
                        CCUtility.setMediaSortDate("creationDate")
                        self.reloadDataSource()
                    }
                )
            )
            
            actions.append(
                NCMenuAction(
                    title: NSLocalizedString("_media_by_upload_date_", comment: ""),
                    icon: CCGraphics.changeThemingColorImage(UIImage(named: "sortUploadDate"), width: 50, height: 50, color: NCBrandColor.shared.icon),
                    selected: CCUtility.getMediaSortDate() == "uploadDate",
                    on: true,
                    action: { menuAction in
                        CCUtility.setMediaSortDate("uploadDate")
                        self.reloadDataSource()
                    }
                )
            )
            
        } else {
           
            actions.append(
                NCMenuAction(
                    title: NSLocalizedString("_cancel_", comment: ""),
                    icon: CCGraphics.changeThemingColorImage(UIImage(named: "cancel"), width: 50, height: 50, color: NCBrandColor.shared.icon),
                    action: { menuAction in
                        self.isEditMode = false
                        self.selectOcId.removeAll()
                        self.reloadDataThenPerform { }
                    }
                )
            )
            
            //
            // COPY - MOVE
            //
            actions.append(
                NCMenuAction(
                    title: NSLocalizedString("_move_or_copy_selected_files_", comment: ""),
                    icon: CCGraphics.changeThemingColorImage(UIImage(named: "move"), width: 50, height: 50, color: NCBrandColor.shared.icon),
                    action: { menuAction in
                        self.isEditMode = false
                        var meradatasSelect = [tableMetadata]()
                        for ocId in self.selectOcId {
                            if let metadata = NCManageDatabase.shared.getMetadataFromOcId(ocId) {
                                meradatasSelect.append(metadata)
                            }
                        }
                        if meradatasSelect.count > 0 {
                            NCCollectionCommon.shared.openSelectView(items: meradatasSelect)
                        }
                        self.selectOcId.removeAll()
                    }
                )
            )
            
            //
            // DELETE
            //
            actions.append(
                NCMenuAction(
                    title: NSLocalizedString("_delete_selected_files_", comment: ""),
                    icon: CCGraphics.changeThemingColorImage(UIImage(named: "trash"), width: 50, height: 50, color: NCBrandColor.shared.icon),
                    action: { menuAction in
                        self.isEditMode = false
                        for ocId in self.selectOcId {
                            if let metadata = NCManageDatabase.shared.getMetadataFromOcId(ocId) {
                                NCNetworking.shared.deleteMetadata(metadata, account: self.appDelegate.account, urlBase: self.appDelegate.urlBase, onlyLocal: false) { (errorCode, errorDescription) in
                                    if errorCode != 0 {
                                        NCContentPresenter.shared.messageNotification("_error_", description: errorDescription, delay: TimeInterval(k_dismissAfterSecond), type: NCContentPresenter.messageType.error, errorCode: errorCode)
                                    }
                                }
                            }
                        }
                        self.selectOcId.removeAll()
                    }
                )
            )
        }

        mainMenuViewController.actions = actions
        let menuPanelController = NCMenuPanelController()
        menuPanelController.parentPresenter = self
        menuPanelController.delegate = mainMenuViewController
        menuPanelController.set(contentViewController: mainMenuViewController)
        menuPanelController.track(scrollView: mainMenuViewController.tableView)

        self.present(menuPanelController, animated: true, completion: nil)
    }
    
    // MARK: Select Path
    
    func dismissSelect(serverUrl: String?, metadata: tableMetadata?, type: String, items: [Any], buttonType: String, overwrite: Bool) {
        if serverUrl != nil {
            let path = CCUtility.returnPathfromServerUrl(serverUrl, urlBase: appDelegate.urlBase, account: appDelegate.account) ?? ""
            NCManageDatabase.shared.setAccountMediaPath(path, account: appDelegate.account)
            reloadDataSourceWithCompletion { (_) in
                self.searchNewMedia()
            }
        }
    }
    
    //MARK: - NotificationCenter

    @objc func changeTheming() {
        view.backgroundColor = NCBrandColor.shared.backgroundView
        collectionView.backgroundColor = NCBrandColor.shared.backgroundView
        collectionView.reloadData()
        
        cacheImages.cellLivePhotoImage = CCGraphics.changeThemingColorImage(UIImage.init(named: "livePhoto"), width: 100, height: 100, color: .white)
        cacheImages.cellPlayImage = CCGraphics.changeThemingColorImage(UIImage.init(named: "play"), width: 100, height: 100, color: .white)
        cacheImages.cellFavouriteImage = CCGraphics.changeThemingColorImage(UIImage.init(named: "favorite"), width: 100, height: 100, color: NCBrandColor.shared.yellowFavorite)
    }

    @objc func deleteFile(_ notification: NSNotification) {
        if self.view?.window == nil { return }
        
        if let userInfo = notification.userInfo as NSDictionary? {
            if let ocId = userInfo["ocId"] as? String {
          
                let indexes = self.metadatas.indices.filter { self.metadatas[$0].ocId == ocId }
                let metadatas = self.metadatas.filter { $0.ocId != ocId }
                self.metadatas = metadatas
                
                if self.metadatas.count == 0 {
                    collectionView?.reloadData()
                } else if let row = indexes.first {
                    let indexPath = IndexPath(row: row, section: 0)
                    collectionView?.deleteItems(at: [indexPath])
                }
                
                self.updateMediaControlVisibility()
            }
        }
    }
    
    @objc func moveFile(_ notification: NSNotification) {
        if self.view?.window == nil { return }
        
        if let userInfo = notification.userInfo as NSDictionary? {
<<<<<<< HEAD
            if let ocId = userInfo["ocId"] as? String, let metadata = NCManageDatabase.sharedInstance.getMetadataFromOcId(ocId) {
     
=======
            if let ocId = userInfo["ocId"] as? String, let metadata = NCManageDatabase.shared.getMetadataFromOcId(ocId) {
                
>>>>>>> b26f9312
                if metadata.account == appDelegate.account {
                    
                    let indexes = self.metadatas.indices.filter { self.metadatas[$0].ocId == metadata.ocId }
                    let metadatas = self.metadatas.filter { $0.ocId != metadata.ocId }
                    self.metadatas = metadatas
                    
                    if self.metadatas.count == 0 {
                        collectionView?.reloadData()
                    } else if let row = indexes.first {
                        let indexPath = IndexPath(row: row, section: 0)
                        collectionView?.deleteItems(at: [indexPath])
                    }
                    
                    self.updateMediaControlVisibility()
                }
            }
            
        }
    }
    
    @objc func renameFile(_ notification: NSNotification) {
        if self.view?.window == nil { return }
        
        if let userInfo = notification.userInfo as NSDictionary? {
<<<<<<< HEAD
            if let ocId = userInfo["ocId"] as? String, let metadata = NCManageDatabase.sharedInstance.getMetadataFromOcId(ocId) {
=======
            if let ocId = userInfo["ocId"] as? String, let metadata = NCManageDatabase.shared.getMetadataFromOcId(ocId) {
                
>>>>>>> b26f9312
                if metadata.account == appDelegate.account {
                    self.reloadDataSource()
                }
            }
        }
    }
<<<<<<< HEAD
    
    // MARK: - Empty
    
    func emptyDataSetView(_ view: NCEmptyView) {
        
        view.emptyImage.image = CCGraphics.changeThemingColorImage(UIImage.init(named: "media"), width: 300, height: 300, color: .gray)
        if oldInProgress || newInProgress {
            view.emptyTitle.text = NSLocalizedString("_search_in_progress_", comment: "")
        } else {
            view.emptyTitle.text = NSLocalizedString("_tutorial_photo_view_", comment: "")
        }
        view.emptyDescription.text = ""
    }
    
    // MARK: SEGUE
=======
        
    // MARK: - Empty
>>>>>>> b26f9312
    
    func emptyDataSetView(_ view: NCEmptyView) {
        
        view.emptyImage.image = CCGraphics.changeThemingColorImage(UIImage.init(named: "media"), width: 300, height: 300, color: .gray)
        if oldInProgress || newInProgress {
            view.emptyTitle.text = NSLocalizedString("_search_in_progress_", comment: "")
        } else {
            view.emptyTitle.text = NSLocalizedString("_tutorial_photo_view_", comment: "")
        }
        view.emptyDescription.text = ""
    }
}

// MARK: - 3D Touch peek and pop

extension NCMedia: UIViewControllerPreviewingDelegate {
    
    func previewingContext(_ previewingContext: UIViewControllerPreviewing, viewControllerForLocation location: CGPoint) -> UIViewController? {
        
        guard let point = collectionView?.convert(location, from: collectionView?.superview) else { return nil }
        guard let indexPath = collectionView?.indexPathForItem(at: point) else { return nil }
        let metadata = metadatas[indexPath.row]
        guard let cell = collectionView?.cellForItem(at: indexPath) as? NCGridMediaCell  else { return nil }
        guard let viewController = UIStoryboard(name: "CCPeekPop", bundle: nil).instantiateViewController(withIdentifier: "PeekPopImagePreview") as? CCPeekPop else { return nil }
        
        previewingContext.sourceRect = cell.frame
        viewController.metadata = metadata
        viewController.imageFile = cell.imageItem.image
        viewController.showOpenIn = true
        viewController.showShare = false
        viewController.showOpenQuickLook = false

        return viewController
    }
    
    func previewingContext(_ previewingContext: UIViewControllerPreviewing, commit viewControllerToCommit: UIViewController) {
        
        guard let indexPath = collectionView?.indexPathForItem(at: previewingContext.sourceRect.origin) else { return }
        collectionView(collectionView, didSelectItemAt: indexPath)
    }
}

// MARK: - Collection View

extension NCMedia: UICollectionViewDelegate {
    
    func collectionView(_ collectionView: UICollectionView, didSelectItemAt indexPath: IndexPath) {
        
        let metadata = metadatas[indexPath.row]
        metadataTouch = metadata
        
        if isEditMode {
            if let index = selectOcId.firstIndex(of: metadata.ocId) {
                selectOcId.remove(at: index)
            } else {
                selectOcId.append(metadata.ocId)
            }
            if indexPath.section <  collectionView.numberOfSections && indexPath.row < collectionView.numberOfItems(inSection: indexPath.section) {
                collectionView.reloadItems(at: [indexPath])
            }
            
        } else {
            
            appDelegate.activeServerUrl = metadataTouch!.serverUrl
            NCViewer.shared.view(viewController: self, metadata: metadataTouch!, metadatas: metadatas)
        }
    }
}

extension NCMedia: UICollectionViewDataSourcePrefetching {
    func collectionView(_ collectionView: UICollectionView, prefetchItemsAt indexPaths: [IndexPath]) {
        //print("[LOG] n. " + String(indexPaths.count))
    }
}

extension NCMedia: UICollectionViewDataSource {
    
    func reloadDataThenPerform(_ closure: @escaping (() -> Void)) {
        CATransaction.begin()
        CATransaction.setCompletionBlock(closure)
        collectionView?.reloadData()
        CATransaction.commit()
    }
    
    func collectionView(_ collectionView: UICollectionView, numberOfItemsInSection section: Int) -> Int {
        emptyDataSet?.numberOfItemsInSection(metadatas.count, section: section)
        return metadatas.count
    }

    func collectionView(_ collectionView: UICollectionView, willDisplay cell: UICollectionViewCell, forItemAt indexPath: IndexPath) {
        if indexPath.row < self.metadatas.count {
            let metadata = self.metadatas[indexPath.row]
            NCOperationQueue.shared.downloadThumbnail(metadata: metadata, urlBase: self.appDelegate.urlBase, view: self.collectionView as Any, indexPath: indexPath)
        }
    }
    
    func collectionView(_ collectionView: UICollectionView, didEndDisplaying cell: UICollectionViewCell, forItemAt indexPath: IndexPath) {
        if !collectionView.indexPathsForVisibleItems.contains(indexPath) && indexPath.row < metadatas.count {
            let metadata = metadatas[indexPath.row]
            NCOperationQueue.shared.cancelDownloadThumbnail(metadata: metadata)
        }
    }

    func collectionView(_ collectionView: UICollectionView, cellForItemAt indexPath: IndexPath) -> UICollectionViewCell {
        
<<<<<<< HEAD
        if indexPath.section < collectionView.numberOfSections && indexPath.row < collectionView.numberOfItems(inSection: indexPath.section) {
=======
        if indexPath.section < collectionView.numberOfSections && indexPath.row < collectionView.numberOfItems(inSection: indexPath.section) && indexPath.row < metadatas.count {
>>>>>>> b26f9312
        
            let cell = collectionView.dequeueReusableCell(withReuseIdentifier: "gridCell", for: indexPath) as! NCGridMediaCell
            let metadata = metadatas[indexPath.row]
            
            self.cellHeigth = cell.frame.size.height

            if FileManager().fileExists(atPath: CCUtility.getDirectoryProviderStorageIconOcId(metadata.ocId, etag: metadata.etag)) {
                cell.imageItem.backgroundColor = nil
                cell.imageItem.image = UIImage.init(contentsOfFile: CCUtility.getDirectoryProviderStorageIconOcId(metadata.ocId, etag: metadata.etag))
            } else if(!metadata.hasPreview) {
                cell.imageItem.backgroundColor = nil
                if metadata.iconName.count > 0 {
                    cell.imageItem.image = UIImage.init(named: metadata.iconName)
                } else {
                    cell.imageItem.image = NCCollectionCommon.images.cellFileImage
                }
            }
            cell.date = metadata.date as Date

            if metadata.typeFile == k_metadataTypeFile_video || metadata.typeFile == k_metadataTypeFile_audio {
                cell.imageStatus.image = cacheImages.cellPlayImage
            } else if metadata.livePhoto && livePhoto {
                cell.imageStatus.image = cacheImages.cellLivePhotoImage
            }
            
            if isEditMode {
                cell.selectMode(true)
                if selectOcId.contains(metadata.ocId) {
                    cell.selected(true)
                } else {
                    cell.selected(false)
                }
            } else {
                cell.selectMode(false)
            }
            
            return cell
            
        } else {
            
<<<<<<< HEAD
            return UICollectionViewCell()
=======
            return collectionView.dequeueReusableCell(withReuseIdentifier: "gridCell", for: indexPath) as! NCGridMediaCell
>>>>>>> b26f9312
        }
    }
}

extension NCMedia: UICollectionViewDelegateFlowLayout {
    
    func collectionView(_ collectionView: UICollectionView, layout collectionViewLayout: UICollectionViewLayout, referenceSizeForHeaderInSection section: Int) -> CGSize {
        return CGSize(width: collectionView.frame.width, height: 0)
    }
    
    func collectionView(_ collectionView: UICollectionView, layout collectionViewLayout: UICollectionViewLayout, referenceSizeForFooterInSection section: Int) -> CGSize {
        return CGSize(width: collectionView.frame.width, height: 0)
    }
}

// MARK: - NC API & Algorithm

extension NCMedia {

    @objc func reloadDataSource() {
        self.reloadDataSourceWithCompletion { (_) in }
    }
    
    @objc func reloadDataSourceWithCompletion(_ completion: @escaping (_ metadatas: [tableMetadata]) -> Void) {
        
        if appDelegate.account == nil || appDelegate.account.count == 0 { return }
        
        if account != appDelegate.account {
            self.metadatas = []
            account = appDelegate.account
            collectionView?.reloadData()
        }
        
        livePhoto = CCUtility.getLivePhoto()
        
        if let tableAccount = NCManageDatabase.shared.getAccountActive() {
            self.mediaPath = tableAccount.mediaPath
        }
        let startServerUrl = NCUtility.shared.getHomeServer(urlBase: appDelegate.urlBase, account: appDelegate.account) + mediaPath
        
        predicateDefault = NSPredicate(format: "account == %@ AND serverUrl BEGINSWITH %@ AND (typeFile == %@ OR typeFile == %@) AND NOT (session CONTAINS[c] 'upload')", appDelegate.account, startServerUrl, k_metadataTypeFile_image, k_metadataTypeFile_video)
        
        if filterTypeFileImage {
            predicate = NSPredicate(format: "account == %@ AND serverUrl BEGINSWITH %@ AND typeFile == %@ AND NOT (session CONTAINS[c] 'upload')", appDelegate.account, startServerUrl, k_metadataTypeFile_video)
        } else if filterTypeFileVideo {
            predicate = NSPredicate(format: "account == %@ AND serverUrl BEGINSWITH %@ AND typeFile == %@ AND NOT (session CONTAINS[c] 'upload')", appDelegate.account, startServerUrl, k_metadataTypeFile_image)
        } else {
            predicate = predicateDefault
        }
        
        guard var predicateForGetMetadatasMedia = predicate else { return }
        
        if livePhoto {
            let predicateLivePhoto = NSPredicate(format: "!(ext == 'mov' AND livePhoto == true)")
            predicateForGetMetadatasMedia = NSCompoundPredicate.init(andPredicateWithSubpredicates:[predicateForGetMetadatasMedia, predicateLivePhoto])
        }
              
        DispatchQueue.global().async {
            self.metadatas = NCManageDatabase.shared.getMetadatasMedia(predicate: predicateForGetMetadatasMedia, sort: CCUtility.getMediaSortDate())
            DispatchQueue.main.sync {
                self.reloadDataThenPerform {
                    self.updateMediaControlVisibility()
                    self.mediaCommandTitle()
                    completion(self.metadatas)
                }
            }
        }
    }
    
    func updateMediaControlVisibility() {
        if self.metadatas.count == 0 {
            if !self.filterTypeFileImage && !self.filterTypeFileVideo {
                self.mediaCommandView?.toggleEmptyView(isEmpty: true)
                self.mediaCommandView?.isHidden = false
            } else {
                self.mediaCommandView?.toggleEmptyView(isEmpty: true)
                self.mediaCommandView?.isHidden = false
            }
        } else {
            self.mediaCommandView?.toggleEmptyView(isEmpty: false)
            self.mediaCommandView?.isHidden = false
        }
    }
    
    private func searchOldMedia(value: Int = -30, limit: Int = 300) {
        
        if oldInProgress { return }
        else { oldInProgress = true }
        collectionView.reloadData()

        var lessDate = Date()
        if predicateDefault != nil {
            if let metadata = NCManageDatabase.shared.getMetadata(predicate: predicateDefault!, sorted: "date", ascending: true) {
                lessDate = metadata.date as Date
            }
        }
        
        var greaterDate: Date
        if value == -999 {
            greaterDate = Date.distantPast
        } else {
            greaterDate = Calendar.current.date(byAdding: .day, value:value, to: lessDate)!
        }
        
        let height = self.tabBarController?.tabBar.frame.size.height ?? 0
        NCUtility.shared.startActivityIndicator(view: self.view, bottom: height + 50)

        NCCommunication.shared.searchMedia(path: mediaPath, lessDate: lessDate, greaterDate: greaterDate, elementDate: "d:getlastmodified/", limit: limit, showHiddenFiles: CCUtility.getShowHiddenFiles(), timeout: 120) { (account, files, errorCode, errorDescription) in
            
            self.oldInProgress = false
            NCUtility.shared.stopActivityIndicator()
            self.collectionView.reloadData()

            if errorCode == 0 && account == self.appDelegate.account {
                if files.count > 0 {
                    NCManageDatabase.shared.convertNCCommunicationFilesToMetadatas(files, useMetadataFolder: false, account: self.appDelegate.account) { (_, _, metadatas) in
                        
                        let predicateDate = NSPredicate(format: "date > %@ AND date < %@", greaterDate as NSDate, lessDate as NSDate)
                        let predicateResult = NSCompoundPredicate.init(andPredicateWithSubpredicates:[predicateDate, self.predicateDefault!])
                        let metadatasResult = NCManageDatabase.shared.getMetadatas(predicate: predicateResult)
                        let metadatasChanged = NCManageDatabase.shared.updateMetadatas(metadatas, metadatasResult: metadatasResult, addCompareLivePhoto: false)
                        
                        if metadatasChanged.metadatasUpdate.count == 0 {
                            
                            self.researchOldMedia(value: value, limit: limit, withElseReloadDataSource: true)
                            
                        } else {
                            
                            self.reloadDataSource()
                        }
                    }

                } else {
                    
                    self.researchOldMedia(value: value, limit: limit, withElseReloadDataSource: false)
                }
            }
        }
    }
    
    private func researchOldMedia(value: Int , limit: Int, withElseReloadDataSource: Bool) {
        
        if value == -30 {
            searchOldMedia(value: -90)
        } else if value == -90 {
            searchOldMedia(value: -180)
        } else if value == -180 {
            searchOldMedia(value: -999)
        } else if value == -999 && limit > 0 {
            searchOldMedia(value: -999, limit: 0)
        } else {
            if withElseReloadDataSource {
                reloadDataSource()
            }
        }
    }
    
    @objc func searchNewMediaTimer() {
        self.searchNewMedia()
    }
    
    @objc func searchNewMedia(limit: Int = 300) {
        
        guard var lessDate = Calendar.current.date(byAdding: .second, value: 1, to: Date()) else { return }
        guard var greaterDate = Calendar.current.date(byAdding: .day, value: -30, to: Date()) else { return }
        
        newInProgress = true
        reloadDataThenPerform {
            if let visibleCells = self.collectionView?.indexPathsForVisibleItems.sorted(by: { $0.row < $1.row }).compactMap({ self.collectionView?.cellForItem(at: $0) }) {
                if let cell = visibleCells.first as? NCGridMediaCell {
                    if cell.date != nil {
                        if cell.date != self.metadatas.first?.date as Date? {
                            lessDate = Calendar.current.date(byAdding: .second, value: 1, to: cell.date!)!
                        }
                    }
                }
                if let cell = visibleCells.last as? NCGridMediaCell {
                    if cell.date != nil {
                        greaterDate = Calendar.current.date(byAdding: .second, value: -1, to: cell.date!)!
                    }
                }
            }

            NCCommunication.shared.searchMedia(path: self.mediaPath, lessDate: lessDate, greaterDate: greaterDate, elementDate: "d:getlastmodified/", limit: limit, showHiddenFiles: CCUtility.getShowHiddenFiles(), timeout: 120) { (account, files, errorCode, errorDescription) in
                
                self.newInProgress = false
                
                if errorCode == 0 && account == self.appDelegate.account && files.count > 0 {
                    NCManageDatabase.shared.convertNCCommunicationFilesToMetadatas(files, useMetadataFolder: false, account: account) { (_, _, metadatas) in
                        let predicate = NSPredicate(format: "date > %@ AND date < %@", greaterDate as NSDate, lessDate as NSDate)
                        let predicateResult = NSCompoundPredicate.init(andPredicateWithSubpredicates:[predicate, self.predicate!])
                        let metadatasResult = NCManageDatabase.shared.getMetadatas(predicate: predicateResult)
                        let updateMetadatas = NCManageDatabase.shared.updateMetadatas(metadatas, metadatasResult: metadatasResult, addCompareLivePhoto: false)
                        if updateMetadatas.metadatasUpdate.count > 0 {
                            self.reloadDataSource()
                        }
                    }
                } else if errorCode == 0 && files.count == 0 && limit > 0 {
                    self.searchNewMedia(limit: 0)
                } else if errorCode == 0 && files.count == 0 && self.metadatas.count == 0 {
                    self.searchOldMedia()
                }
            }
        }
    }
    
    private func downloadThumbnail() {
        guard let collectionView = self.collectionView else { return }
        DispatchQueue.main.asyncAfter(deadline: .now() + 0.1) {
            for indexPath in collectionView.indexPathsForVisibleItems {
                let metadata = self.metadatas[indexPath.row]
                NCOperationQueue.shared.downloadThumbnail(metadata: metadata, urlBase: self.appDelegate.urlBase, view: self.collectionView as Any, indexPath: indexPath)
            }
        }
    }
}

// MARK: - ScrollView

extension NCMedia: UIScrollViewDelegate {
    
    func scrollViewDidScroll(_ scrollView: UIScrollView) {
        
        if lastContentOffsetY == 0 || lastContentOffsetY + cellHeigth/2 <= scrollView.contentOffset.y  || lastContentOffsetY - cellHeigth/2 >= scrollView.contentOffset.y {

            mediaCommandTitle()
            lastContentOffsetY = scrollView.contentOffset.y
        }
    }
    
    func scrollViewWillBeginDragging(_ scrollView: UIScrollView) {
        mediaCommandView?.collapseControlButtonView(true)
    }
    
    func scrollViewDidEndDragging(_ scrollView: UIScrollView, willDecelerate decelerate: Bool) {
        
        if !decelerate {
            timerSearchNewMedia?.invalidate()
            timerSearchNewMedia = Timer.scheduledTimer(timeInterval: timeIntervalSearchNewMedia, target: self, selector: #selector(searchNewMediaTimer), userInfo: nil, repeats: false)
            
            if (scrollView.contentOffset.y >= (scrollView.contentSize.height - scrollView.frame.size.height)) {
                searchOldMedia()
            }
        }
    }
    
    func scrollViewDidEndDecelerating(_ scrollView: UIScrollView) {
        timerSearchNewMedia?.invalidate()
        timerSearchNewMedia = Timer.scheduledTimer(timeInterval: timeIntervalSearchNewMedia, target: self, selector: #selector(searchNewMediaTimer), userInfo: nil, repeats: false)
        
        if (scrollView.contentOffset.y >= (scrollView.contentSize.height - scrollView.frame.size.height)) {
            searchOldMedia()
        }
    }
}

// MARK: - Media Command View

class NCMediaCommandView: UIView {
    
    @IBOutlet weak var moreView: UIVisualEffectView!
    @IBOutlet weak var gridSwitchButton: UIButton!
    @IBOutlet weak var separatorView: UIView!
    @IBOutlet weak var buttonControlWidthConstraint: NSLayoutConstraint!
    @IBOutlet weak var zoomInButton: UIButton!
    @IBOutlet weak var zoomOutButton: UIButton!
    @IBOutlet weak var moreButton: UIButton!
    @IBOutlet weak var controlButtonView: UIVisualEffectView!
    @IBOutlet weak var title : UILabel!
    
    var mediaView:NCMedia?
    private let gradient: CAGradientLayer = CAGradientLayer()
    
    override func awakeFromNib() {
        moreView.layer.cornerRadius = 20
        moreView.layer.masksToBounds = true
        controlButtonView.layer.cornerRadius = 20
        controlButtonView.layer.masksToBounds = true
        gradient.frame = bounds
        gradient.startPoint = CGPoint(x: 0, y: 0.50)
        gradient.endPoint = CGPoint(x: 0, y: 0.9)
        gradient.colors = [UIColor.black.withAlphaComponent(0.4).cgColor , UIColor.clear.cgColor]
        layer.insertSublayer(gradient, at: 0)
        moreButton.setImage(CCGraphics.changeThemingColorImage(UIImage.init(named: "more"), width: 50, height: 50, color: .white), for: .normal)
        title.text = ""
    }
    
    func toggleEmptyView(isEmpty: Bool) {
        if isEmpty {
            UIView.animate(withDuration: 0.3) {
                self.moreView.effect = UIBlurEffect(style: .dark)
                self.gradient.isHidden = true
                self.controlButtonView.isHidden = true
            }
        } else {
            UIView.animate(withDuration: 0.3) {
                self.moreView.effect = UIBlurEffect(style: .regular)
                self.gradient.isHidden = false
                self.controlButtonView.isHidden = false
            }
        }
    }
    
    @IBAction func moreButtonPressed(_ sender: UIButton) {
        mediaView?.openMenuButtonMore(sender)
    }
    
    @IBAction func zoomInPressed(_ sender: UIButton) {
        mediaView?.zoomInGrid()
    }
    
    @IBAction func zoomOutPressed(_ sender: UIButton) {
        mediaView?.zoomOutGrid()
    }
    
    @IBAction func gridSwitchButtonPressed(_ sender: Any) {
        self.collapseControlButtonView(false)
    }
    
    func collapseControlButtonView(_ collapse: Bool) {
        if (collapse) {
            self.buttonControlWidthConstraint.constant = 40
            UIView.animate(withDuration: 0.25) {
                self.zoomOutButton.isHidden = true
                self.zoomInButton.isHidden = true
                self.separatorView.isHidden = true
                self.gridSwitchButton.isHidden = false
                self.layoutIfNeeded()
            }
        } else {
            self.buttonControlWidthConstraint.constant = 80
            UIView.animate(withDuration: 0.25) {
                self.zoomOutButton.isHidden = false
                self.zoomInButton.isHidden = false
                self.separatorView.isHidden = false
                self.gridSwitchButton.isHidden = true
                self.layoutIfNeeded()
            }
        }
    }
    
    override func point(inside point: CGPoint, with event: UIEvent?) -> Bool {
        return moreView.frame.contains(point) || controlButtonView.frame.contains(point)
    }
    
    override func layoutSublayers(of layer: CALayer) {
        super.layoutSublayers(of: layer)
        gradient.frame = bounds
    }
}

// MARK: - Media Grid Layout

class NCGridMediaLayout: UICollectionViewFlowLayout {
    
    var marginLeftRight: CGFloat = 6
    var itemForLine: CGFloat = 3
    
    override init() {
        super.init()
        
        sectionHeadersPinToVisibleBounds = false
        
        minimumInteritemSpacing = 0
        minimumLineSpacing = marginLeftRight
        
        self.scrollDirection = .vertical
        self.sectionInset = UIEdgeInsets(top: 0, left: marginLeftRight, bottom: 0, right:  marginLeftRight)
    }
    
    required init?(coder aDecoder: NSCoder) {
        fatalError("init(coder:) has not been implemented")
    }
    
    override var itemSize: CGSize {
        get {
            if let collectionView = collectionView {
                
                let itemWidth: CGFloat = (collectionView.frame.width - marginLeftRight * 2 - marginLeftRight * (itemForLine - 1)) / itemForLine
                let itemHeight: CGFloat = itemWidth
                
                return CGSize(width: itemWidth, height: itemHeight)
            }
            
            // Default fallback
            return CGSize(width: 100, height: 100)
        }
        set {
            super.itemSize = newValue
        }
    }
    
    override func targetContentOffset(forProposedContentOffset proposedContentOffset: CGPoint) -> CGPoint {
        return proposedContentOffset
    }
}
<|MERGE_RESOLUTION|>--- conflicted
+++ resolved
@@ -427,13 +427,8 @@
         if self.view?.window == nil { return }
         
         if let userInfo = notification.userInfo as NSDictionary? {
-<<<<<<< HEAD
-            if let ocId = userInfo["ocId"] as? String, let metadata = NCManageDatabase.sharedInstance.getMetadataFromOcId(ocId) {
-     
-=======
             if let ocId = userInfo["ocId"] as? String, let metadata = NCManageDatabase.shared.getMetadataFromOcId(ocId) {
                 
->>>>>>> b26f9312
                 if metadata.account == appDelegate.account {
                     
                     let indexes = self.metadatas.indices.filter { self.metadatas[$0].ocId == metadata.ocId }
@@ -450,7 +445,6 @@
                     self.updateMediaControlVisibility()
                 }
             }
-            
         }
     }
     
@@ -458,38 +452,16 @@
         if self.view?.window == nil { return }
         
         if let userInfo = notification.userInfo as NSDictionary? {
-<<<<<<< HEAD
-            if let ocId = userInfo["ocId"] as? String, let metadata = NCManageDatabase.sharedInstance.getMetadataFromOcId(ocId) {
-=======
             if let ocId = userInfo["ocId"] as? String, let metadata = NCManageDatabase.shared.getMetadataFromOcId(ocId) {
                 
->>>>>>> b26f9312
                 if metadata.account == appDelegate.account {
                     self.reloadDataSource()
                 }
             }
         }
     }
-<<<<<<< HEAD
-    
+        
     // MARK: - Empty
-    
-    func emptyDataSetView(_ view: NCEmptyView) {
-        
-        view.emptyImage.image = CCGraphics.changeThemingColorImage(UIImage.init(named: "media"), width: 300, height: 300, color: .gray)
-        if oldInProgress || newInProgress {
-            view.emptyTitle.text = NSLocalizedString("_search_in_progress_", comment: "")
-        } else {
-            view.emptyTitle.text = NSLocalizedString("_tutorial_photo_view_", comment: "")
-        }
-        view.emptyDescription.text = ""
-    }
-    
-    // MARK: SEGUE
-=======
-        
-    // MARK: - Empty
->>>>>>> b26f9312
     
     func emptyDataSetView(_ view: NCEmptyView) {
         
@@ -595,11 +567,7 @@
 
     func collectionView(_ collectionView: UICollectionView, cellForItemAt indexPath: IndexPath) -> UICollectionViewCell {
         
-<<<<<<< HEAD
-        if indexPath.section < collectionView.numberOfSections && indexPath.row < collectionView.numberOfItems(inSection: indexPath.section) {
-=======
         if indexPath.section < collectionView.numberOfSections && indexPath.row < collectionView.numberOfItems(inSection: indexPath.section) && indexPath.row < metadatas.count {
->>>>>>> b26f9312
         
             let cell = collectionView.dequeueReusableCell(withReuseIdentifier: "gridCell", for: indexPath) as! NCGridMediaCell
             let metadata = metadatas[indexPath.row]
@@ -640,11 +608,7 @@
             
         } else {
             
-<<<<<<< HEAD
-            return UICollectionViewCell()
-=======
             return collectionView.dequeueReusableCell(withReuseIdentifier: "gridCell", for: indexPath) as! NCGridMediaCell
->>>>>>> b26f9312
         }
     }
 }
