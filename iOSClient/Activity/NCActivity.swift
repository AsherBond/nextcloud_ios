//
//  NCActivity.swift
//  Nextcloud
//
//  Created by Marino Faggiana on 17/01/2019.
//  Copyright © 2019 Marino Faggiana. All rights reserved.
//
//  Author Marino Faggiana <marino.faggiana@nextcloud.com>
//  Author Henrik Storch <henrik.storch@nextcloud.com>
//
//  This program is free software: you can redistribute it and/or modify
//  it under the terms of the GNU General Public License as published by
//  the Free Software Foundation, either version 3 of the License, or
//  (at your option) any later version.
//
//  This program is distributed in the hope that it will be useful,
//  but WITHOUT ANY WARRANTY; without even the implied warranty of
//  MERCHANTABILITY or FITNESS FOR A PARTICULAR PURPOSE.  See the
//  GNU General Public License for more details.
//
//  You should have received a copy of the GNU General Public License
//  along with this program.  If not, see <http://www.gnu.org/licenses/>.
//

import UIKit
import SwiftRichString
import NCCommunication

class NCActivity: UIViewController {

    @IBOutlet weak var tableView: UITableView!

    @IBOutlet weak var commentView: UIView!
    @IBOutlet weak var imageItem: UIImageView!
    @IBOutlet weak var labelUser: UILabel!
    @IBOutlet weak var newCommentField: UITextField!

    @IBOutlet weak var viewContainerConstraint: NSLayoutConstraint!
    var height: CGFloat = 0

    var metadata: tableMetadata?
    var showComments: Bool = false

    private let appDelegate = UIApplication.shared.delegate as! AppDelegate

    var allItems: [DateCompareable] = []
    var sectionDates: [Date] = []

    var insets = UIEdgeInsets(top: 0, left: 0, bottom: 0, right: 0)
    var didSelectItemEnable: Bool = true
    var objectType: String?
    
    var canFetchActivity = true
    var dateAutomaticFetch : Date?
    
    // MARK: - View Life Cycle

    override func viewDidLoad() {
        super.viewDidLoad()
    
        self.navigationController?.navigationBar.prefersLargeTitles = true
        view.backgroundColor = NCBrandColor.shared.systemBackground
        self.title = NSLocalizedString("_activity_", comment: "")

        tableView.allowsSelection = false
        tableView.separatorColor = UIColor.clear
        tableView.tableFooterView = UIView()
        tableView.contentInset = insets
        tableView.backgroundColor = NCBrandColor.shared.systemBackground
        
        NotificationCenter.default.addObserver(self, selector: #selector(self.changeTheming), name: NSNotification.Name(rawValue: NCGlobal.shared.notificationCenterChangeTheming), object: nil)
        
        changeTheming()

        if showComments {
            setupComments()
        } else {
            commentView.isHidden = true
        }
    }
    
    func setupComments() {
        tableView.register(UINib.init(nibName: "NCShareCommentsCell", bundle: nil), forCellReuseIdentifier: "cell")


        newCommentField.placeholder = NSLocalizedString("_new_comment_", comment: "")
        viewContainerConstraint.constant = height

        // Display Name & Quota
        guard let activeAccount = NCManageDatabase.shared.getActiveAccount(), height > 0 else {
            commentView.isHidden = true
            return
        }
        
        let fileName = String(CCUtility.getUserUrlBase(appDelegate.user, urlBase: appDelegate.urlBase)) + "-" + appDelegate.user + ".png"
        let fileNameLocalPath = String(CCUtility.getDirectoryUserData()) + "/" + fileName
        if let image = UIImage(contentsOfFile: fileNameLocalPath) {
            imageItem.image = image
        } else {
            imageItem.image = UIImage(named: "avatar")
        }
        
        if activeAccount.displayName.isEmpty {
            labelUser.text = activeAccount.user
        } else {
            labelUser.text = activeAccount.displayName
        }
        labelUser.textColor = NCBrandColor.shared.label
    }
    
    override func viewWillAppear(_ animated: Bool) {
        super.viewWillAppear(animated)
        
        appDelegate.activeViewController = self

        NotificationCenter.default.addObserver(self, selector: #selector(initialize), name: NSNotification.Name(rawValue: NCGlobal.shared.notificationCenterInitialize), object: nil)
    }
    
    override func viewDidAppear(_ animated: Bool) {
        super.viewDidAppear(animated)
        
        initialize()
    }
    
    override func viewWillDisappear(_ animated: Bool) {
        super.viewWillDisappear(animated)
        
        NotificationCenter.default.removeObserver(self, name: NSNotification.Name(rawValue: NCGlobal.shared.notificationCenterInitialize), object: nil)
    }
    
    // MARK: - NotificationCenter

    @objc func initialize() {
        loadDataSource()
        fetchAll(isInitial: true)
    }
    
    @objc func changeTheming() {
        tableView.reloadData()
    }
    
    @IBAction func newCommentFieldDidEndOnExit(textField: UITextField) {
        guard
            let message = textField.text,
            !message.isEmpty,
            let metadata = self.metadata
        else { return }

        NCCommunication.shared.putComments(fileId: metadata.fileId, message: message) { (account, errorCode, errorDescription) in
            if errorCode == 0 {
                self.newCommentField.text = ""
                self.loadComments()
            } else {
                NCContentPresenter.shared.messageNotification("_share_", description: errorDescription, delay: NCGlobal.shared.dismissAfterSecond, type: NCContentPresenter.messageType.error, errorCode: errorCode)
            }
        }
    }
}

// MARK: - Table View

extension NCActivity: UITableViewDelegate {
    
    func tableView(_ tableView: UITableView, estimatedHeightForRowAt indexPath: IndexPath) -> CGFloat {
        return 120
    }
    
    func tableView(_ tableView: UITableView, heightForHeaderInSection section: Int) -> CGFloat {
        return 60
    }
    
    func tableView(_ tableView: UITableView, heightForRowAt indexPath: IndexPath) -> CGFloat {
        return UITableView.automaticDimension
    }
    
    func tableView(_ tableView: UITableView, viewForHeaderInSection section: Int) -> UIView? {
        
        let view = UIView(frame: CGRect(x: 0, y: 0, width: tableView.frame.width, height: 60))
        view.backgroundColor = .clear
        
        let label = UILabel()
        label.font = UIFont.boldSystemFont(ofSize: 13)
        label.textColor = NCBrandColor.shared.label
        label.text = CCUtility.getTitleSectionDate(sectionDates[section])
        label.textAlignment = .center
        label.layer.cornerRadius = 11
        label.layer.masksToBounds = true
        label.layer.backgroundColor = UIColor(red: 152.0/255.0, green: 167.0/255.0, blue: 181.0/255.0, alpha: 0.8).cgColor
        let widthFrame = label.intrinsicContentSize.width + 30
        let xFrame = tableView.bounds.width / 2 - widthFrame / 2
        label.frame = CGRect(x: xFrame, y: 10, width: widthFrame, height: 22)
        
        view.addSubview(label)
        return view
    }
}

extension NCActivity: UITableViewDataSource {
    
    func numberOfSections(in tableView: UITableView) -> Int {
        return sectionDates.count
    }
    
    func tableView(_ tableView: UITableView, numberOfRowsInSection section: Int) -> Int {
        let date = sectionDates[section]
        return allItems.filter({ Calendar.current.isDate($0.dateKey, inSameDayAs: date) }).count
    }
    
    func tableView(_ tableView: UITableView, cellForRowAt indexPath: IndexPath) -> UITableViewCell {
        let date = sectionDates[indexPath.section]
        let sectionItems = allItems
            .filter({ Calendar.current.isDate($0.dateKey, inSameDayAs: date) })
        let cellData = sectionItems[indexPath.row]

        if let activityData = cellData as? tableActivity {
            return makeActivityCell(activityData, for: indexPath)
        } else if let commentData = cellData as? tableComments {
            return makeCommentCell(commentData, for: indexPath)
        } else {
            return UITableViewCell()
        }
    }
    
    func makeCommentCell(_ comment: tableComments, for indexPath: IndexPath) -> UITableViewCell {
        guard let cell = tableView.dequeueReusableCell(withIdentifier: "cell", for: indexPath) as? NCShareCommentsCell else {
            return UITableViewCell()
        }
        
        cell.tableComments = comment
        cell.delegate = self
        cell.sizeToFit()
        
        // Image
        let fileName = String(CCUtility.getUserUrlBase(appDelegate.user, urlBase: appDelegate.urlBase)) + "-" + comment.actorId + ".png"
        NCOperationQueue.shared.downloadAvatar(user: comment.actorId, fileName: fileName, placeholder: UIImage(named: "avatar"), cell: cell, view: tableView)
        // Username
        cell.labelUser.text = comment.actorDisplayName
        cell.labelUser.textColor = NCBrandColor.shared.label
        // Date
        cell.labelDate.text = CCUtility.dateDiff(comment.creationDateTime as Date)
        cell.labelDate.textColor = NCBrandColor.shared.systemGray4
        // Message
        cell.labelMessage.text = comment.message
        cell.labelMessage.textColor = NCBrandColor.shared.label
        // Button Menu
        if comment.actorId == appDelegate.userId {
            cell.buttonMenu.isHidden = false
        } else {
            cell.buttonMenu.isHidden = true
        }
        
        return cell
    }
    
    func makeActivityCell(_ activity: tableActivity, for indexPath: IndexPath) -> UITableViewCell {
        guard let cell = tableView.dequeueReusableCell(withIdentifier: "tableCell", for: indexPath) as? NCActivityTableViewCell else {
            return UITableViewCell()
        }
        
        var orderKeysId: [String] = []
        
        cell.idActivity = activity.idActivity
        cell.account = activity.account
        cell.avatar.image = nil
        cell.avatar.isHidden = true
        cell.subjectTrailingConstraint.constant = 10
        cell.didSelectItemEnable = self.didSelectItemEnable
        cell.subject.textColor = NCBrandColor.shared.label
        cell.viewController = self
        
        // icon
        if activity.icon.count > 0 {
            
            let fileNameIcon = (activity.icon as NSString).lastPathComponent
            let fileNameLocalPath = CCUtility.getDirectoryUserData() + "/" + fileNameIcon
            
            if FileManager.default.fileExists(atPath: fileNameLocalPath) {
                if let image = UIImage(contentsOfFile: fileNameLocalPath) { cell.icon.image = image }
            } else {
                NCCommunication.shared.downloadContent(serverUrl: activity.icon) { (account, data, errorCode, errorMessage) in
                    if errorCode == 0 {
                        do {
                            try data!.write(to: NSURL(fileURLWithPath: fileNameLocalPath) as URL, options: .atomic)
                            self.tableView.reloadData()
                        } catch { return }
                    }
                }
            }
        }
        
        // avatar
        if activity.user.count > 0 && activity.user != appDelegate.userId {
            
            cell.subjectTrailingConstraint.constant = 50
            cell.avatar.isHidden = false
            cell.fileUser = activity.user
            
            let fileName = String(CCUtility.getUserUrlBase(appDelegate.user, urlBase: appDelegate.urlBase)) + "-" + activity.user + ".png"
            
            NCOperationQueue.shared.downloadAvatar(user: activity.user, fileName: fileName, placeholder: UIImage(named: "avatar"), cell: cell, view: tableView)
        }
        
        // subject
        if activity.subjectRich.count > 0 {
            
            var subject = activity.subjectRich
            var keys: [String] = []
            
            if let regex = try? NSRegularExpression(pattern: "\\{[a-z0-9]+\\}", options: .caseInsensitive) {
                let string = subject as NSString
                keys = regex.matches(in: subject, options: [], range: NSRange(location: 0, length: string.length)).map {
                    string.substring(with: $0.range).replacingOccurrences(of: "[\\{\\}]", with: "", options: .regularExpression)
                }
            }
            
            for key in keys {
                if let result = NCManageDatabase.shared.getActivitySubjectRich(account: appDelegate.account, idActivity: activity.idActivity, key: key) {
                    orderKeysId.append(result.id)
                    subject = subject.replacingOccurrences(of: "{\(key)}", with: "<bold>" + result.name + "</bold>")
                }
            }
            
            let normal = Style {
                $0.font = UIFont.systemFont(ofSize: cell.subject.font.pointSize)
                $0.lineSpacing = 1.5
            }
            let bold = Style { $0.font = UIFont.systemFont(ofSize: cell.subject.font.pointSize, weight: .bold) }
            let date = Style { $0.font = UIFont.systemFont(ofSize: cell.subject.font.pointSize - 3)
                $0.color = UIColor.lightGray
            }
            
            subject = subject + "\n" + "<date>" + CCUtility.dateDiff(activity.date as Date) + "</date>"
            cell.subject.attributedText = subject.set(style: StyleGroup(base: normal, ["bold": bold, "date": date]))
        }
        
        // CollectionView
        cell.activityPreviews = NCManageDatabase.shared.getActivityPreview(account: activity.account, idActivity: activity.idActivity, orderKeysId: orderKeysId)
        if cell.activityPreviews.count == 0 {
            cell.collectionViewHeightConstraint.constant = 0
        } else {
            cell.collectionViewHeightConstraint.constant = 60
        }
        cell.collectionView.reloadData()
        
        return cell
    }
}

// MARK: - ScrollView

extension NCActivity: UIScrollViewDelegate {
    func scrollViewDidScroll(_ scrollView: UIScrollView) {
        guard
            scrollView.contentOffset.y > 50,
            scrollView.contentSize.height - scrollView.frame.height - scrollView.contentOffset.y < -50
        else { return }
        fetchAll(isInitial: false)
    }
}

// MARK: - NC API & Algorithm

extension NCActivity {

    func fetchAll(isInitial: Bool) {
        guard canFetchActivity else { return }
        self.canFetchActivity = false

        let height = self.tabBarController?.tabBar.frame.size.height ?? 0
        NCUtility.shared.startActivityIndicator(backgroundView: self.view, blurEffect: false, bottom: height + 50, style: .gray)

        let dispatchGroup = DispatchGroup()
        loadComments(disptachGroup: dispatchGroup)
        if !isInitial, let activity = allItems.compactMap({ $0 as? tableActivity }).last {
            loadActivity(idActivity: activity.idActivity, disptachGroup: dispatchGroup)
        } else {
            checkRecentActivity(disptachGroup: dispatchGroup)
        }

        dispatchGroup.notify(queue: .main) {
            self.loadDataSource()
            NCUtility.shared.stopActivityIndicator()

            // otherwise is triggered again
            DispatchQueue.main.asyncAfter(deadline: .now() + 1) {
                self.canFetchActivity = true
            }
        }
    }
    
    func loadDataSource() {

        var newItems = [DateCompareable]()
        if showComments, let metadata = metadata, let account = NCManageDatabase.shared.getActiveAccount() {
            let comments = NCManageDatabase.shared.getComments(account: account.account, objectId: metadata.fileId)
            newItems += comments
        }

        let activities = NCManageDatabase.shared.getActivity(
            predicate: NSPredicate(format: "account == %@", appDelegate.account),
            filterFileId: metadata?.fileId)
        newItems += activities.filter

        self.allItems = newItems.sorted(by: { $0.dateKey > $1.dateKey })
        self.sectionDates = self.allItems.reduce(into: Set<Date>()) { partialResult, next in
            let newDay = Calendar.current.startOfDay(for: next.dateKey)
            partialResult.insert(newDay)
        }.sorted(by: >)
        self.tableView.reloadData()
    }
    
    func loadComments(disptachGroup: DispatchGroup? = nil) {
        guard showComments, let metadata = metadata else { return }
        disptachGroup?.enter()

        NCCommunication.shared.getComments(fileId: metadata.fileId) { (account, comments, errorCode, errorDescription) in
            if errorCode == 0, let comments = comments {
                NCManageDatabase.shared.addComments(comments, account: metadata.account, objectId: metadata.fileId)
            } else if errorCode != NCGlobal.shared.errorResourceNotFound {
                NCContentPresenter.shared.messageNotification("_share_", description: errorDescription, delay: NCGlobal.shared.dismissAfterSecond, type: NCContentPresenter.messageType.error, errorCode: errorCode)
            }

            if let disptachGroup = disptachGroup {
                disptachGroup.leave()
            } else {
                self.loadDataSource()
            }
        }
    }

    /// Check if most recent activivities are loaded, if not trigger reload
    func checkRecentActivity(disptachGroup: DispatchGroup) {
        let recentActivityId = NCManageDatabase.shared.getLatestActivityId(account: appDelegate.account)

        guard recentActivityId > 0, metadata == nil else {
            return self.loadActivity(idActivity: 0, disptachGroup: disptachGroup)
        }

        disptachGroup.enter()

        NCCommunication.shared.getActivity(
            since: 0,
            limit: 1,
            objectId: nil,
            objectType: objectType,
            previews: true) { (account, activities, errorCode, errorDescription) in
                defer { disptachGroup.leave() }

                guard errorCode == 0,
                      account == self.appDelegate.account,
                      let activity = activities.first,
                      activity.idActivity > recentActivityId
                else { return }

                self.loadActivity(idActivity: 0, limit: activity.idActivity - recentActivityId, disptachGroup: disptachGroup)
            }
    }

    func loadActivity(idActivity: Int, limit: Int = 200, disptachGroup: DispatchGroup) {
        disptachGroup.enter()

        NCCommunication.shared.getActivity(
            since: idActivity,
            limit: min(limit, 200),
            objectId: metadata?.fileId,
            objectType: objectType,
            previews: true) { (account, activities, errorCode, errorDescription) in
                defer { disptachGroup.leave() }
                guard errorCode == 0,
                      account == self.appDelegate.account,
                      !activities.isEmpty
                else { return }
                NCManageDatabase.shared.addActivity(activities, account: account)

                // update most recently loaded activity only when all activities are loaded (not filtered)
                if self.metadata == nil {
                    NCManageDatabase.shared.updateLatestActivityId(activities, account: account)
                }
            }
    }
}

extension NCActivity: NCShareCommentsCellDelegate {
    func showProfile(with tableComment: tableComments?, sender: Any) {
        guard let tableComment = tableComment else {
            return
        }
        self.showProfileMenu(userId: tableComment.actorId)
    }

    func tapMenu(with tableComments: tableComments?, sender: Any) {
        toggleMenu(with: tableComments)
    }

    func toggleMenu(with tableComments: tableComments?) {
<<<<<<< HEAD
        
=======

        let menuViewController = UIStoryboard.init(name: "NCMenu", bundle: nil).instantiateInitialViewController() as! NCMenu
>>>>>>> 5b9f37e1
        var actions = [NCMenuAction]()

        actions.append(
            NCMenuAction(
                title: NSLocalizedString("_edit_comment_", comment: ""),
                icon: UIImage(named: "edit")!.image(color: NCBrandColor.shared.gray, size: 50),
                action: { menuAction in
                    guard let metadata = self.metadata, let tableComments = tableComments else { return }
                    
                    let alert = UIAlertController(title: NSLocalizedString("_edit_comment_", comment: ""), message: nil, preferredStyle: .alert)
                    alert.addAction(UIAlertAction(title: NSLocalizedString("_cancel_", comment: ""), style: .cancel, handler: nil))
                    
                    alert.addTextField(configurationHandler: { textField in
                        textField.placeholder = NSLocalizedString("_new_comment_", comment: "")
                    })
                    
                    alert.addAction(UIAlertAction(title: NSLocalizedString("_ok_", comment: ""), style: .default, handler: { action in
                        guard let message = alert.textFields?.first?.text, message != "" else { return }

                        NCCommunication.shared.updateComments(fileId: metadata.fileId, messageId: tableComments.messageId, message: message) { (account, errorCode, errorDescription) in
                            if errorCode == 0 {
                                self.loadComments()
                            } else {
                                NCContentPresenter.shared.messageNotification("_share_", description: errorDescription, delay: NCGlobal.shared.dismissAfterSecond, type: NCContentPresenter.messageType.error, errorCode: errorCode)
                            }
                        }
                    }))

                    self.present(alert, animated: true)
                }
            )
        )
        
        actions.append(
            NCMenuAction(
                title: NSLocalizedString("_delete_comment_", comment: ""),
                icon: NCUtility.shared.loadImage(named: "trash"),
                action: { menuAction in
                    guard let metadata = self.metadata, let tableComments = tableComments else { return }

                    NCCommunication.shared.deleteComments(fileId: metadata.fileId, messageId: tableComments.messageId) { (account, errorCode, errorDescription) in
                        if errorCode == 0 {
                            self.loadComments()
                        } else {
                            NCContentPresenter.shared.messageNotification("_share_", description: errorDescription, delay: NCGlobal.shared.dismissAfterSecond, type: NCContentPresenter.messageType.error, errorCode: errorCode)
                        }
                    }
                }
            )
        )
<<<<<<< HEAD
        
        actions.append(
            NCMenuAction(
                title: NSLocalizedString("_cancel_", comment: ""),
                icon: UIImage(named: "cancel")!.image(color: NCBrandColor.shared.gray, size: 50),
                action: nil)
        )

        presentMenu(with: actions)
=======

        menuViewController.actions = actions

        let menuPanelController = NCMenuPanelController()
        menuPanelController.parentPresenter = self
        menuPanelController.delegate = menuViewController
        menuPanelController.set(contentViewController: menuViewController)
        menuPanelController.track(scrollView: menuViewController.tableView)
        self.present(menuPanelController, animated: true, completion: nil)
>>>>>>> 5b9f37e1
    }
}
<|MERGE_RESOLUTION|>--- conflicted
+++ resolved
@@ -493,12 +493,6 @@
     }
 
     func toggleMenu(with tableComments: tableComments?) {
-<<<<<<< HEAD
-        
-=======
-
-        let menuViewController = UIStoryboard.init(name: "NCMenu", bundle: nil).instantiateInitialViewController() as! NCMenu
->>>>>>> 5b9f37e1
         var actions = [NCMenuAction]()
 
         actions.append(
@@ -549,26 +543,7 @@
                 }
             )
         )
-<<<<<<< HEAD
-        
-        actions.append(
-            NCMenuAction(
-                title: NSLocalizedString("_cancel_", comment: ""),
-                icon: UIImage(named: "cancel")!.image(color: NCBrandColor.shared.gray, size: 50),
-                action: nil)
-        )
 
         presentMenu(with: actions)
-=======
-
-        menuViewController.actions = actions
-
-        let menuPanelController = NCMenuPanelController()
-        menuPanelController.parentPresenter = self
-        menuPanelController.delegate = menuViewController
-        menuPanelController.set(contentViewController: menuViewController)
-        menuPanelController.track(scrollView: menuViewController.tableView)
-        self.present(menuPanelController, animated: true, completion: nil)
->>>>>>> 5b9f37e1
     }
 }
