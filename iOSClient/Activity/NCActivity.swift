--- conflicted
+++ resolved
@@ -482,11 +482,7 @@
                 
             } else {
                 
-<<<<<<< HEAD
-                if let activitySubjectRich = NCManageDatabase.sharedInstance.getActivitySubjectRich(account: account, idActivity: idActivity, id: fileId) {
-=======
                 if let activitySubjectRich = NCManageDatabase.shared.getActivitySubjectRich(account: account, idActivity: idActivity, id: fileId) {
->>>>>>> b26f9312
                     
                     let fileNamePath = CCUtility.getDirectoryUserData() + "/" + activitySubjectRich.name
                     
