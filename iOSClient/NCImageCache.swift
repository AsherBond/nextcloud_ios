--- conflicted
+++ resolved
@@ -24,6 +24,7 @@
 import UIKit
 import LRUCache
 import NextcloudKit
+import RealmSwift
 import RealmSwift
 
 @objc class NCImageCache: NSObject {
@@ -48,7 +49,6 @@
         return ThumbnailLRUCache(countLimit: limit)
     }()
     private var ocIdEtag: [String: String] = [:]
-<<<<<<< HEAD
 
     /// This shows all photo and videos, including live photos
     let showAllPredicateMediaString = "account == %@ AND serverUrl BEGINSWITH %@ AND (classFile == '\(NKCommon.TypeClassFile.image.rawValue)' OR classFile == '\(NKCommon.TypeClassFile.video.rawValue)') AND NOT (session CONTAINS[c] 'upload')"
@@ -67,13 +67,6 @@
         }
         return _initialMetadatas
     }
-=======
-    @ThreadSafe private var metadatas: Results<tableMetadata>?
-
-    let showAllPredicateMediaString = "account == %@ AND serverUrl BEGINSWITH %@ AND (classFile == '\(NKCommon.TypeClassFile.image.rawValue)' OR classFile == '\(NKCommon.TypeClassFile.video.rawValue)') AND NOT (session CONTAINS[c] 'upload')"
-    let showBothPredicateMediaString = "account == %@ AND serverUrl BEGINSWITH %@ AND (classFile == '\(NKCommon.TypeClassFile.image.rawValue)' OR classFile == '\(NKCommon.TypeClassFile.video.rawValue)') AND NOT (session CONTAINS[c] 'upload') AND NOT (livePhotoFile != '' AND classFile == '\(NKCommon.TypeClassFile.video.rawValue)')"
-    let showOnlyPredicateMediaString = "account == %@ AND serverUrl BEGINSWITH %@ AND classFile == %@ AND NOT (session CONTAINS[c] 'upload') AND NOT (livePhotoFile != '' AND classFile == '\(NKCommon.TypeClassFile.video.rawValue)')"
->>>>>>> 953f3443
 
     override private init() {}
 
@@ -82,22 +75,17 @@
         self.account = account
 
         ocIdEtag.removeAll()
-<<<<<<< HEAD
         _initialMetadatas = nil
         _initialMetadatas = getMediaMetadatas(account: account)
 
         guard let metadatas = _initialMetadatas, !metadatas.isEmpty else { return }
 
-=======
-        self.metadatas = nil
-        self.metadatas = getMediaMetadatas(account: account)
-        guard let metadatas = self.metadatas, !metadatas.isEmpty else { return }
->>>>>>> 953f3443
         let ext = ".preview.ico"
         let manager = FileManager.default
         let resourceKeys = Set<URLResourceKey>([.nameKey, .pathKey, .fileSizeKey, .creationDateKey])
         struct FileInfo {
             var path: URL
+            var ocIdEtag: String
             var ocIdEtag: String
             var date: Date
         }
@@ -119,6 +107,7 @@
                       let etag = ocIdEtag[ocId],
                       fileName == etag + ext else { continue }
                 files.append(FileInfo(path: fileURL, ocIdEtag: ocId + etag, date: date))
+                files.append(FileInfo(path: fileURL, ocIdEtag: ocId + etag, date: date))
             }
         }
 
@@ -136,6 +125,7 @@
             autoreleasepool {
                 if let image = UIImage(contentsOfFile: file.path.path) {
                     cache.setValue(.actual(image), forKey: file.ocIdEtag)
+                    cache.setValue(.actual(image), forKey: file.ocIdEtag)
                 }
             }
         }
@@ -148,41 +138,31 @@
         NextcloudKit.shared.nkCommonInstance.writeLog("--------- ThumbnailLRUCache image process ---------")
     }
 
-<<<<<<< HEAD
-=======
-    func initialMetadatas() -> Results<tableMetadata>? {
-        defer { self.metadatas = nil }
-        return self.metadatas
-    }
->>>>>>> 953f3443
 
     func getMediaImage(ocId: String, etag: String) -> ImageType? {
         return cache.value(forKey: ocId + etag)
+    func getMediaImage(ocId: String, etag: String) -> ImageType? {
+        return cache.value(forKey: ocId + etag)
     }
 
     func setMediaImage(ocId: String, etag: String, image: ImageType) {
         cache.setValue(image, forKey: ocId + etag)
+    func setMediaImage(ocId: String, etag: String, image: ImageType) {
+        cache.setValue(image, forKey: ocId + etag)
     }
 
     @objc func clearMediaCache() {
-<<<<<<< HEAD
         ocIdEtag.removeAll()
         _initialMetadatas = nil
-=======
-        self.ocIdEtag.removeAll()
-        self.metadatas = nil
->>>>>>> 953f3443
         cache.removeAllValues()
     }
 
+    func getMediaMetadatas(account: String, predicate: NSPredicate? = nil) -> Results<tableMetadata>? {
+        guard let account = NCManageDatabase.shared.getAccount(predicate: NSPredicate(format: "account == %@", account)) else { return nil }
     func getMediaMetadatas(account: String, predicate: NSPredicate? = nil) -> Results<tableMetadata>? {
         guard let account = NCManageDatabase.shared.getAccount(predicate: NSPredicate(format: "account == %@", account)) else { return nil }
         let startServerUrl = NCUtilityFileSystem().getHomeServer(urlBase: account.urlBase, userId: account.userId) + account.mediaPath
-<<<<<<< HEAD
         let predicateBoth = NSPredicate(format: showPhotoVideoPredicateMediaString, account.account, startServerUrl)
-=======
-        let predicateBoth = NSPredicate(format: showBothPredicateMediaString, account.account, startServerUrl)
->>>>>>> 953f3443
         return NCManageDatabase.shared.getResultsMetadatas(predicate: predicate ?? predicateBoth, sorted: "date")
     }
 
