//
//  NCShareExtension.swift
//  Nextcloud
//
//  Created by Marino Faggiana on 20/04/2021.
//  Copyright © 2021 Marino Faggiana. All rights reserved.
//
//  Author Marino Faggiana <marino.faggiana@nextcloud.com>
//
//  This program is free software: you can redistribute it and/or modify
//  it under the terms of the GNU General Public License as published by
//  the Free Software Foundation, either version 3 of the License, or
//  (at your option) any later version.
//
//  This program is distributed in the hope that it will be useful,
//  but WITHOUT ANY WARRANTY; without even the implied warranty of
//  MERCHANTABILITY or FITNESS FOR A PARTICULAR PURPOSE.  See the
//  GNU General Public License for more details.
//
//  You should have received a copy of the GNU General Public License
//  along with this program.  If not, see <http://www.gnu.org/licenses/>.
//

import UIKit
import NCCommunication
import IHProgressHUD

class NCShareExtension: UIViewController, NCListCellDelegate, NCEmptyDataSetDelegate, NCRenameFileDelegate, NCAccountRequestDelegate {
    
    @IBOutlet weak var collectionView: UICollectionView!
    @IBOutlet weak var tableView: UITableView!
    @IBOutlet weak var cancelButton: UIBarButtonItem!
    @IBOutlet weak var separatorView: UIView!
    @IBOutlet weak var commandView: UIView!
    @IBOutlet weak var separatorHeightConstraint: NSLayoutConstraint!
    @IBOutlet weak var commandViewHeightConstraint: NSLayoutConstraint!
    
    @IBOutlet weak var createFolderView: UIView!
    @IBOutlet weak var createFolderImage: UIImageView!
    @IBOutlet weak var createFolderLabel: UILabel!

    @IBOutlet weak var uploadView: UIView!
    @IBOutlet weak var uploadImage: UIImageView!
    @IBOutlet weak var uploadLabel: UILabel!
    
    // -------------------------------------------------------------
    var serverUrl = ""
    var filesName: [String] = []
    // -------------------------------------------------------------
        
    private var emptyDataSet: NCEmptyDataSet?
    private let keyLayout = NCGlobal.shared.layoutViewShareExtension
    private var metadataFolder: tableMetadata?
    private var networkInProgress = false
    private var dataSource = NCDataSource()

    private var layoutForView: NCGlobal.layoutForViewType?
  
    private var heightRowTableView: CGFloat = 50
    private var heightCommandView: CGFloat = 170
    
    private var autoUploadFileName = ""
    private var autoUploadDirectory = ""
    
    private let refreshControl = UIRefreshControl()
    private var activeAccount: tableAccount!
    private let chunckSize = CCUtility.getChunkSize() * 1000000
    
    private var numberFilesName: Int = 0
    private var counterUpload: Int = 0
    
    // MARK: - View Life Cycle

    override func viewDidLoad() {
        super.viewDidLoad()
        
        self.navigationController?.navigationBar.prefersLargeTitles = false
        
        // Cell
        collectionView.register(UINib.init(nibName: "NCListCell", bundle: nil), forCellWithReuseIdentifier: "listCell")
        collectionView.collectionViewLayout = NCListLayout()

        // Add Refresh Control
        collectionView.addSubview(refreshControl)
        refreshControl.tintColor = NCBrandColor.shared.brandText
        refreshControl.backgroundColor = NCBrandColor.shared.systemBackground
        refreshControl.addTarget(self, action: #selector(reloadDatasource), for: .valueChanged)
        
        // Command view
        commandView.backgroundColor = NCBrandColor.shared.secondarySystemBackground
        separatorView.backgroundColor = NCBrandColor.shared.separator
        separatorHeightConstraint.constant = 0.5
        
        // Table view
        tableView.separatorColor = NCBrandColor.shared.separator
        tableView.layer.cornerRadius = 10
        tableView.tableFooterView = UIView(frame: CGRect(origin: .zero, size: CGSize(width: 0, height: 1)))
        commandViewHeightConstraint.constant = heightCommandView
        
        // Create folder
        createFolderView.layer.cornerRadius = 10
        createFolderImage.image = NCUtility.shared.loadImage(named: "folder.badge.plus", color: NCBrandColor.shared.label)
        createFolderLabel.text = NSLocalizedString("_create_folder_", comment: "")
        let createFolderGesture = UITapGestureRecognizer(target: self, action:  #selector(actionCreateFolder))
        createFolderView.addGestureRecognizer(createFolderGesture)
        
        // Upload
        uploadView.layer.cornerRadius = 10
        //uploadImage.image = NCUtility.shared.loadImage(named: "square.and.arrow.up", color: NCBrandColor.shared.label)
        uploadLabel.text = NSLocalizedString("_upload_", comment: "")
        uploadLabel.textColor = .systemBlue
        let uploadGesture = UITapGestureRecognizer(target: self, action:  #selector(actionUpload))
        uploadView.addGestureRecognizer(uploadGesture)
                
        // LOG
        let levelLog = CCUtility.getLogLevel()
        let isSimulatorOrTestFlight = NCUtility.shared.isSimulatorOrTestFlight()
        let versionNextcloudiOS = String(format: NCBrandOptions.shared.textCopyrightNextcloudiOS, NCUtility.shared.getVersionApp())
        
        NCCommunicationCommon.shared.levelLog = levelLog
        if let pathDirectoryGroup = CCUtility.getDirectoryGroup()?.path {
            NCCommunicationCommon.shared.pathLog = pathDirectoryGroup
        }
        if isSimulatorOrTestFlight {
            NCCommunicationCommon.shared.writeLog("Start session with level \(levelLog) " + versionNextcloudiOS + " (Simulator / TestFlight)")
        } else {
            NCCommunicationCommon.shared.writeLog("Start session with level \(levelLog) " + versionNextcloudiOS)
        }
        
        // HUD
        IHProgressHUD.set(viewForExtension: self.view)
        IHProgressHUD.set(defaultMaskType: .clear)
        IHProgressHUD.set(minimumDismiss: 0)
        
        NotificationCenter.default.addObserver(self, selector: #selector(triggerProgressTask(_:)), name: NSNotification.Name(rawValue: NCGlobal.shared.notificationCenterProgressTask), object:nil)
    }
    
    override func viewWillAppear(_ animated: Bool) {
        super.viewWillAppear(animated)
        
        if serverUrl == "" {
        
            if let activeAccount = NCManageDatabase.shared.getActiveAccount() {
                
                setAccount(account: activeAccount.account)
                getFilesExtensionContext { (filesName) in
                    
                    self.filesName = filesName
                    DispatchQueue.main.async {
                        
                        var saveHtml: [String] = []
                        var saveOther: [String] = []
                        
                        for fileName in self.filesName {
                            if (fileName as NSString).pathExtension.lowercased() == "html" {
                                saveHtml.append(fileName)
                            } else {
                                saveOther.append(fileName)
                            }
                        }
                        
                        if saveOther.count > 0 && saveHtml.count > 0 {
                            for file in saveHtml {
                                self.filesName = self.filesName.filter(){$0 != file}
                            }
                        }
                        
                        self.setCommandView()
                    }
                }
                
            } else {
                
                let alertController = UIAlertController(title: NSLocalizedString("_error_", comment: ""), message: NSLocalizedString("_no_active_account_", comment: ""), preferredStyle: .alert)
                alertController.addAction(UIAlertAction(title: NSLocalizedString("_ok_", comment: ""), style: .default, handler: { _ in
                    self.extensionContext?.completeRequest(returningItems: self.extensionContext?.inputItems, completionHandler: nil)
                }))
                self.present(alertController, animated: true)
            }
        }
    }
    
    override func viewWillTransition(to size: CGSize, with coordinator: UIViewControllerTransitionCoordinator) {
        super.viewWillTransition(to: size, with: coordinator)
        
        coordinator.animate(alongsideTransition: nil) { _ in
            self.collectionView?.collectionViewLayout.invalidateLayout()
        }
    }
    
    override func traitCollectionDidChange(_ previousTraitCollection: UITraitCollection?) {
        super.traitCollectionDidChange(previousTraitCollection)
        
        collectionView.reloadData()
        tableView.reloadData()
    }
    
    // MARK: -

    @objc func triggerProgressTask(_ notification: NSNotification) {
        
        if let userInfo = notification.userInfo as NSDictionary?, let progressNumber = userInfo["progress"] as? NSNumber {
            
            let progress = CGFloat(progressNumber.floatValue)
            let status =  NSLocalizedString("_upload_file_", comment: "") + " \(self.counterUpload) " + NSLocalizedString("_of_", comment: "") + " \(self.numberFilesName)"
            IHProgressHUD.show(progress: progress, status: status)
        }
    }
    
    // MARK: -

    func setAccount(account: String) {
        
        guard let activeAccount = NCManageDatabase.shared.getAccount(predicate: NSPredicate(format: "account == %@", account)) else {
            extensionContext?.completeRequest(returningItems: extensionContext?.inputItems, completionHandler: nil)
            return
        }
        self.activeAccount = activeAccount
        
        // NETWORKING
        NCCommunicationCommon.shared.setup(account: activeAccount.account, user: activeAccount.user, userId: activeAccount.userId, password: CCUtility.getPassword(activeAccount.account), urlBase: activeAccount.urlBase, userAgent: CCUtility.getUserAgent(), webDav: NCUtilityFileSystem.shared.getWebDAV(account: activeAccount.account), nextcloudVersion: 0, delegate: NCNetworking.shared)
                
        // get auto upload folder
        autoUploadFileName = NCManageDatabase.shared.getAccountAutoUploadFileName()
        autoUploadDirectory = NCManageDatabase.shared.getAccountAutoUploadDirectory(urlBase: activeAccount.urlBase, account: activeAccount.account)
        
        serverUrl = NCUtilityFileSystem.shared.getHomeServer(account: activeAccount.account)
        
        layoutForView = NCUtility.shared.getLayoutForView(key: keyLayout,serverUrl: serverUrl)
            
        reloadDatasource(withLoadFolder: true)
        setNavigationBar(navigationTitle: NCBrandOptions.shared.brand)
    }
    
    func setNavigationBar(navigationTitle: String) {
        
        navigationItem.title = navigationTitle
        cancelButton.title = NSLocalizedString("_cancel_", comment: "")

        // BACK BUTTON

        let backButton = UIButton(type: .custom)
        backButton.setImage(UIImage(named: "back"), for: .normal)
        backButton.tintColor = .systemBlue
        backButton.semanticContentAttribute = .forceLeftToRight
        backButton.setTitle(" "+NSLocalizedString("_back_", comment: ""), for: .normal)
        backButton.setTitleColor(.systemBlue, for: .normal)
        backButton.action(for: .touchUpInside) { _ in
            
            while self.serverUrl.last != "/" {
                self.serverUrl.removeLast()
            }
            self.serverUrl.removeLast()

            self.reloadDatasource(withLoadFolder: true)
            
            var navigationTitle = (self.serverUrl as NSString).lastPathComponent
            if NCUtilityFileSystem.shared.getHomeServer(account: self.activeAccount.account) == self.serverUrl {
                navigationTitle = NCBrandOptions.shared.brand
            }
            self.setNavigationBar(navigationTitle: navigationTitle)
        }

        // PROFILE BUTTON

        let image = NCUtility.shared.loadUserImage(
            for: activeAccount.user,
               displayName: activeAccount.displayName,
               userBaseUrl: activeAccount)

        let profileButton = UIButton(type: .custom)
        profileButton.setImage(image, for: .normal)

        if serverUrl == NCUtilityFileSystem.shared.getHomeServer(account: activeAccount.account) {

            var title = "  "
            if let userAlias = activeAccount?.alias, !userAlias.isEmpty {
                title += userAlias
            } else {
                title += activeAccount?.displayName ?? ""
            }

            profileButton.setTitle(title, for: .normal)
            profileButton.setTitleColor(.systemBlue, for: .normal)
        }
            
        profileButton.semanticContentAttribute = .forceLeftToRight
        profileButton.sizeToFit()
        profileButton.action(for: .touchUpInside) { _ in
            
            let accounts = NCManageDatabase.shared.getAllAccountOrderAlias()
            if accounts.count > 1 {
                
                if let vcAccountRequest = UIStoryboard(name: "NCAccountRequest", bundle: nil).instantiateInitialViewController() as? NCAccountRequest {
                   
                    // Only here change the active account
                    for account in accounts {
                        if account.account == self.activeAccount.account {
                            account.active = true
                        } else {
                            account.active = false
                        }
                    }
                    
                    vcAccountRequest.activeAccount = self.activeAccount
                    vcAccountRequest.accounts = accounts.sorted { (sorg, dest) -> Bool in
                        return sorg.active && !dest.active
                    }
                    vcAccountRequest.enableTimerProgress = false
                    vcAccountRequest.enableAddAccount = false
                    vcAccountRequest.delegate = self
                    vcAccountRequest.dismissDidEnterBackground = true

                    let screenHeighMax = UIScreen.main.bounds.height - (UIScreen.main.bounds.height/5)
                    let numberCell = accounts.count
                    let height = min(CGFloat(numberCell * Int(vcAccountRequest.heightCell) + 45), screenHeighMax)
                    
                    let popup = NCPopupViewController(contentController: vcAccountRequest, popupWidth: 300, popupHeight: height+20)
                    
                    self.present(popup, animated: true)
                }
            }
        }
                           
        if serverUrl == NCUtilityFileSystem.shared.getHomeServer(account: activeAccount.account) {

            navigationItem.setLeftBarButtonItems([UIBarButtonItem(customView: profileButton)], animated: true)
            
        } else {

            let space = UIBarButtonItem(barButtonSystemItem: .fixedSpace, target: nil, action: nil)
            space.width = 20
            
            navigationItem.setLeftBarButtonItems([UIBarButtonItem(customView: backButton), space, UIBarButtonItem(customView: profileButton)], animated: true)
        }
    }
    
    func setCommandView() {
                
        var counter: CGFloat = 0
        
        if filesName.count == 0 {
            self.extensionContext?.completeRequest(returningItems: self.extensionContext?.inputItems, completionHandler: nil)
            return
        } else {
            if filesName.count < 3 {
                counter = CGFloat(filesName.count)
                self.commandViewHeightConstraint.constant = heightCommandView + (self.heightRowTableView * counter)
            } else  {
                counter = 3
                self.commandViewHeightConstraint.constant = heightCommandView + (self.heightRowTableView * counter)
            }
            if filesName.count <= 3 {
                self.tableView.isScrollEnabled = false
            }
            // Label upload button
<<<<<<< HEAD
            uploadLabel.text = NSLocalizedString("_upload_", comment: "") + " \(filesName.count) " + NSLocalizedString("_files_", comment: "")
=======
            numberFilesName = filesName.count
            uploadLabel.text = NSLocalizedString("_upload_", comment: "") + " \(numberFilesName) " + NSLocalizedString("_files_", comment: "")
>>>>>>> ad89f7c0
            // Empty
            emptyDataSet = NCEmptyDataSet.init(view: collectionView, offset: -50*counter, delegate: self)
            self.tableView.reloadData()
        }
    }
    
    // MARK: - Empty
    
    func emptyDataSetView(_ view: NCEmptyView) {
                
        if networkInProgress {
            view.emptyImage.image = UIImage.init(named: "networkInProgress")?.image(color: .gray, size: UIScreen.main.bounds.width)
            view.emptyTitle.text = NSLocalizedString("_request_in_progress_", comment: "")
            view.emptyDescription.text = ""
        } else {
            view.emptyImage.image = UIImage.init(named: "folder")?.image(color: NCBrandColor.shared.brandElement, size: UIScreen.main.bounds.width)
            view.emptyTitle.text = NSLocalizedString("_files_no_folders_", comment: "")
            view.emptyDescription.text = ""
        }
    }
    
    // MARK: ACTION
    
    @IBAction func actionCancel(_ sender: UIBarButtonItem) {
        extensionContext?.completeRequest(returningItems: extensionContext?.inputItems, completionHandler: nil)
    }
    
    @objc func actionCreateFolder() {
        
        let alertController = UIAlertController(title: NSLocalizedString("_create_folder_", comment: ""), message:"", preferredStyle: .alert)
        
        alertController.addTextField { (textField) in
            textField.autocapitalizationType = UITextAutocapitalizationType.words
        }
        
        let actionSave = UIAlertAction(title: NSLocalizedString("_save_", comment: ""), style: .default) { (action:UIAlertAction) in
            if let fileName = alertController.textFields?.first?.text  {
                self.createFolder(with: fileName)
            }
        }
        
        let actionCancel = UIAlertAction(title: NSLocalizedString("_cancel_", comment: ""), style: .cancel) { (action:UIAlertAction) in
            print("You've pressed cancel button")
        }
        
        alertController.addAction(actionSave)
        alertController.addAction(actionCancel)
        
        self.present(alertController, animated: true, completion:nil)
    }
    
    @objc func actionUpload() {
        
        if let fileName = filesName.first {
            
            counterUpload += 1
            filesName.removeFirst()
            let ocId = NSUUID().uuidString
            let filePath = CCUtility.getDirectoryProviderStorageOcId(ocId, fileNameView: fileName)!
                
            if NCUtilityFileSystem.shared.moveFile(atPath: (NSTemporaryDirectory() + fileName), toPath: filePath) {
                                                
                let metadata = NCManageDatabase.shared.createMetadata(account: activeAccount.account, user: activeAccount.user, userId: activeAccount.userId, fileName: fileName, fileNameView: fileName, ocId: ocId, serverUrl: serverUrl, urlBase: activeAccount.urlBase, url: "", contentType: "", livePhoto: false)
                
                metadata.session = NCCommunicationCommon.shared.sessionIdentifierUpload
                metadata.sessionSelector = NCGlobal.shared.selectorUploadFile
                metadata.size = NCUtilityFileSystem.shared.getFileSize(filePath: filePath)
                metadata.status = NCGlobal.shared.metadataStatusWaitUpload
            
                // E2EE
                if CCUtility.isFolderEncrypted(metadata.serverUrl, e2eEncrypted: metadata.e2eEncrypted, account: metadata.account, urlBase: metadata.urlBase) {
                    metadata.e2eEncrypted = true
                }
                
                // CHUNCK
                if chunckSize != 0 && metadata.size > chunckSize {
                    metadata.chunk = true
                }
                
                NCNetworking.shared.upload(metadata: metadata) {
                    
                } completion: { (errorCode, errorDescription) in
                                        
                    if errorCode == 0 {
                                                
                        self.actionUpload()
                        
                    } else {
                        
                        IHProgressHUD.dismiss()

                        NCManageDatabase.shared.deleteMetadata(predicate: NSPredicate(format: "ocId == %@", ocId))
                        NCManageDatabase.shared.deleteChunks(account: self.activeAccount.account, ocId: ocId)
                        
                        let alertController = UIAlertController(title: NSLocalizedString("_error_", comment: ""), message: errorDescription, preferredStyle: .alert)
                        alertController.addAction(UIAlertAction(title: NSLocalizedString("_ok_", comment: ""), style: .default, handler: { _ in
                            self.extensionContext?.completeRequest(returningItems: self.extensionContext?.inputItems, completionHandler: nil)
                        }))
                        self.present(alertController, animated: true)
                    }
                }
            }
        } else {
            
            IHProgressHUD.showSuccesswithStatus(NSLocalizedString("_success_", comment: ""))

            DispatchQueue.main.asyncAfter(deadline: .now() + 1) {
                self.extensionContext?.completeRequest(returningItems: self.extensionContext?.inputItems, completionHandler: nil)
            }
        }
    }
    
    func rename(fileName: String, fileNameNew: String) {
        
        if let row = self.filesName.firstIndex(where: {$0 == fileName}) {
            
            if NCUtilityFileSystem.shared.moveFile(atPath: (NSTemporaryDirectory() + fileName), toPath: (NSTemporaryDirectory() + fileNameNew)) {
                filesName[row] = fileNameNew
                tableView.reloadData()
            }
        }
    }
    
<<<<<<< HEAD
    @objc func moreButtonPressed(sender: NCShareExtensionButtonWithIndexPath) {
        
        if let fileName = sender.fileName {
            let alertController = UIAlertController(title: "", message: fileName, preferredStyle: .alert)
            
            alertController.addAction(UIAlertAction(title: NSLocalizedString("_delete_file_", comment: ""), style: .default) { (action:UIAlertAction) in
                if let index = self.filesName.firstIndex(of: fileName) {
                    
                    self.filesName.remove(at: index)
                    if self.filesName.count == 0 {
                        self.extensionContext?.completeRequest(returningItems: self.extensionContext?.inputItems, completionHandler: nil)
                    } else {
                        self.setCommandView()
                    }
                }
            })
            
            alertController.addAction(UIAlertAction(title: NSLocalizedString("_rename_file_", comment: ""), style: .default) { (action:UIAlertAction) in
                
                if let vcRename = UIStoryboard(name: "NCRenameFile", bundle: nil).instantiateInitialViewController() as? NCRenameFile {
                
                    vcRename.delegate = self
                    vcRename.fileName = fileName
                    vcRename.imagePreview = sender.image

                    let popup = NCPopupViewController(contentController: vcRename, popupWidth: vcRename.width, popupHeight: vcRename.height)
                                            
                    self.present(popup, animated: true)
                }
            })
            
            alertController.addAction(UIAlertAction(title: NSLocalizedString("_cancel_", comment: ""), style: .cancel) { (action:UIAlertAction) in })
            
            self.present(alertController, animated: true, completion:nil)
        }
    }
    
=======
>>>>>>> ad89f7c0
    func accountRequestChangeAccount(account: String) {
        setAccount(account: account)
    }
}

// MARK: - Collection View

extension NCShareExtension: UICollectionViewDelegate {

    func collectionView(_ collectionView: UICollectionView, didSelectItemAt indexPath: IndexPath) {
        
        if let metadata = dataSource.cellForItemAt(indexPath: indexPath) {
            if let serverUrl = CCUtility.stringAppendServerUrl(metadata.serverUrl, addFileName: metadata.fileName)  {
                
                if metadata.e2eEncrypted && !CCUtility.isEnd(toEndEnabled: activeAccount.account) {
                    let alertController = UIAlertController(title: NSLocalizedString("_info_", comment: ""), message: NSLocalizedString("_e2e_goto_settings_for_enable_", comment: ""), preferredStyle: .alert)
                    alertController.addAction(UIAlertAction(title: NSLocalizedString("_ok_", comment: ""), style: .default, handler: { _ in }))
                    self.present(alertController, animated: true)
                    return
                }
                
                self.serverUrl = serverUrl
                reloadDatasource(withLoadFolder: true)
                setNavigationBar(navigationTitle: metadata.fileNameView)
            }
        }
    }
}

extension NCShareExtension: UICollectionViewDataSource {

    func numberOfSections(in collectionView: UICollectionView) -> Int {
        return 1
    }
    
    func collectionView(_ collectionView: UICollectionView, numberOfItemsInSection section: Int) -> Int {
        let numberOfItems = dataSource.numberOfItems()
        emptyDataSet?.numberOfItemsInSection(numberOfItems, section:section)
        return numberOfItems
    }
    
    func collectionView(_ collectionView: UICollectionView, cellForItemAt indexPath: IndexPath) -> UICollectionViewCell {
        
        guard let metadata = dataSource.cellForItemAt(indexPath: indexPath) else {
            return collectionView.dequeueReusableCell(withReuseIdentifier: "listCell", for: indexPath) as! NCListCell
        }
        
        var tableShare: tableShare?
        var isShare = false
        var isMounted = false
                
        if let metadataFolder = metadataFolder {
            isShare = metadata.permissions.contains(NCGlobal.shared.permissionShared) && !metadataFolder.permissions.contains(NCGlobal.shared.permissionShared)
            isMounted = metadata.permissions.contains(NCGlobal.shared.permissionMounted) && !metadataFolder.permissions.contains(NCGlobal.shared.permissionMounted)
        }
        
        if dataSource.metadataShare[metadata.ocId] != nil {
            tableShare = dataSource.metadataShare[metadata.ocId]
        }
            
        let cell = collectionView.dequeueReusableCell(withReuseIdentifier: "listCell", for: indexPath) as! NCListCell
        cell.delegate = self
        
        cell.fileObjectId = metadata.ocId
        cell.fileUser = metadata.ownerId
        cell.labelTitle.text = metadata.fileNameView
        cell.labelTitle.textColor = NCBrandColor.shared.label
        
        cell.imageSelect.image = nil
        cell.imageStatus.image = nil
        cell.imageLocal.image = nil
        cell.imageFavorite.image = nil
        cell.imageShared.image = nil
        cell.imageMore.image = nil
        
        cell.imageItem.image = nil
        cell.imageItem.backgroundColor = nil
        
        cell.progressView.progress = 0.0
        
        if metadata.directory {
            
            if metadata.e2eEncrypted {
                cell.imageItem.image = NCBrandColor.cacheImages.folderEncrypted
            } else if isShare {
                cell.imageItem.image = NCBrandColor.cacheImages.folderSharedWithMe
            } else if (tableShare != nil && tableShare?.shareType != 3) {
                cell.imageItem.image = NCBrandColor.cacheImages.folderSharedWithMe
            } else if (tableShare != nil && tableShare?.shareType == 3) {
                cell.imageItem.image = NCBrandColor.cacheImages.folderPublic
            } else if metadata.mountType == "group" {
                cell.imageItem.image = NCBrandColor.cacheImages.folderGroup
            } else if isMounted {
                cell.imageItem.image = NCBrandColor.cacheImages.folderExternal
            } else if metadata.fileName == autoUploadFileName && metadata.serverUrl == autoUploadDirectory {
                cell.imageItem.image = NCBrandColor.cacheImages.folderAutomaticUpload
            } else {
                cell.imageItem.image = NCBrandColor.cacheImages.folder
            }
            
            cell.labelInfo.text = CCUtility.dateDiff(metadata.date as Date)
            
            let lockServerUrl = CCUtility.stringAppendServerUrl(metadata.serverUrl, addFileName: metadata.fileName)!
            let tableDirectory = NCManageDatabase.shared.getTableDirectory(predicate: NSPredicate(format: "account == %@ AND serverUrl == %@", activeAccount.account, lockServerUrl))
            
            // Local image: offline
            if tableDirectory != nil && tableDirectory!.offline {
                cell.imageLocal.image = NCBrandColor.cacheImages.offlineFlag
            }
            
        }
        
        // image Favorite
        if metadata.favorite {
            cell.imageFavorite.image = NCBrandColor.cacheImages.favorite
        }
        
        cell.imageSelect.isHidden = true
        cell.backgroundView = nil
        cell.hideButtonMore(true)
        cell.hideButtonShare(true)
        cell.selectMode(false)

        // Live Photo
        if metadata.livePhoto {
            cell.imageStatus.image = NCBrandColor.cacheImages.livePhoto
        }
        
        // Remove last separator
        if collectionView.numberOfItems(inSection: indexPath.section) == indexPath.row + 1 {
            cell.separator.isHidden = true
        } else {
            cell.separator.isHidden = false
        }
        
        return cell
    }
}

// MARK: - Table View

extension NCShareExtension: UITableViewDelegate {
    
    func tableView(_ tableView: UITableView, heightForRowAt indexPath: IndexPath) -> CGFloat {
        return heightRowTableView
    }
    
    func tableView(_ tableView: UITableView, didSelectRowAt indexPath: IndexPath) {
    }
}

extension NCShareExtension: UITableViewDataSource {
    
    func tableView(_ tableView: UITableView, numberOfRowsInSection section: Int) -> Int {
        filesName.count
    }
    
    func tableView(_ tableView: UITableView, cellForRowAt indexPath: IndexPath) -> UITableViewCell {
               
        let cell = tableView.dequeueReusableCell(withIdentifier: "Cell", for: indexPath)
        cell.backgroundColor = NCBrandColor.shared.systemBackground
        
        let imageCell = cell.viewWithTag(10) as? UIImageView
        let fileNameCell = cell.viewWithTag(20) as? UILabel
        let moreButton = cell.viewWithTag(30) as? NCShareExtensionButtonWithIndexPath
        let sizeCell = cell.viewWithTag(40) as? UILabel
        
        imageCell?.layer.cornerRadius = 6
        imageCell?.layer.masksToBounds = true

        let fileName = filesName[indexPath.row]
        let resultInternalType = NCCommunicationCommon.shared.getInternalType(fileName: fileName, mimeType: "", directory: false)
       
        if let image = UIImage(contentsOfFile: (NSTemporaryDirectory() + fileName)) {
            imageCell?.image = image.resizeImage(size: CGSize(width: 80, height: 80), isAspectRation: true)
        } else {
            if resultInternalType.iconName.count > 0 {
                imageCell?.image = UIImage.init(named: resultInternalType.iconName)
            } else {
                imageCell?.image = NCBrandColor.cacheImages.file
            }
        }
        
        fileNameCell?.text = fileName
        
        let fileSize = NCUtilityFileSystem.shared.getFileSize(filePath: (NSTemporaryDirectory() + fileName))
        sizeCell?.text = CCUtility.transformedSize(fileSize)
        
        moreButton?.setImage(NCUtility.shared.loadImage(named: "more").image(color: NCBrandColor.shared.label, size: 15), for: .normal)
        moreButton?.indexPath = indexPath
        moreButton?.fileName = fileName
        moreButton?.image = imageCell?.image
<<<<<<< HEAD
        moreButton?.addTarget(self, action:#selector(moreButtonPressed(sender:)), for: .touchUpInside)
=======
        moreButton?.action(for: .touchUpInside, { sender in
            
            if let fileName = (sender as! NCShareExtensionButtonWithIndexPath).fileName {
                let alertController = UIAlertController(title: "", message: fileName, preferredStyle: .alert)
                
                alertController.addAction(UIAlertAction(title: NSLocalizedString("_delete_file_", comment: ""), style: .default) { (action:UIAlertAction) in
                    if let index = self.filesName.firstIndex(of: fileName) {
                        
                        self.filesName.remove(at: index)
                        if self.filesName.count == 0 {
                            self.extensionContext?.completeRequest(returningItems: self.extensionContext?.inputItems, completionHandler: nil)
                        } else {
                            self.setCommandView()
                        }
                    }
                })
                
                alertController.addAction(UIAlertAction(title: NSLocalizedString("_rename_file_", comment: ""), style: .default) { (action:UIAlertAction) in
                    
                    if let vcRename = UIStoryboard(name: "NCRenameFile", bundle: nil).instantiateInitialViewController() as? NCRenameFile {
                    
                        vcRename.delegate = self
                        vcRename.fileName = fileName
                        vcRename.imagePreview = (sender as! NCShareExtensionButtonWithIndexPath).image
>>>>>>> ad89f7c0

                        let popup = NCPopupViewController(contentController: vcRename, popupWidth: vcRename.width, popupHeight: vcRename.height)
                                                
                        self.present(popup, animated: true)
                    }
                })
                
                alertController.addAction(UIAlertAction(title: NSLocalizedString("_cancel_", comment: ""), style: .cancel) { (action:UIAlertAction) in })
                
                self.present(alertController, animated: true, completion:nil)
            }
        })
        
        return cell
    }
}

// MARK: - NC API & Algorithm

extension NCShareExtension {

    @objc func reloadDatasource(withLoadFolder: Bool) {
                
        layoutForView = NCUtility.shared.getLayoutForView(key: keyLayout, serverUrl: serverUrl)
                
        let metadatasSource = NCManageDatabase.shared.getMetadatas(predicate: NSPredicate(format: "account == %@ AND serverUrl == %@ AND directory == true", activeAccount.account, serverUrl))
        self.dataSource = NCDataSource.init(metadatasSource: metadatasSource, sort: layoutForView?.sort, ascending: layoutForView?.ascending, directoryOnTop: layoutForView?.directoryOnTop, favoriteOnTop: true, filterLivePhoto: true)
        
        if withLoadFolder {
            loadFolder()
        } else {
            self.refreshControl.endRefreshing()
        }
        
        collectionView.reloadData()
    }
    
    func createFolder(with fileName: String) {
        
        NCNetworking.shared.createFolder(fileName: fileName, serverUrl: serverUrl, account: activeAccount.account, urlBase: activeAccount.urlBase) { (errorCode, errorDescription) in
            
            DispatchQueue.main.async {
                if errorCode == 0 {
                    
                    self.serverUrl = self.serverUrl + "/" + fileName
                    self.reloadDatasource(withLoadFolder: true)
                    self.setNavigationBar(navigationTitle: fileName)
                    
                }  else {
                    
                    let alertController = UIAlertController(title: NSLocalizedString("_error_", comment: ""), message: errorDescription, preferredStyle: .alert)
                    alertController.addAction(UIAlertAction(title: NSLocalizedString("_ok_", comment: ""), style: .default, handler: { _ in }))
                    self.present(alertController, animated: true)
                }
            }
        }
    }
    
    func loadFolder() {
        
        networkInProgress = true
        collectionView.reloadData()
        
        NCNetworking.shared.readFolder(serverUrl: serverUrl, account: activeAccount.account) { (_, metadataFolder, _, _, _, _, errorCode, errorDescription) in
            
            DispatchQueue.main.async {
                if errorCode != 0 {
                    let alertController = UIAlertController(title: NSLocalizedString("_error_", comment: ""), message: errorDescription, preferredStyle: .alert)
                    alertController.addAction(UIAlertAction(title: NSLocalizedString("_ok_", comment: ""), style: .default, handler: { _ in }))
                    self.present(alertController, animated: true)
                }
                self.networkInProgress = false
                self.metadataFolder = metadataFolder
                self.reloadDatasource(withLoadFolder: false)
            }
        }
    }
    
    func getFilesExtensionContext(completion: @escaping (_ filesName: [String])->())  {
        
        var itemsProvider: [NSItemProvider] = []
        var filesName: [String] = []
        var conuter = 0
        let dateFormatter = DateFormatter()
                
        // ----------------------------------------------------------------------------------------

        // Image
        func getItem(image: UIImage, fileNameOriginal: String?) {
<<<<<<< HEAD
            
            var fileName: String = ""
            
            if let pngImageData = image.pngData() {
            
=======
            
            var fileName: String = ""
            
            if let pngImageData = image.pngData() {
            
>>>>>>> ad89f7c0
                if fileNameOriginal != nil {
                    fileName =  fileNameOriginal!
                } else {
                    fileName = "\(dateFormatter.string(from: Date()))\(conuter).png"
                }
                
                let filenamePath = NSTemporaryDirectory() + fileName
                
                if (try? pngImageData.write(to: URL(fileURLWithPath: filenamePath), options: [.atomic])) != nil {
                    filesName.append(fileName)
                }
            }
        }
        
        // URL
        func getItem(url: NSURL, fileNameOriginal: String?) {
            
            guard let path = url.path else { return }
            
            var fileName: String = ""

            if fileNameOriginal != nil {
                fileName =  fileNameOriginal!
            } else {
                if let ext = url.pathExtension {
                    fileName = "\(dateFormatter.string(from: Date()))\(conuter)." + ext
                }
            }
            
            let filenamePath = NSTemporaryDirectory() + fileName
          
            do {
                try FileManager.default.removeItem(atPath: filenamePath)
            }
            catch { }
            
            do {
                try FileManager.default.copyItem(atPath: path, toPath:filenamePath)
                
                do {
                    let attr : NSDictionary? = try FileManager.default.attributesOfItem(atPath: filenamePath) as NSDictionary?
                    
                    if let _attr = attr {
                        if _attr.fileSize() > 0 {
                            filesName.append(fileName)
                        }
                    }
                    
                } catch { }
            } catch { }
        }
        
        // Data
        func getItem(data: Data, fileNameOriginal: String?, description: String) {
        
            var fileName: String = ""

            if data.count > 0 {
                        
                if fileNameOriginal != nil {
                    fileName =  fileNameOriginal!
                } else {
                    let fullNameArr = description.components(separatedBy: "\"")
                    let fileExtArr = fullNameArr[1].components(separatedBy: ".")
                    let pathExtention = (fileExtArr[fileExtArr.count-1]).uppercased()
                    fileName = "\(dateFormatter.string(from: Date()))\(conuter).\(pathExtention)"
                }
                
                let filenamePath = NSTemporaryDirectory() + fileName
                FileManager.default.createFile(atPath: filenamePath, contents:data, attributes:nil)
                filesName.append(fileName)
            }
        }
        
        // String
        func getItem(string: NSString, fileNameOriginal: String?) {
                        
            var fileName: String = ""
            
            if string.length > 0 {
                        
                fileName = "\(dateFormatter.string(from: Date()))\(conuter).txt"
                let filenamePath = NSTemporaryDirectory() + "\(dateFormatter.string(from: Date()))\(conuter).txt"
                FileManager.default.createFile(atPath: filenamePath, contents:string.data(using: String.Encoding.utf8.rawValue), attributes:nil)
                filesName.append(fileName)
            }
        }
        
        // ----------------------------------------------------------------------------------------
                
        guard let inputItems : [NSExtensionItem] = extensionContext?.inputItems as? [NSExtensionItem] else {
            return completion(filesName)
        }
        
        for item : NSExtensionItem in inputItems {
            if let attachments = item.attachments {
                if attachments.isEmpty { continue }
                for (_, itemProvider) in (attachments.enumerated()) {
                    if itemProvider.hasItemConformingToTypeIdentifier(kUTTypeItem as String) || itemProvider.hasItemConformingToTypeIdentifier("public.url") {
                        itemsProvider.append(itemProvider)
                    }
                }
            }
        }
        
        CCUtility.emptyTemporaryDirectory()
        dateFormatter.dateFormat = "yyyy-MM-dd HH-mm-ss-"
        
        for itemProvider in itemsProvider {
                        
            var typeIdentifier = ""
            if itemProvider.hasItemConformingToTypeIdentifier(kUTTypeItem as String) { typeIdentifier = kUTTypeItem as String }
            if itemProvider.hasItemConformingToTypeIdentifier("public.url") { typeIdentifier = "public.url" }

            itemProvider.loadItem(forTypeIdentifier: typeIdentifier, options: nil, completionHandler: {(item, error) -> Void in
                                                                                
                if error == nil {

                    var fileNameOriginal: String?

                    if let url = item as? NSURL {
                        if FileManager.default.fileExists(atPath: url.path ?? "") {
                            fileNameOriginal = url.lastPathComponent!
                        } else if url.scheme?.lowercased().contains("http") == true {
                            fileNameOriginal = "\(dateFormatter.string(from: Date()))\(conuter).html"
                        } else {
                            fileNameOriginal = "\(dateFormatter.string(from: Date()))\(conuter)"
                        }
                    }
                                                        
                    if let image = item as? UIImage {
                       getItem(image: image, fileNameOriginal: fileNameOriginal)
                    }
                    
                    if let url = item as? URL {
                        getItem(url: url as NSURL, fileNameOriginal: fileNameOriginal)
                    }
                    
                    if let data = item as? Data {
                        getItem(data: data, fileNameOriginal: fileNameOriginal, description: itemProvider.description)
                    }
                    
                    if let string = item as? NSString {
                        getItem(string: string, fileNameOriginal: fileNameOriginal)
                    }
                }
                
                conuter += 1
                if conuter == itemsProvider.count {
                    completion(filesName)
                }
            })
        }
    }
}

/*
let task = URLSession.shared.downloadTask(with: urlitem) { localURL, urlResponse, error in
    
    if let localURL = localURL {
        
        if fileNameOriginal != nil {
            fileName =  fileNameOriginal!
        } else {
            let ext = url.pathExtension
            fileName = "\(dateFormatter.string(from: Date()))\(conuter)." + ext
<<<<<<< HEAD
        }
        
        let filenamePath = NSTemporaryDirectory() + fileName
      
        do {
            try FileManager.default.removeItem(atPath: filenamePath)
        }
=======
        }
        
        let filenamePath = NSTemporaryDirectory() + fileName
      
        do {
            try FileManager.default.removeItem(atPath: filenamePath)
        }
>>>>>>> ad89f7c0
        catch { }
        
        do {
            try FileManager.default.copyItem(atPath: localURL.path, toPath:filenamePath)
            
            do {
                let attr : NSDictionary? = try FileManager.default.attributesOfItem(atPath: filenamePath) as NSDictionary?
                
                if let _attr = attr {
                    if _attr.fileSize() > 0 {
                        
                        filesName.append(fileName)
                    }
                }
                
            } catch let error {
                outError = error
            }
            
        } catch let error {
            outError = error
        }
    }
    
    if index + 1 == attachments.count {
        completion(filesName, outError)
    }
}
task.resume()
*/

class NCShareExtensionButtonWithIndexPath: UIButton {
    var indexPath:IndexPath?
    var fileName: String?
    var image: UIImage?
}<|MERGE_RESOLUTION|>--- conflicted
+++ resolved
@@ -354,12 +354,8 @@
                 self.tableView.isScrollEnabled = false
             }
             // Label upload button
-<<<<<<< HEAD
-            uploadLabel.text = NSLocalizedString("_upload_", comment: "") + " \(filesName.count) " + NSLocalizedString("_files_", comment: "")
-=======
             numberFilesName = filesName.count
             uploadLabel.text = NSLocalizedString("_upload_", comment: "") + " \(numberFilesName) " + NSLocalizedString("_files_", comment: "")
->>>>>>> ad89f7c0
             // Empty
             emptyDataSet = NCEmptyDataSet.init(view: collectionView, offset: -50*counter, delegate: self)
             self.tableView.reloadData()
@@ -483,46 +479,6 @@
         }
     }
     
-<<<<<<< HEAD
-    @objc func moreButtonPressed(sender: NCShareExtensionButtonWithIndexPath) {
-        
-        if let fileName = sender.fileName {
-            let alertController = UIAlertController(title: "", message: fileName, preferredStyle: .alert)
-            
-            alertController.addAction(UIAlertAction(title: NSLocalizedString("_delete_file_", comment: ""), style: .default) { (action:UIAlertAction) in
-                if let index = self.filesName.firstIndex(of: fileName) {
-                    
-                    self.filesName.remove(at: index)
-                    if self.filesName.count == 0 {
-                        self.extensionContext?.completeRequest(returningItems: self.extensionContext?.inputItems, completionHandler: nil)
-                    } else {
-                        self.setCommandView()
-                    }
-                }
-            })
-            
-            alertController.addAction(UIAlertAction(title: NSLocalizedString("_rename_file_", comment: ""), style: .default) { (action:UIAlertAction) in
-                
-                if let vcRename = UIStoryboard(name: "NCRenameFile", bundle: nil).instantiateInitialViewController() as? NCRenameFile {
-                
-                    vcRename.delegate = self
-                    vcRename.fileName = fileName
-                    vcRename.imagePreview = sender.image
-
-                    let popup = NCPopupViewController(contentController: vcRename, popupWidth: vcRename.width, popupHeight: vcRename.height)
-                                            
-                    self.present(popup, animated: true)
-                }
-            })
-            
-            alertController.addAction(UIAlertAction(title: NSLocalizedString("_cancel_", comment: ""), style: .cancel) { (action:UIAlertAction) in })
-            
-            self.present(alertController, animated: true, completion:nil)
-        }
-    }
-    
-=======
->>>>>>> ad89f7c0
     func accountRequestChangeAccount(account: String) {
         setAccount(account: account)
     }
@@ -715,9 +671,6 @@
         moreButton?.indexPath = indexPath
         moreButton?.fileName = fileName
         moreButton?.image = imageCell?.image
-<<<<<<< HEAD
-        moreButton?.addTarget(self, action:#selector(moreButtonPressed(sender:)), for: .touchUpInside)
-=======
         moreButton?.action(for: .touchUpInside, { sender in
             
             if let fileName = (sender as! NCShareExtensionButtonWithIndexPath).fileName {
@@ -742,7 +695,6 @@
                         vcRename.delegate = self
                         vcRename.fileName = fileName
                         vcRename.imagePreview = (sender as! NCShareExtensionButtonWithIndexPath).image
->>>>>>> ad89f7c0
 
                         let popup = NCPopupViewController(contentController: vcRename, popupWidth: vcRename.width, popupHeight: vcRename.height)
                                                 
@@ -832,19 +784,11 @@
 
         // Image
         func getItem(image: UIImage, fileNameOriginal: String?) {
-<<<<<<< HEAD
             
             var fileName: String = ""
             
             if let pngImageData = image.pngData() {
             
-=======
-            
-            var fileName: String = ""
-            
-            if let pngImageData = image.pngData() {
-            
->>>>>>> ad89f7c0
                 if fileNameOriginal != nil {
                     fileName =  fileNameOriginal!
                 } else {
@@ -1011,7 +955,6 @@
         } else {
             let ext = url.pathExtension
             fileName = "\(dateFormatter.string(from: Date()))\(conuter)." + ext
-<<<<<<< HEAD
         }
         
         let filenamePath = NSTemporaryDirectory() + fileName
@@ -1019,15 +962,6 @@
         do {
             try FileManager.default.removeItem(atPath: filenamePath)
         }
-=======
-        }
-        
-        let filenamePath = NSTemporaryDirectory() + fileName
-      
-        do {
-            try FileManager.default.removeItem(atPath: filenamePath)
-        }
->>>>>>> ad89f7c0
         catch { }
         
         do {
